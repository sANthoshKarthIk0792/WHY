async function streamerInit() {
    try {
        firstInLine = document.getElementById("waitingList").firstElementChild.textContent;
    } catch {
        alert('You are not first in line. Please wait your turn!')
    }
    if (person == firstInLine) {
        startTimer();
        const stream = await captureScreen();
<<<<<<< HEAD
        mediaStreamCloseOnly = stream
        document.getElementById("mortStream").srcObject = stream;
        const peer = streamerCreatePeer();
        stream.getTracks().forEach(track => peer.addTrack(track, stream));
        signalingServer.send(JSON.stringify({event: 'streamStarted'}));
=======
        document.getElementById("mortStream").srcObject = stream;
        const peer = streamerCreatePeer();
        stream.getTracks().forEach(track => peer.addTrack(track, stream));
>>>>>>> 4dfa4dbb
    } else {
        alert('You are not first in line. Please wait your turn!')
    }
}

let streamPeerCloseOnly
let mediaStreamCloseOnly

function streamerCreatePeer() {
    const peer = new RTCPeerConnection({
        iceServers: [
            {
                urls: "stun:stun.stunprotocol.org"
            }
        ]
    });
    peer.onnegotiationneeded = () => streamerNegotiation(peer);

    streamPeerCloseOnly = peer
    return peer;
}

async function streamerNegotiation(peer) {
    const offer = await peer.createOffer();
    await peer.setLocalDescription(offer);
    const payload = {
        sdp: peer.localDescription
    };

    fetch(rtcServer+"/webrtc/broadcast",
        {
            method:"POST",
            body:JSON.stringify(payload),
            headers: {
                "Content-Type": "application/json",
              },
        }).then(response => {
            if(response.ok)
            {
                console.log(response)
                return response.json()
            }
            console.log(response)
            throw new Error("broadcast endpoint failure");
        }).then(data =>{
            console.log(data)
            const desc = new RTCSessionDescription(data);
            peer.setRemoteDescription(desc).catch(e => console.log(e));
        })
}

async function endStream()
{
    if(mediaStreamCloseOnly)
    {
    mediaStreamCloseOnly.getTracks().forEach(track => { track.stop()})
    }
    if(streamPeerCloseOnly)
    {
        streamPeerCloseOnly.close()
    }
    signalingServer.send(JSON.stringify({event: 'streamEnded'})); //pls dont exploit this
    document.getElementById("endBroadcastButton").style.display = "none"
    document.getElementById("broadcastButton").style.display = "flex"
    
}

async function captureScreen() {
    let mediaStream = null;
    try {
        mediaStream = await navigator.mediaDevices.getDisplayMedia({
            video: {
                cursor: "always"
            },
            audio: true
        }); //get user video and audio as a media stream
        document.getElementById("streamOffline").style.display = "none"
        document.getElementById("mortStream").style.display = "block"
        document.getElementById("mortStream").srcObject = mediaStream
        if(document.getElementById("endBroadcastButton").style.display == "none")
        {
            document.getElementById("endBroadcastButton").style.display = "flex"
            document.getElementById("broadcastButton").style.display = "none"
        }
        return mediaStream;
    } catch (ex) {
        console.log("Error occurred", ex);
        document.getElementById("endBroadcastButton").style.display = "none"
    }
}<|MERGE_RESOLUTION|>--- conflicted
+++ resolved
@@ -7,17 +7,9 @@
     if (person == firstInLine) {
         startTimer();
         const stream = await captureScreen();
-<<<<<<< HEAD
-        mediaStreamCloseOnly = stream
         document.getElementById("mortStream").srcObject = stream;
         const peer = streamerCreatePeer();
         stream.getTracks().forEach(track => peer.addTrack(track, stream));
-        signalingServer.send(JSON.stringify({event: 'streamStarted'}));
-=======
-        document.getElementById("mortStream").srcObject = stream;
-        const peer = streamerCreatePeer();
-        stream.getTracks().forEach(track => peer.addTrack(track, stream));
->>>>>>> 4dfa4dbb
     } else {
         alert('You are not first in line. Please wait your turn!')
     }
