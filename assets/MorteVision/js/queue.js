--- conflicted
+++ resolved
@@ -3,11 +3,8 @@
 
 let assignment = null;
 let currentQueue = [];
-<<<<<<< HEAD
-=======
 
 // will remove once things are fixed
->>>>>>> b8e6f736
 window.person = "John Mortensen";
 
 document.getElementById('addQueue').addEventListener('click', addToQueue);
