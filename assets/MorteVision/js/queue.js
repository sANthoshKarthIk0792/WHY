// import uri
import { javaURI } from '../../js/api/config.js';

let assignment = null;
let currentQueue = [];

// will remove once things are fixed
window.person = "John Mortensen";

document.getElementById('addQueue').addEventListener('click', addToQueue);
document.getElementById('removeQueue').addEventListener('click', removeFromQueue);
document.getElementById('resetQueue').addEventListener('click', resetQueue);

let timerInterval;
let timerlength;
let queueUpdateInterval;

const URL = javaURI + "/api/assignments/"
console.log(URL)

// timer function to start countdown for person
function startTimer() {
    console.log("Timer Started")
    let time = timerlength;
    timerInterval = setInterval(() => {
        const minutes = Math.floor(time / 60);
        const seconds = time % 60;
        document.getElementById('timerDisplay').textContent =
            `${minutes.toString().padStart(2, '0')}:${seconds.toString().padStart(2, '0')}`;
        time--;
        if (time < 0) {
            clearInterval(timerInterval);
            moveToDoneQueue();
        }
    }, 1000);
}

// ensure accessible outside of current module
window.startTimer = startTimer;

async function fetchQueue() {
    const response = await fetch(URL + `getQueue/${assignment}`);
    if (response.ok) {
        const data = await response.json();
        updateQueueDisplay(data);
    }
}

// add user to waiting
async function addToQueue() {
    await fetch(URL + `addToWaiting/${assignment}`, {
        method: 'PUT',
        headers: { 'Content-Type': 'application/json' },
        body: JSON.stringify([person])
    });
    fetchQueue();
}

// remove user from waiting
async function removeFromQueue() {
    await fetch(URL + `removeToWorking/${assignment}`, {
        method: 'PUT',
        headers: { 'Content-Type': 'application/json' },
        body: JSON.stringify([person])
    });
    fetchQueue();
}

// move user to completed
async function moveToDoneQueue() {
    const firstPerson = [currentQueue[0]];
    await fetch(URL + `doneToCompleted/${assignment}`, {
        method: 'PUT',
        headers: { 'Content-Type': 'application/json' },
        body: JSON.stringify(firstPerson)
    });
    fetchQueue();
}

// reset queue - todo: admin only
async function resetQueue() {
    await fetch(URL + `resetQueue/${assignment}`, {
        method: 'PUT'
    });
    fetchQueue();
}

// update display - ran periodically
function updateQueueDisplay(queue) {
    currentQueue = queue.queue;

    const notGoneList = document.getElementById('notGoneList');
    const waitingList = document.getElementById('waitingList');
    const doneList = document.getElementById('doneList');

<<<<<<< HEAD
    notGoneList.innerHTML = queue.working.map(person => `<div class="card">${person}</div>`).join('');
    waitingList.innerHTML = queue.waiting.map(person => `<div class="card">${person}</div>`).join('');
    doneList.innerHTML = queue.completed.map(person => `<div class="card">${person}</div>`).join('');
=======
    // display users as cards
    notGoneList.innerHTML = queue.haventGone.map(person => `<div class="card">${person}</div>`).join('');
    waitingList.innerHTML = queue.queue.map(person => `<div class="card">${person}</div>`).join('');
    doneList.innerHTML = queue.done.map(person => `<div class="card">${person}</div>`).join('');
>>>>>>> 0376123d
}

document.getElementById('initializeQueue').addEventListener('click', initializeQueue);

// get assignments, used for initialization and popup connection
async function fetchAssignments() {
    console.log(URL + 'debug')
    const response = await fetch(URL + 'debug');
    if (response.ok) {
        const assignments = await response.json();
        const dropdown = document.getElementById('assignmentDropdown');
        dropdown.innerHTML = assignments.map(assignment =>
            `<option value="${assignment.id}">${assignment.name}</option>`
        ).join('');
    }
}

// need to wait for function to only fetch from certain period
async function fetchPeople() {
    const response = await fetch(javaURI + '/api/people');
    if (response.ok) {
        const people = await response.json();
        return people.map(person => person.name);
    }
    return [];
}

async function initializeQueue() {
    timerlength = parseInt(document.getElementById("durationInput").value);
    const assignmentId = document.getElementById('assignmentDropdown').value;
    // const peopleList = await fetchPeople();
    const peopleList = ["John Mortensen", "Person 1", "Person 2"];

    await fetch(URL + `initQueue/${assignmentId}`, {
        method: 'PUT',
        headers: { 'Content-Type': 'application/json' },
        body: JSON.stringify(peopleList)
    });
    assignment = assignmentId;
    fetchQueue();
}

// Start the interval to periodically update the queue
function startQueueUpdateInterval(intervalInSeconds) {
    if (queueUpdateInterval) clearInterval(queueUpdateInterval); // Clear existing interval if any
    queueUpdateInterval = setInterval(() => {
        console.log("Updating queue...");
        fetchQueue();
    }, intervalInSeconds * 1000);
}

// Stop the interval for queue updates if needed
function stopQueueUpdateInterval() {
    if (queueUpdateInterval) clearInterval(queueUpdateInterval);
}

window.addEventListener('load', () => {
    showAssignmentModal();
});

function showAssignmentModal() {
    const modal = document.getElementById('assignmentModal');
    const modalDropdown = document.getElementById('modalAssignmentDropdown');
    
    // Fetch assignments and populate the dropdown
    fetchAssignments().then(() => {
        const dropdown = document.getElementById('assignmentDropdown');
        modalDropdown.innerHTML = dropdown.innerHTML; // Use the same data as the main dropdown
    });

    modal.style.display = 'block';

    // Add event listener for the confirm button
    document.getElementById('confirmAssignment').addEventListener('click', () => {
        const selectedAssignment = modalDropdown.value;
        if (selectedAssignment) {
            assignment = selectedAssignment; // Set the global assignment variable
            fetchQueue();
            startQueueUpdateInterval(10);
            modal.style.display = 'none';
        } else {
            alert('Please select an assignment.');
        }
    });
}

fetchAssignments();
fetchQueue();<|MERGE_RESOLUTION|>--- conflicted
+++ resolved
@@ -93,16 +93,9 @@
     const waitingList = document.getElementById('waitingList');
     const doneList = document.getElementById('doneList');
 
-<<<<<<< HEAD
     notGoneList.innerHTML = queue.working.map(person => `<div class="card">${person}</div>`).join('');
     waitingList.innerHTML = queue.waiting.map(person => `<div class="card">${person}</div>`).join('');
     doneList.innerHTML = queue.completed.map(person => `<div class="card">${person}</div>`).join('');
-=======
-    // display users as cards
-    notGoneList.innerHTML = queue.haventGone.map(person => `<div class="card">${person}</div>`).join('');
-    waitingList.innerHTML = queue.queue.map(person => `<div class="card">${person}</div>`).join('');
-    doneList.innerHTML = queue.done.map(person => `<div class="card">${person}</div>`).join('');
->>>>>>> 0376123d
 }
 
 document.getElementById('initializeQueue').addEventListener('click', initializeQueue);
