--- conflicted
+++ resolved
@@ -1,5 +1,3 @@
-<<<<<<< HEAD
-=======
 
 body {
     font-family: Arial, sans-serif;
@@ -7,7 +5,6 @@
     padding: 20px;
     background-color: #121212;
 }
->>>>>>> 187acf50
 .container {
     max-width: 1000px;
     margin: 0 auto;
@@ -17,7 +14,7 @@
     box-shadow: 0 2px 5px rgba(0, 0, 0, 0.1);
 }
 
-.page-content h1 {
+h1 {
     text-align: center;
     color: #333;
 }
@@ -66,17 +63,14 @@
     font-weight: bold;
 }
 
+input, select {
+    width: 100%;
+}
+
 input:not(input[type="checkbox"]), select {
     width: 100%;
 }
 
-<<<<<<< HEAD
-=======
-input:not(input[type="checkbox"]), select {
-    width: 100%;
-}
-
->>>>>>> 187acf50
 input, select {
     padding: 8px;
     border: 1px solid #ddd;
@@ -84,7 +78,7 @@
     box-sizing: border-box;
 }
 
-.page-content button {
+button {
     padding: 10px 15px;
     background-color: #4CAF50;
     color: white;
@@ -94,7 +88,7 @@
     margin-right: 10px;
 }
 
-.page-content button:hover {
+button:hover {
     background-color: #45a049;
 }
 
