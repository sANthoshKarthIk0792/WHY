--- conflicted
+++ resolved
@@ -59,28 +59,6 @@
 
     const sprite_src_casino = path + "/images/gamify/frankSinatra.png";
     const sprite_data_casino = {
-<<<<<<< HEAD
-        id: 'Casino-NPC',
-        greeting: sprite_greet_casino,
-        src: sprite_src_casino,
-        SCALE_FACTOR: 10, //scale factor for size
-        ANIMATION_RATE: 50,
-        pixels: {height: 1920, width: 1861},
-        INIT_POSITION: { x: width * 0.55, y: height * 0.6 },
-        orientation: {rows: 1, columns: 1},
-        down: {row: 0, start: 0, columns: 1 },
-        hitbox: { widthPercentage: 0.1, heightPercentage: 0.2 },
-        // Reaction when player approaches NPC
-        reaction: function() {
-            alert(sprite_greet_casino);
-        },
-        // Interact when player presses "E"
-        interact: function() {
-            const confirmTeleport = window.confirm("Teleport to the casino?");
-            if (confirmTeleport) {
-                window.location.href = "https://nighthawkcoders.github.io/portfolio_2025/gamify/casinohomepage"; // Replace with your link
-            }
-=======
       id: 'Casino-NPC',
       greeting: "Hey, kid. I'm Frank Sinatra — welcome to the bright lights and wild nights of Las Vegas.",
       src: sprite_src_casino,
@@ -145,7 +123,6 @@
               { label: "Maybe later", action: () => {} }
             ]
           );
->>>>>>> 377a6f77
         }
         intro();
       },
@@ -156,148 +133,6 @@
 
     const sprite_src_stocks = path + "/images/gamify/stockguy.png";
     const sprite_data_stocks = {
-<<<<<<< HEAD
-        id: 'Stock-NPC',
-        greeting: sprite_greet_stocks,
-        src: sprite_src_stocks,
-        SCALE_FACTOR: 10,
-        ANIMATION_RATE: 50,
-        pixels: {height: 441, width: 339},
-        INIT_POSITION: { x: width * 0.75, y: height * 0.6 },
-        orientation: {rows: 1, columns: 1},
-        down: {row: 0, start: 0, columns: 1 },
-        hitbox: { widthPercentage: 0.1, heightPercentage: 0.2 },
-        // Reaction when player approaches NPC
-        reaction: function() {
-            alert(sprite_greet_stocks);
-        },
-        // Interact when player presses "E"
-        interact: function () {
-            // Check if the modal already exists
-            if (document.getElementById('stockModal')) {
-                document.getElementById('stockModal').style.display = 'block';
-                // Reset iframe to reload the stocks viewer
-                const iframe = document.querySelector('#stockModal iframe');
-                iframe.src = '';  // Clear the source
-                iframe.src = 'https://nighthawkcoders.github.io/portfolio_2025/stocks/viewer'; // Set it again to force reload
-                return;
-            }
-            
-            // Create modal container
-            const modal = document.createElement('div');
-            modal.id = 'stockModal';
-            modal.style.position = 'fixed';
-            modal.style.top = '50%';
-            modal.style.left = '50%';
-            modal.style.transform = 'translate(-50%, -50%)';
-            modal.style.backgroundColor = '#fff';
-            modal.style.border = '2px solid #444';
-            modal.style.padding = '0';
-            modal.style.zIndex = '1000';
-            modal.style.boxShadow = '0 0 20px rgba(0,0,0,0.5)';
-            modal.style.borderRadius = '12px';
-            modal.style.width = '90%';
-            modal.style.maxWidth = '1000px';
-            modal.style.height = '80vh';
-            
-            // Responsive iframe wrapper
-            modal.innerHTML = `
-                <div style="position: relative; width: 100%; height: 100%;">
-                    <iframe 
-                        src="http://127.0.0.1:4100/portfolio_2025/stocks/viewer"
-                        style="position: absolute; top: 0; left: 0; width: 100%; height: 100%; border: none; border-radius: 12px;"
-                        allowfullscreen
-                        loading="lazy"
-                    ></iframe>
-                    <button id="closeStockModal" 
-                        style="position: absolute; top: 10px; right: 10px; z-index: 10; background: #ff5252; color: white; border: none; padding: 8px 12px; border-radius: 6px; cursor: pointer; font-weight: bold;">
-                        ✖
-                    </button>
-                </div>
-            `;
-            
-            // Append modal to body
-            document.body.appendChild(modal);
-            
-            // Close button functionality
-            document.getElementById('closeStockModal').onclick = () => {
-                modal.style.display = 'none';
-            };
-        }        
-    };
-    
-    const sprite_src_cryptoMining = path + "/images/gamify/mining.png"; // Path to the NPC sprite
-    const sprite_greet_cryptoMining = "Teleport to the cryptocurrency mining hub?";
-    
-    const sprite_data_cryptoMining = {
-        id: 'CryptoMining-NPC',
-        greeting: sprite_greet_cryptoMining,
-        src: sprite_src_cryptoMining,
-        SCALE_FACTOR: 10,
-        ANIMATION_RATE: 50,
-        pixels: {height: 600, width: 600},
-        INIT_POSITION: { x: width / 3, y: height / 3 },
-        orientation: {rows: 1, columns: 1},
-        down: {row: 0, start: 0, columns: 1 },
-        hitbox: { widthPercentage: 0.1, heightPercentage: 0.2 },
-        // Reaction when player approaches NPC
-        reaction: function() {
-            alert(sprite_greet_cryptoMining);
-        },
-        // Interact when player presses "E"
-        interact: function () {
-            // Check if the modal already exists
-            if (document.getElementById('stockModal')) {
-                document.getElementById('stockModal').style.display = 'block';
-                // Reset iframe to reload the stocks viewer
-                const iframe = document.querySelector('#stockModal iframe');
-                iframe.src = '';  // Clear the source
-                iframe.src = 'https://nighthawkcoders.github.io/portfolio_2025/crypto/mining'; // Set it again to force reload
-                return;
-            }
-            
-            // Create modal container
-            const modal = document.createElement('div');
-            modal.id = 'stockModal';
-            modal.style.position = 'fixed';
-            modal.style.top = '50%';
-            modal.style.left = '50%';
-            modal.style.transform = 'translate(-50%, -50%)';
-            modal.style.backgroundColor = '#fff';
-            modal.style.border = '2px solid #444';
-            modal.style.padding = '0';
-            modal.style.zIndex = '1000';
-            modal.style.boxShadow = '0 0 20px rgba(0,0,0,0.5)';
-            modal.style.borderRadius = '12px';
-            modal.style.width = '90%';
-            modal.style.maxWidth = '1000px';
-            modal.style.height = '80vh';
-            
-            // Responsive iframe wrapper
-            modal.innerHTML = `
-                <div style="position: relative; width: 100%; height: 100%;">
-                    <iframe 
-                        src="https://nighthawkcoders.github.io/portfolio_2025/crypto/mining"
-                        style="position: absolute; top: 0; left: 0; width: 100%; height: 100%; border: none; border-radius: 12px;"
-                        allowfullscreen
-                        loading="lazy"
-                    ></iframe>
-                    <button id="closeStockModal" 
-                        style="position: absolute; top: 10px; right: 10px; z-index: 10; background: #ff5252; color: white; border: none; padding: 8px 12px; border-radius: 6px; cursor: pointer; font-weight: bold;">
-                        ✖
-                    </button>
-                </div>
-            `;
-            
-            // Append modal to body
-            document.body.appendChild(modal);
-            
-            // Close button functionality
-            document.getElementById('closeStockModal').onclick = () => {
-                modal.style.display = 'none';
-            };
-        }      
-=======
       id: 'Stock-NPC',
       greeting: "Good day, I am J.P. Morgan, financier of industry and architect of American banking.",
       src: sprite_src_stocks,
@@ -343,80 +178,10 @@
         intro();
       },
       interact: function () { this.reaction(); }
->>>>>>> 377a6f77
     };
 
     const sprite_src_crypto = path + "/images/gamify/satoshiNakamoto.png";
     const sprite_data_crypto = {
-<<<<<<< HEAD
-        id: 'Crypto-NPC',
-        greeting: sprite_greet_crypto,
-        src: sprite_src_crypto,
-        SCALE_FACTOR: 10,
-        ANIMATION_RATE: 50,
-        pixels: {height: 600, width: 600},
-        INIT_POSITION: { x: width / 3, y: height / 3 },
-        orientation: {rows: 1, columns: 1},
-        down: {row: 0, start: 0, columns: 1 },
-        hitbox: { widthPercentage: 0.1, heightPercentage: 0.2 },
-        // Reaction when player approaches NPC
-        reaction: function() {
-            alert(sprite_greet_crypto);
-        },
-        // Interact when player presses "E"
-        interact: function () {
-            // Check if the modal already exists
-            if (document.getElementById('cryptoModal')) {
-                document.getElementById('cryptoModal').style.display = 'block';
-                // Reset iframe to reload the stocks viewer
-                const iframe = document.querySelector('#cryptoModal iframe');
-                iframe.src = '';  // Clear the source
-                iframe.src = 'https://nighthawkcoders.github.io/portfolio_2025/crypto/portfolio'; // Set it again to force reload
-                return;
-            }
-            
-            // Create modal container
-            const modal = document.createElement('div');
-            modal.id = 'cryptoModal';
-            modal.style.position = 'fixed';
-            modal.style.top = '50%';
-            modal.style.left = '50%';
-            modal.style.transform = 'translate(-50%, -50%)';
-            modal.style.backgroundColor = '#fff';
-            modal.style.border = '2px solid #444';
-            modal.style.padding = '0';
-            modal.style.zIndex = '1000';
-            modal.style.boxShadow = '0 0 20px rgba(0,0,0,0.5)';
-            modal.style.borderRadius = '12px';
-            modal.style.width = '90%';
-            modal.style.maxWidth = '1000px';
-            modal.style.height = '80vh';
-            
-            // Responsive iframe wrapper
-            modal.innerHTML = `
-                <div style="position: relative; width: 100%; height: 100%;">
-                    <iframe 
-                        src="https://nighthawkcoders.github.io/portfolio_2025/crypto/portfolio"
-                        style="position: absolute; top: 0; left: 0; width: 100%; height: 100%; border: none; border-radius: 12px;"
-                        allowfullscreen
-                        loading="lazy"
-                    ></iframe>
-                    <button id="closeCryptoModal" 
-                        style="position: absolute; top: 10px; right: 10px; z-index: 10; background: #ff5252; color: white; border: none; padding: 8px 12px; border-radius: 6px; cursor: pointer; font-weight: bold;">
-                        ✖
-                    </button>
-                </div>
-            `;
-            
-            // Append modal to body
-            document.body.appendChild(modal);
-            
-            // Close button functionality
-            document.getElementById('closeCryptoModal').onclick = () => {
-                modal.style.display = 'none';
-            };
-        }      
-=======
       id: 'Crypto-NPC',
       greeting: "Greetings, seeker. I am Satoshi Nakamoto, architect of decentralized currency.",
       src: sprite_src_crypto,
@@ -559,7 +324,6 @@
       interact: function () {
         this.reaction();
       }
->>>>>>> 377a6f77
     };
 
     this.classes = [
