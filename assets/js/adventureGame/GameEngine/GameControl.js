--- conflicted
+++ resolved
@@ -18,11 +18,7 @@
         this.currentLevelIndex = 0;
         this.gameLoopCounter = 0;
         this.isPaused = false;
-<<<<<<< HEAD
         this.nextLevelKeyListener = this.handleNextLevelKey.bind(this);
-=======
-        this.exitKeyListener = this.handleExitKey.bind(this);
->>>>>>> 64a5136f
         this.gameOver = null; // Callback for when the game is over 
         this.savedCanvasState = []; // Save the current levels game elements 
         
@@ -153,7 +149,6 @@
      * Exit key handler to end the current level
      * @param {*} event - The keydown event object
      */
-<<<<<<< HEAD
     handleNextLevelKey(event) {
         if (event.key.toLowerCase() === 't' || event.key.toLowerCase() === 'Escape') {
             if (this.currentLevelIndex < this.levelClasses.length - 1) {
@@ -165,14 +160,6 @@
         }
     }
     
-=======
-    handleExitKey(event) {
-        if (event.key === 'Escape') {
-            this.currentLevel.continue = false;
-        }
-    }
-
->>>>>>> 64a5136f
     // Helper method to add exit key listener
     addExitKeyListener() {
         document.addEventListener('keydown', this.exitKeyListener);
