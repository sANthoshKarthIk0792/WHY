// GameLevel.js
import GameEnv from "./GameEnv.js"

class GameLevel {
<<<<<<< HEAD
  constructor(gameControl) {
    this.gameEnv = new GameEnv()
    // Set properties for easy access within game objects
    this.gameEnv.game = gameControl.game
    this.gameEnv.path = gameControl.path
    this.gameEnv.gameContainer = gameControl.gameContainer
    this.gameEnv.gameCanvas = gameControl.gameCanvas
    this.gameEnv.gameControl = gameControl
  }

  create(GameLevelClass) {
    this.continue = true
    this.gameEnv.create()
    this.gameLevel = new GameLevelClass(this.gameEnv)
    this.gameObjectClasses = this.gameLevel.classes

    // Create game objects
    for (let gameObjectClass of this.gameObjectClasses) {
      if (!gameObjectClass.data) gameObjectClass.data = {}
      let gameObject = new gameObjectClass.class(gameObjectClass.data, this.gameEnv)
      this.gameEnv.gameObjects.push(gameObject)
=======
    constructor(gameControl) {
        this.gameEnv = new GameEnv();
        // Set properties for easy access within game objects
        this.gameEnv.game = gameControl.game;
        this.gameEnv.path = gameControl.path;
        this.gameEnv.gameContainer = gameControl.gameContainer;
        this.gameEnv.gameCanvas = gameControl.gameCanvas;
        this.gameEnv.gameControl = gameControl;
>>>>>>> d9964be4
    }

    // Initialize the game level if it has an initialize method
    if (typeof this.gameLevel.initialize === "function") {
      this.gameLevel.initialize()
    }

    // Add event listener for window resize
    window.addEventListener("resize", this.resize.bind(this))
  }

  destroy() {
    // Call the game level's destroy method if it exists
    if (typeof this.gameLevel.destroy === "function") {
      this.gameLevel.destroy()
    }

    for (let index = this.gameEnv.gameObjects.length - 1; index >= 0; index--) {
      this.gameEnv.gameObjects[index].destroy()
    }
    // Remove event listener for window resize
    window.removeEventListener("resize", this.resize.bind(this))
  }

  update() {
    this.gameEnv.clear()

    // Update all game objects
    for (let gameObject of this.gameEnv.gameObjects) {
      gameObject.update()
    }

    // Call the game level's update method if it exists
    if (typeof this.gameLevel.update === "function") {
      this.gameLevel.update()
    }
  }

  resize() {
    this.gameEnv.resize()
    for (let gameObject of this.gameEnv.gameObjects) {
      gameObject.resize()
    }
  }
}

export default GameLevel
<|MERGE_RESOLUTION|>--- conflicted
+++ resolved
@@ -2,7 +2,7 @@
 import GameEnv from "./GameEnv.js"
 
 class GameLevel {
-<<<<<<< HEAD
+
   constructor(gameControl) {
     this.gameEnv = new GameEnv()
     // Set properties for easy access within game objects
@@ -24,21 +24,12 @@
       if (!gameObjectClass.data) gameObjectClass.data = {}
       let gameObject = new gameObjectClass.class(gameObjectClass.data, this.gameEnv)
       this.gameEnv.gameObjects.push(gameObject)
-=======
-    constructor(gameControl) {
-        this.gameEnv = new GameEnv();
-        // Set properties for easy access within game objects
-        this.gameEnv.game = gameControl.game;
-        this.gameEnv.path = gameControl.path;
-        this.gameEnv.gameContainer = gameControl.gameContainer;
-        this.gameEnv.gameCanvas = gameControl.gameCanvas;
-        this.gameEnv.gameControl = gameControl;
->>>>>>> d9964be4
     }
 
     // Initialize the game level if it has an initialize method
     if (typeof this.gameLevel.initialize === "function") {
       this.gameLevel.initialize()
+
     }
 
     // Add event listener for window resize
