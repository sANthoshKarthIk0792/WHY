.signup-card button:disabled {
    background-color: #d3d3d3;
<<<<<<< HEAD
    /* Light gray background for disabled state */
    cursor: not-allowed;
    /* Change cursor to indicate disabled state */
    color: #a9a9a9;
    /* Change text color to match the disabled look */
    border: 1px solid #ccc;
    /* Lighter border for disabled state */
    transition: none;
    /* Remove transition effect when disabled */
=======
    cursor: not-allowed;
    color: #a9a9a9;
    border: 1px solid #ccc;
    transition: none;
>>>>>>> 3d6e476e
}<|MERGE_RESOLUTION|>--- conflicted
+++ resolved
@@ -1,19 +1,7 @@
 .signup-card button:disabled {
     background-color: #d3d3d3;
-<<<<<<< HEAD
-    /* Light gray background for disabled state */
-    cursor: not-allowed;
-    /* Change cursor to indicate disabled state */
-    color: #a9a9a9;
-    /* Change text color to match the disabled look */
-    border: 1px solid #ccc;
-    /* Lighter border for disabled state */
-    transition: none;
-    /* Remove transition effect when disabled */
-=======
     cursor: not-allowed;
     color: #a9a9a9;
     border: 1px solid #ccc;
     transition: none;
->>>>>>> 3d6e476e
 }