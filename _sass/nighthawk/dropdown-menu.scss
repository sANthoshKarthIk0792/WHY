--- conflicted
+++ resolved
@@ -50,12 +50,8 @@
   @include dropdown-styles(black,rgb(51, 17, 17)); // New color for hover
 }
 
-<<<<<<< HEAD
-      &:hover {
-        background-color: rgb(0, 255, 0); // Use green color for hover
-      }
-    }
-  }
+.dropdownp4 {
+  @include dropdown-styles( rgb(51, 139, 253), #44475a); // New color for hover
 }
 
 // Period 3 Menu Styles
@@ -142,8 +138,4 @@
     transform: scale(1);
     opacity: 1;
   }
-=======
-.dropdownp4 {
-  @include dropdown-styles( rgb(51, 139, 253), #44475a); // New color for hover
->>>>>>> 89abe002
 }