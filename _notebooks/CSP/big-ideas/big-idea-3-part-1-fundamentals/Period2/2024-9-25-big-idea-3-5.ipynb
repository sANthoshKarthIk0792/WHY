--- conflicted
+++ resolved
@@ -23,21 +23,6 @@
   },
   {
    "cell_type": "markdown",
-<<<<<<< HEAD
-   "metadata": {
-    "vscode": {
-     "languageId": "raw"
-    }
-   },
-   "source": [
-    "<h2>Here's what we're gonna cover in this lesson!</h2>"
-=======
-   "metadata": {},
-   "source": [
-    "## A Content Outline"
->>>>>>> 7237fdb8
-   ]
-  },
   {
    "cell_type": "raw",
    "metadata": {},
