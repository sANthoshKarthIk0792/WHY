{
 "cells": [
  {
   "cell_type": "raw",
   "metadata": {
    "vscode": {
     "languageId": "raw"
    }
   },
   "source": [
    "---\n",
    "toc: false\n",
    "comments: true\n",
    "layout: post\n",
    "title: 3.3-P2 Mathematical Expressions\n",
    "description: Student led teaching on  Mathematical Expressions. Learn how mathematical expressions involve using arithmetic operators (like addition, subtraction, multiplication, and division) to perform calculations\n",
    "permalink: /csp/big-idea/p2/3-3\n",
    "categories: [CSP Big Ideas]\n",
    "author: Manas, Shriya, Lalita, Ethan\n",
    "menu: nav/csp_units/csp_unit3_p2_fundamentals.html\n",
    "---"
   ]
  },
  {
   "cell_type": "markdown",
   "metadata": {},
   "source": [
<<<<<<< HEAD
    "<h2>Here's what we're gonna cover in this lesson!</h2>"
=======
    "## A Content Outline"
>>>>>>> 7237fdb8
   ]
  },
  {
   "cell_type": "markdown",
   "metadata": {},
   "source": [
    "_3.3.1_ Mathematical Expressions\n",
    "- Mathematical Expressions Overview \n",
    "- Factorial Code Python \n",
    "-  Test Simulation Python \n",
    "\n",
    "_3.3.2_ Mathematical Operations\n",
    "- Mathematical Operations\n",
    "- Mathematical Operations Python Example\n",
    "\n",
    "_3.3.3_ Popcorn Hacks\n",
    "- Fibonacci Sequence Practice \n",
    "\n",
    "_3.3.4_ Homework Hack\n",
    "- Adding algorithms for the Fibonacci Sequence in python and java"
   ]
  },
  {
   "cell_type": "markdown",
   "metadata": {},
   "source": [
    "<style>\n",
    "    article {\n",
    "        background-color: #000000 !important; /* Black background */\n",
    "        border: 3px solid #1a1a2e !important; /* Dark blue border */\n",
    "        padding: 25px !important;\n",
    "        border-radius: 50px !important;\n",
    "    }\n",
    "    article h1 {\n",
    "        color: #ffffff !important; /* White header */\n",
    "    }\n",
    "    article h2, h3, h4, p {\n",
    "        color: #ffffff !important; /* White text */\n",
    "    }\n",
    "    article ul, ol, li {\n",
    "        background-color: #1a1a2e !important; /* Dark blue for lists */\n",
    "        border-left: 5px solid #1f4068 !important; /* Slightly lighter blue list border */\n",
    "        color: #ffffff !important; /* White list text */\n",
    "        padding: 12px 25px !important;\n",
    "        margin: 12px 0 !important;\n",
    "        border-radius: 50px !important;\n",
    "    }\n",
    "    article .center-text {\n",
    "        text-align: center !important;\n",
    "    }\n",
    "    article summary {\n",
    "        color: #ffffff !important; /* White summary */\n",
    "    }\n",
    "    article code {\n",
    "        color: #ffffff !important; /* White code text */\n",
    "        background-color: #1f4068 !important; /* Dark blue background */\n",
    "        padding: 3px 6px !important;\n",
    "        border-radius: 50px !important;\n",
    "    }\n",
    "</style>\n"
   ]
  }
 ],
 "metadata": {
  "language_info": {
   "name": "python"
  }
 },
 "nbformat": 4,
 "nbformat_minor": 2
}<|MERGE_RESOLUTION|>--- conflicted
+++ resolved
@@ -25,11 +25,6 @@
    "cell_type": "markdown",
    "metadata": {},
    "source": [
-<<<<<<< HEAD
-    "<h2>Here's what we're gonna cover in this lesson!</h2>"
-=======
-    "## A Content Outline"
->>>>>>> 7237fdb8
    ]
   },
   {
