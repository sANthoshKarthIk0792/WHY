--- conflicted
+++ resolved
@@ -210,11 +210,7 @@
   },
   {
    "cell_type": "code",
-<<<<<<< HEAD
-   "execution_count": 4,
-=======
-   "execution_count": 1,
->>>>>>> 231fe592
+   "execution_count": 3,
    "metadata": {},
    "outputs": [
     {
@@ -222,64 +218,32 @@
      "output_type": "stream",
      "text": [
       "Collecting ipywidgets\n",
-<<<<<<< HEAD
-      "  Downloading ipywidgets-8.1.5-py3-none-any.whl.metadata (2.3 kB)\n",
-      "Requirement already satisfied: comm>=0.1.3 in /home/zachpeltz/nighthawk/portfolio_2025/venv/lib/python3.12/site-packages (from ipywidgets) (0.2.2)\n",
-      "Requirement already satisfied: ipython>=6.1.0 in /home/zachpeltz/nighthawk/portfolio_2025/venv/lib/python3.12/site-packages (from ipywidgets) (8.27.0)\n",
-      "Requirement already satisfied: traitlets>=4.3.1 in /home/zachpeltz/nighthawk/portfolio_2025/venv/lib/python3.12/site-packages (from ipywidgets) (5.14.3)\n",
-=======
       "  Using cached ipywidgets-8.1.5-py3-none-any.whl.metadata (2.3 kB)\n",
-      "Requirement already satisfied: comm>=0.1.3 in /home/darsh22/nighthawk/portfolio_2025/venv/lib/python3.12/site-packages (from ipywidgets) (0.2.2)\n",
-      "Requirement already satisfied: ipython>=6.1.0 in /home/darsh22/nighthawk/portfolio_2025/venv/lib/python3.12/site-packages (from ipywidgets) (8.27.0)\n",
-      "Requirement already satisfied: traitlets>=4.3.1 in /home/darsh22/nighthawk/portfolio_2025/venv/lib/python3.12/site-packages (from ipywidgets) (5.14.3)\n",
->>>>>>> 231fe592
+      "Requirement already satisfied: comm>=0.1.3 in /home/darsh22/nighthawk/sprint2_2025/venv/lib/python3.12/site-packages (from ipywidgets) (0.2.2)\n",
+      "Requirement already satisfied: ipython>=6.1.0 in /home/darsh22/nighthawk/sprint2_2025/venv/lib/python3.12/site-packages (from ipywidgets) (8.27.0)\n",
+      "Requirement already satisfied: traitlets>=4.3.1 in /home/darsh22/nighthawk/sprint2_2025/venv/lib/python3.12/site-packages (from ipywidgets) (5.14.3)\n",
       "Collecting widgetsnbextension~=4.0.12 (from ipywidgets)\n",
       "  Downloading widgetsnbextension-4.0.13-py3-none-any.whl.metadata (1.6 kB)\n",
       "Collecting jupyterlab-widgets~=3.0.12 (from ipywidgets)\n",
-<<<<<<< HEAD
-      "  Downloading jupyterlab_widgets-3.0.13-py3-none-any.whl.metadata (4.1 kB)\n",
-      "Requirement already satisfied: decorator in /home/zachpeltz/nighthawk/portfolio_2025/venv/lib/python3.12/site-packages (from ipython>=6.1.0->ipywidgets) (5.1.1)\n",
-      "Requirement already satisfied: jedi>=0.16 in /home/zachpeltz/nighthawk/portfolio_2025/venv/lib/python3.12/site-packages (from ipython>=6.1.0->ipywidgets) (0.19.1)\n",
-      "Requirement already satisfied: matplotlib-inline in /home/zachpeltz/nighthawk/portfolio_2025/venv/lib/python3.12/site-packages (from ipython>=6.1.0->ipywidgets) (0.1.7)\n",
-      "Requirement already satisfied: prompt-toolkit<3.1.0,>=3.0.41 in /home/zachpeltz/nighthawk/portfolio_2025/venv/lib/python3.12/site-packages (from ipython>=6.1.0->ipywidgets) (3.0.48)\n",
-      "Requirement already satisfied: pygments>=2.4.0 in /home/zachpeltz/nighthawk/portfolio_2025/venv/lib/python3.12/site-packages (from ipython>=6.1.0->ipywidgets) (2.18.0)\n",
-      "Requirement already satisfied: stack-data in /home/zachpeltz/nighthawk/portfolio_2025/venv/lib/python3.12/site-packages (from ipython>=6.1.0->ipywidgets) (0.6.3)\n",
-      "Requirement already satisfied: pexpect>4.3 in /home/zachpeltz/nighthawk/portfolio_2025/venv/lib/python3.12/site-packages (from ipython>=6.1.0->ipywidgets) (4.9.0)\n",
-      "Requirement already satisfied: parso<0.9.0,>=0.8.3 in /home/zachpeltz/nighthawk/portfolio_2025/venv/lib/python3.12/site-packages (from jedi>=0.16->ipython>=6.1.0->ipywidgets) (0.8.4)\n",
-      "Requirement already satisfied: ptyprocess>=0.5 in /home/zachpeltz/nighthawk/portfolio_2025/venv/lib/python3.12/site-packages (from pexpect>4.3->ipython>=6.1.0->ipywidgets) (0.7.0)\n",
-      "Requirement already satisfied: wcwidth in /home/zachpeltz/nighthawk/portfolio_2025/venv/lib/python3.12/site-packages (from prompt-toolkit<3.1.0,>=3.0.41->ipython>=6.1.0->ipywidgets) (0.2.13)\n",
-      "Requirement already satisfied: executing>=1.2.0 in /home/zachpeltz/nighthawk/portfolio_2025/venv/lib/python3.12/site-packages (from stack-data->ipython>=6.1.0->ipywidgets) (2.1.0)\n",
-      "Requirement already satisfied: asttokens>=2.1.0 in /home/zachpeltz/nighthawk/portfolio_2025/venv/lib/python3.12/site-packages (from stack-data->ipython>=6.1.0->ipywidgets) (2.4.1)\n",
-      "Requirement already satisfied: pure-eval in /home/zachpeltz/nighthawk/portfolio_2025/venv/lib/python3.12/site-packages (from stack-data->ipython>=6.1.0->ipywidgets) (0.2.3)\n",
-      "Requirement already satisfied: six>=1.12.0 in /home/zachpeltz/nighthawk/portfolio_2025/venv/lib/python3.12/site-packages (from asttokens>=2.1.0->stack-data->ipython>=6.1.0->ipywidgets) (1.16.0)\n",
-      "Downloading ipywidgets-8.1.5-py3-none-any.whl (139 kB)\n",
-      "\u001b[2K   \u001b[90m━━━━━━━━━━━━━━━━━━━━━━━━━━━━━━━━━━━━━━━━\u001b[0m \u001b[32m139.8/139.8 kB\u001b[0m \u001b[31m1.6 MB/s\u001b[0m eta \u001b[36m0:00:00\u001b[0ma \u001b[36m0:00:01\u001b[0m\n",
-      "\u001b[?25hDownloading jupyterlab_widgets-3.0.13-py3-none-any.whl (214 kB)\n",
-      "\u001b[2K   \u001b[90m━━━━━━━━━━━━━━━━━━━━━━━━━━━━━━━━━━━━━━━━\u001b[0m \u001b[32m214.4/214.4 kB\u001b[0m \u001b[31m5.0 MB/s\u001b[0m eta \u001b[36m0:00:00\u001b[0ma \u001b[36m0:00:01\u001b[0m\n",
-      "\u001b[?25hDownloading widgetsnbextension-4.0.13-py3-none-any.whl (2.3 MB)\n",
-      "\u001b[2K   \u001b[90m━━━━━━━━━━━━━━━━━━━━━━━━━━━━━━━━━━━━━━━━\u001b[0m \u001b[32m2.3/2.3 MB\u001b[0m \u001b[31m4.8 MB/s\u001b[0m eta \u001b[36m0:00:00\u001b[0m00:01\u001b[0m00:01\u001b[0m\n",
-      "\u001b[?25hInstalling collected packages: widgetsnbextension, jupyterlab-widgets, ipywidgets\n",
-=======
       "  Using cached jupyterlab_widgets-3.0.13-py3-none-any.whl.metadata (4.1 kB)\n",
-      "Requirement already satisfied: decorator in /home/darsh22/nighthawk/portfolio_2025/venv/lib/python3.12/site-packages (from ipython>=6.1.0->ipywidgets) (5.1.1)\n",
-      "Requirement already satisfied: jedi>=0.16 in /home/darsh22/nighthawk/portfolio_2025/venv/lib/python3.12/site-packages (from ipython>=6.1.0->ipywidgets) (0.19.1)\n",
-      "Requirement already satisfied: matplotlib-inline in /home/darsh22/nighthawk/portfolio_2025/venv/lib/python3.12/site-packages (from ipython>=6.1.0->ipywidgets) (0.1.7)\n",
-      "Requirement already satisfied: prompt-toolkit<3.1.0,>=3.0.41 in /home/darsh22/nighthawk/portfolio_2025/venv/lib/python3.12/site-packages (from ipython>=6.1.0->ipywidgets) (3.0.48)\n",
-      "Requirement already satisfied: pygments>=2.4.0 in /home/darsh22/nighthawk/portfolio_2025/venv/lib/python3.12/site-packages (from ipython>=6.1.0->ipywidgets) (2.18.0)\n",
-      "Requirement already satisfied: stack-data in /home/darsh22/nighthawk/portfolio_2025/venv/lib/python3.12/site-packages (from ipython>=6.1.0->ipywidgets) (0.6.3)\n",
-      "Requirement already satisfied: pexpect>4.3 in /home/darsh22/nighthawk/portfolio_2025/venv/lib/python3.12/site-packages (from ipython>=6.1.0->ipywidgets) (4.9.0)\n",
-      "Requirement already satisfied: parso<0.9.0,>=0.8.3 in /home/darsh22/nighthawk/portfolio_2025/venv/lib/python3.12/site-packages (from jedi>=0.16->ipython>=6.1.0->ipywidgets) (0.8.4)\n",
-      "Requirement already satisfied: ptyprocess>=0.5 in /home/darsh22/nighthawk/portfolio_2025/venv/lib/python3.12/site-packages (from pexpect>4.3->ipython>=6.1.0->ipywidgets) (0.7.0)\n",
-      "Requirement already satisfied: wcwidth in /home/darsh22/nighthawk/portfolio_2025/venv/lib/python3.12/site-packages (from prompt-toolkit<3.1.0,>=3.0.41->ipython>=6.1.0->ipywidgets) (0.2.13)\n",
-      "Requirement already satisfied: executing>=1.2.0 in /home/darsh22/nighthawk/portfolio_2025/venv/lib/python3.12/site-packages (from stack-data->ipython>=6.1.0->ipywidgets) (2.1.0)\n",
-      "Requirement already satisfied: asttokens>=2.1.0 in /home/darsh22/nighthawk/portfolio_2025/venv/lib/python3.12/site-packages (from stack-data->ipython>=6.1.0->ipywidgets) (2.4.1)\n",
-      "Requirement already satisfied: pure-eval in /home/darsh22/nighthawk/portfolio_2025/venv/lib/python3.12/site-packages (from stack-data->ipython>=6.1.0->ipywidgets) (0.2.3)\n",
-      "Requirement already satisfied: six>=1.12.0 in /home/darsh22/nighthawk/portfolio_2025/venv/lib/python3.12/site-packages (from asttokens>=2.1.0->stack-data->ipython>=6.1.0->ipywidgets) (1.16.0)\n",
+      "Requirement already satisfied: decorator in /home/darsh22/nighthawk/sprint2_2025/venv/lib/python3.12/site-packages (from ipython>=6.1.0->ipywidgets) (5.1.1)\n",
+      "Requirement already satisfied: jedi>=0.16 in /home/darsh22/nighthawk/sprint2_2025/venv/lib/python3.12/site-packages (from ipython>=6.1.0->ipywidgets) (0.19.1)\n",
+      "Requirement already satisfied: matplotlib-inline in /home/darsh22/nighthawk/sprint2_2025/venv/lib/python3.12/site-packages (from ipython>=6.1.0->ipywidgets) (0.1.7)\n",
+      "Requirement already satisfied: prompt-toolkit<3.1.0,>=3.0.41 in /home/darsh22/nighthawk/sprint2_2025/venv/lib/python3.12/site-packages (from ipython>=6.1.0->ipywidgets) (3.0.47)\n",
+      "Requirement already satisfied: pygments>=2.4.0 in /home/darsh22/nighthawk/sprint2_2025/venv/lib/python3.12/site-packages (from ipython>=6.1.0->ipywidgets) (2.18.0)\n",
+      "Requirement already satisfied: stack-data in /home/darsh22/nighthawk/sprint2_2025/venv/lib/python3.12/site-packages (from ipython>=6.1.0->ipywidgets) (0.6.3)\n",
+      "Requirement already satisfied: pexpect>4.3 in /home/darsh22/nighthawk/sprint2_2025/venv/lib/python3.12/site-packages (from ipython>=6.1.0->ipywidgets) (4.9.0)\n",
+      "Requirement already satisfied: parso<0.9.0,>=0.8.3 in /home/darsh22/nighthawk/sprint2_2025/venv/lib/python3.12/site-packages (from jedi>=0.16->ipython>=6.1.0->ipywidgets) (0.8.4)\n",
+      "Requirement already satisfied: ptyprocess>=0.5 in /home/darsh22/nighthawk/sprint2_2025/venv/lib/python3.12/site-packages (from pexpect>4.3->ipython>=6.1.0->ipywidgets) (0.7.0)\n",
+      "Requirement already satisfied: wcwidth in /home/darsh22/nighthawk/sprint2_2025/venv/lib/python3.12/site-packages (from prompt-toolkit<3.1.0,>=3.0.41->ipython>=6.1.0->ipywidgets) (0.2.13)\n",
+      "Requirement already satisfied: executing>=1.2.0 in /home/darsh22/nighthawk/sprint2_2025/venv/lib/python3.12/site-packages (from stack-data->ipython>=6.1.0->ipywidgets) (2.1.0)\n",
+      "Requirement already satisfied: asttokens>=2.1.0 in /home/darsh22/nighthawk/sprint2_2025/venv/lib/python3.12/site-packages (from stack-data->ipython>=6.1.0->ipywidgets) (2.4.1)\n",
+      "Requirement already satisfied: pure-eval in /home/darsh22/nighthawk/sprint2_2025/venv/lib/python3.12/site-packages (from stack-data->ipython>=6.1.0->ipywidgets) (0.2.3)\n",
+      "Requirement already satisfied: six>=1.12.0 in /home/darsh22/nighthawk/sprint2_2025/venv/lib/python3.12/site-packages (from asttokens>=2.1.0->stack-data->ipython>=6.1.0->ipywidgets) (1.16.0)\n",
       "Using cached ipywidgets-8.1.5-py3-none-any.whl (139 kB)\n",
       "Using cached jupyterlab_widgets-3.0.13-py3-none-any.whl (214 kB)\n",
       "Using cached widgetsnbextension-4.0.13-py3-none-any.whl (2.3 MB)\n",
       "Installing collected packages: widgetsnbextension, jupyterlab-widgets, ipywidgets\n",
->>>>>>> 231fe592
       "Successfully installed ipywidgets-8.1.5 jupyterlab-widgets-3.0.13 widgetsnbextension-4.0.13\n",
       "Note: you may need to restart the kernel to use updated packages.\n"
      ]
@@ -296,51 +260,15 @@
    "outputs": [
     {
      "data": {
-      "application/vnd.jupyter.widget-view+json": {
-<<<<<<< HEAD
-       "model_id": "d3dc1529a3d14d23a5f5ef035efdba8d",
-=======
-       "model_id": "c2d8394644294fccb426be5426273a58",
->>>>>>> 231fe592
-       "version_major": 2,
-       "version_minor": 0
-      },
-      "text/plain": [
-       "Button(description='Rock', style=ButtonStyle())"
-      ]
-     },
-     "metadata": {},
-     "output_type": "display_data"
-    },
-    {
-     "data": {
-      "application/vnd.jupyter.widget-view+json": {
-<<<<<<< HEAD
-       "model_id": "5e92bf266f3941ae9038a78220d67281",
-=======
-       "model_id": "c8179b2fe34444b2a2deb3fd309eca61",
->>>>>>> 231fe592
-       "version_major": 2,
-       "version_minor": 0
-      },
-      "text/plain": [
-       "Button(description='Paper', style=ButtonStyle())"
-      ]
-     },
-     "metadata": {},
-     "output_type": "display_data"
-    },
-    {
-     "data": {
-      "application/vnd.jupyter.widget-view+json": {
-<<<<<<< HEAD
-       "model_id": "7480eb31742943189a4e9e6fe70ef383",
-=======
-       "model_id": "984118f5d87f4945a609201ddcbca869",
->>>>>>> 231fe592
-       "version_major": 2,
-       "version_minor": 0
-      },
+      "text/html": [
+       "\n",
+       "    <div style=\"background-color: black; color: white; padding: 10px; border-radius: 5px;\">\n",
+       "        <p>You chose: <strong>rock</strong></p>\n",
+       "        <p>Computer chose: <strong>scissors</strong></p>\n",
+       "        <p>You win!</p>\n",
+       "    </div>\n",
+       "    "
+      ],
       "text/plain": [
        "Button(description='Scissors', style=ButtonStyle())"
       ]
