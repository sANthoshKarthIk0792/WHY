{
 "cells": [
  {
   "cell_type": "raw",
   "metadata": {
    "vscode": {
     "languageId": "raw"
    }
   },
   "source": [
    "---\n",
    "toc: false\n",
    "comments: true\n",
    "layout: post\n",
    "title: 3.6-P2 Conditionals \n",
    "description: Student led teaching on Conditionals using Javascript and Python\n",
    "permalink: /csp/big-idea/p2/3-6\n",
    "categories: [CSP Big Ideas]\n",
    "author:  Kush, Nolan, Vincent, and Tarun\n",
    "menu: nav/csp_units/csp_unit3_p2_fundamentals.html\n",
    "---"
   ]
  },
  {
   "cell_type": "markdown",
   "metadata": {},
   "source": [
    "## Content Outline\n",
    "\n",
    "3.6.1\n",
    "- If statements\n",
    "- Else statements\n",
    "- Javascript and Python examples\n",
    "\n",
    "\n",
    "3.6.2\n",
    "- Examples with Boolean\n",
    "- Usage of modules\n",
    "- Homework Assignment(Example Included)\n"
   ]
  },
  {
   "cell_type": "markdown",
   "metadata": {},
   "source": [
    "# Popcorn Hack #1"
   ]
  },
  {
   "cell_type": "markdown",
   "metadata": {},
   "source": [
    "#### Task:\n",
    "<span style=\"color: #87CEEB;\">\n",
    "\n",
    "\n",
    "- Define Function: Create a function named is_even_or_odd that takes one parameter, number.\n",
    "\n",
    "- Check Even or Odd: Use an if statement to check if the number is divisible by 2.\n",
    "\n",
    "- Return \"Even\" if true.\n",
    "\n",
    "- Return \"Odd\" if false.\n",
    "\n",
    "- Test Function: Call the function with different numbers to verify its correctness.\n",
<<<<<<< HEAD
    "</span>\n"
=======
    "\n",
    "- Complete in Javascript and Python\n"
>>>>>>> 1449f6cc
   ]
  },
  {
   "cell_type": "code",
   "execution_count": 1,
   "metadata": {},
   "outputs": [
    {
     "data": {
      "application/javascript": "let grade = parseInt(prompt('Enter your grade in the class (0-100): '));\n\nif (grade >= 70) {\n    console.log('You are passing your class.');\n} else {\n    console.log('You are failing your class.');\n}\n\nlet isStudying = confirm('Are you studying for the test? (OK for Yes, Cancel for No)');\n\nif (isStudying) {\n    console.log('You will do well on your test.');\n} else {\n    console.log('You should lock in and study.');\n}\n",
      "text/plain": [
       "<IPython.core.display.Javascript object>"
      ]
     },
     "metadata": {},
     "output_type": "display_data"
    }
   ],
   "source": [
    "score = 85\n",
    "\n",
    "# Conditional statement\n",
    "if score >= 75:\n",
    "    print(\"You passed the test!\")\n",
    "else:\n",
    "    print(\"You failed the test.\")"
   ]
  },
  {
   "cell_type": "markdown",
   "metadata": {},
   "source": [
    "- The code defines a function that checks if a given number is even or odd by using the modulus operator.\n",
    "\n",
    "- It tests the function with various numbers and prints whether each number is \"Even\" or \"Odd.\"\n"
   ]
  },
  {
   "cell_type": "markdown",
   "metadata": {},
   "source": [
    "# Popcorn Hack #2"
   ]
  },
  {
   "cell_type": "markdown",
   "metadata": {},
   "source": [
    "Criteria:\n",
    "- Use a boolean value to check in a conditional\n",
    "\n",
    "- Set an original value for the boolean variable as an input\n",
    "\n",
    "- Create a conditional using said boolean variable checking if its true or false.\n",
    "\n",
    "- Complete in Javascript and Python"
   ]
  },
  {
   "cell_type": "code",
   "execution_count": null,
   "metadata": {},
   "outputs": [],
   "source": [
    "owns_a_key = True\n",
    "\n",
    "if owns_a_key:\n",
    "    print(\"Come on in!\")\n",
    "else:\n",
    "    print(\"You need a key to come in here\")"
   ]
  },
  {
   "cell_type": "markdown",
   "metadata": {},
   "source": [
    "# Popcorn Hack #3"
   ]
  },
  {
   "cell_type": "markdown",
   "metadata": {},
   "source": [
    "#### Task\n",
    "\n",
    "\n",
    "Use a library of your choice to practice your skills with conditionals\n",
    "\n",
    "Criteria: \n",
    "- Import any kind of library.\n",
    "\n",
    "- Use a conditional using the library you imported(be creative with how you use it)\n",
    "\n",
    "- Complete in Javascript and Python"
   ]
  },
  {
   "cell_type": "code",
   "execution_count": 4,
   "metadata": {},
   "outputs": [
    {
     "name": "stdout",
     "output_type": "stream",
     "text": [
      "Rolling the dice...\n",
      "You rolled a 5\n",
      "Great roll! You rolled a five.\n"
     ]
    }
   ],
   "source": [
    "import random\n",
    "\n",
    "roll_dice = random.randint(1, 6)\n",
    "\n",
    "print(\"Rolling the dice...\")\n",
    "print(f\"You rolled a {roll_dice}\")\n",
    "\n",
    "if roll_dice == 1:\n",
    "    print(\"Oh no! You rolled a one. Try again!\")\n",
    "elif roll_dice <= 3:\n",
    "    print(\"You rolled a low number. Better luck next time!\")\n",
    "elif roll_dice == 4:\n",
    "    print(\"Not bad! You rolled a four.\")\n",
    "elif roll_dice <= 5:\n",
    "    print(\"Great roll! You rolled a five.\")\n",
    "else:\n",
    "    print(\"Awesome! You rolled a six! You're on a roll!\")"
   ]
  }
 ],
 "metadata": {
  "kernelspec": {
   "display_name": "Python 3",
   "language": "python",
   "name": "python3"
  },
  "language_info": {
   "codemirror_mode": {
    "name": "ipython",
    "version": 3
   },
   "file_extension": ".py",
   "mimetype": "text/x-python",
   "name": "python",
   "nbconvert_exporter": "python",
   "pygments_lexer": "ipython3",
<<<<<<< HEAD
   "version": "3.9.6"
=======
   "version": "3.10.6"
>>>>>>> 1449f6cc
  }
 },
 "nbformat": 4,
 "nbformat_minor": 2
}<|MERGE_RESOLUTION|>--- conflicted
+++ resolved
@@ -63,12 +63,8 @@
     "- Return \"Odd\" if false.\n",
     "\n",
     "- Test Function: Call the function with different numbers to verify its correctness.\n",
-<<<<<<< HEAD
-    "</span>\n"
-=======
     "\n",
     "- Complete in Javascript and Python\n"
->>>>>>> 1449f6cc
    ]
   },
   {
@@ -217,11 +213,7 @@
    "name": "python",
    "nbconvert_exporter": "python",
    "pygments_lexer": "ipython3",
-<<<<<<< HEAD
-   "version": "3.9.6"
-=======
    "version": "3.10.6"
->>>>>>> 1449f6cc
   }
  },
  "nbformat": 4,
