{
 "cells": [
  {
   "cell_type": "raw",
   "metadata": {
    "vscode": {
     "languageId": "raw"
    }
   },
   "source": [
    "---\n",
    "toc: false\n",
    "comments: true\n",
    "layout: post\n",
    "title: 3.6-P2 Conditionals \n",
    "description: Student led teaching on Conditionals using Javascript and Python\n",
    "permalink: /csp/big-idea/p2/3-6\n",
    "categories: [CSP Big Ideas]\n",
    "author:  Kush, Nolan, Vincent, and Tarun\n",
    "menu: nav/csp_units/csp_unit3_p2_fundamentals.html\n",
    "---"
   ]
  },
  {
   "cell_type": "markdown",
   "metadata": {},
   "source": [
    "## Content Outline\n",
    "\n",
    "3.6.1\n",
    "- If statements\n",
    "\n",
    "- Else statements\n",
    "- Javascript and Python examples\n",
    "\n",
    "\n",
    "3.6.2\n",
    "- Bitwise Operators\n",
    "\n",
    "- Usage of modules\n",
    "- Homework Assignment(Example Included)\n"
   ]
  },
  {
   "cell_type": "markdown",
   "metadata": {},
   "source": [
    "# Popcorn Hack #1"
   ]
  },
  {
   "cell_type": "markdown",
   "metadata": {},
   "source": [
    "#### Task:\n",
    "\n",
<<<<<<< HEAD
    "- Define Function: Create a function named is_even_or_odd that takes one parameter, number.\n",
    "\n",
    "- Check Even or Odd: Use an if statement to check if the number is divisible by 2.\n",
    "\n",
    "- Return \"Even\" if true.\n",
    "\n",
    "- Return \"Odd\" if false.\n",
    "\n",
    "- Test Function: Call the function with different numbers to verify its correctness.\n"
=======
    "-Pick a topic (e.g., grades, temperature, etc.).\n",
    "\n",
    "-Choose a condition (e.g., score ≥ 75).\n",
    "\n",
    "-Write an if statement for when the condition is true.\n",
    "\n",
    "-Add an else statement for when the condition is false.\n",
    "\n",
    "-Test the code with different values.\n"
>>>>>>> b4ad09ea
   ]
  },
  {
   "cell_type": "code",
   "execution_count": 1,
   "metadata": {},
   "outputs": [
    {
     "data": {
      "application/javascript": "let grade = parseInt(prompt('Enter your grade in the class (0-100): '));\n\nif (grade >= 70) {\n    console.log('You are passing your class.');\n} else {\n    console.log('You are failing your class.');\n}\n\nlet isStudying = confirm('Are you studying for the test? (OK for Yes, Cancel for No)');\n\nif (isStudying) {\n    console.log('You will do well on your test.');\n} else {\n    console.log('You should lock in and study.');\n}\n",
      "text/plain": [
       "<IPython.core.display.Javascript object>"
      ]
     },
     "metadata": {},
     "output_type": "display_data"
    }
   ],
   "source": [
    "score = 85\n",
    "\n",
    "# Conditional statement\n",
    "if score >= 75:\n",
    "    print(\"You passed the test!\")\n",
    "else:\n",
    "    print(\"You failed the test.\")"
   ]
  },
  {
   "cell_type": "markdown",
   "metadata": {},
   "source": [
<<<<<<< HEAD
    "- The code defines a function that checks if a given number is even or odd by using the modulus operator.\n",
    "\n",
    "- It tests the function with various numbers and prints whether each number is \"Even\" or \"Odd.\"\n"
=======
    "-Condition Check: The code checks if the score is greater than or equal to 75. If it is, it means the student passed the test.\n",
    "\n",
    "-Output Message: Based on the condition, the code prints either \"You passed the test!\" or \"You failed the test.\" depending on whether the score meets the passing requirement.\n",
    "\n"
>>>>>>> b4ad09ea
   ]
  },
  {
   "cell_type": "markdown",
   "metadata": {},
   "source": [
    "# Popcorn Hack #2"
   ]
  },
  {
   "cell_type": "markdown",
   "metadata": {},
   "source": [
    "Criteria:\n",
    "- Use a boolean value to check in a conditional\n",
    "- Use a 0 or 1 for the boolean value as an input"
   ]
  },
  {
   "cell_type": "code",
   "execution_count": null,
   "metadata": {},
   "outputs": [],
   "source": [
    "sleepy = int(input('Enter 0 or 1(True or False): '))\n",
    "if sleepy == 1:\n",
    "    print('You should take a nap.')\n",
    "else:\n",
    "    print('Hope you have an energetic day!')"
   ]
  },
  {
   "cell_type": "markdown",
   "metadata": {},
   "source": [
    "# Popcorn Hack #3"
   ]
  },
  {
   "cell_type": "markdown",
   "metadata": {},
   "source": [
    "#### Task\n",
    "\n",
    "\n",
    "Think of a real world implication of conditionals\n",
    "\n",
    "Criteria: \n",
    "- Use a dictionary to store key, value pairs based on your topic\n",
    "\n",
    "- Use a conditional to check if whatever topic you choose is applied to the person"
   ]
  },
  {
   "cell_type": "code",
   "execution_count": 3,
   "metadata": {},
   "outputs": [
    {
     "name": "stdout",
     "output_type": "stream",
     "text": [
      "You are not eligible to vote in your vountry.\n"
     ]
    }
   ],
   "source": [
    "voting_age = {\n",
    "    'usa': 18,\n",
    "    'uk': 18,\n",
    "    'brazil': 16,\n",
    "    'india': 18\n",
    "}\n",
    "country = input('Enter your country: ').lower()\n",
    "age = int(input('Enter your age: '))\n",
    "if age>=voting_age[country]:\n",
    "    print('You are eligible to vote in your country: ')\n",
    "else:\n",
    "    print('You are not eligible to vote in your vountry.')"
   ]
  },
  {
   "cell_type": "markdown",
   "metadata": {},
   "source": [
    "- This code makes a dictionary which holds a key, value pair for each country and their voting age criteria\n",
    "\n",
    "- It takes your country and age by input\n",
    "- Using a conditional it checks if you are eligible to vote in your country\n"
   ]
  }
 ],
 "metadata": {
  "kernelspec": {
   "display_name": "Python 3",
   "language": "python",
   "name": "python3"
  },
  "language_info": {
   "codemirror_mode": {
    "name": "ipython",
    "version": 3
   },
   "file_extension": ".py",
   "mimetype": "text/x-python",
   "name": "python",
   "nbconvert_exporter": "python",
   "pygments_lexer": "ipython3",
   "version": "3.10.12"
  }
 },
 "nbformat": 4,
 "nbformat_minor": 2
}<|MERGE_RESOLUTION|>--- conflicted
+++ resolved
@@ -54,7 +54,6 @@
    "source": [
     "#### Task:\n",
     "\n",
-<<<<<<< HEAD
     "- Define Function: Create a function named is_even_or_odd that takes one parameter, number.\n",
     "\n",
     "- Check Even or Odd: Use an if statement to check if the number is divisible by 2.\n",
@@ -64,17 +63,6 @@
     "- Return \"Odd\" if false.\n",
     "\n",
     "- Test Function: Call the function with different numbers to verify its correctness.\n"
-=======
-    "-Pick a topic (e.g., grades, temperature, etc.).\n",
-    "\n",
-    "-Choose a condition (e.g., score ≥ 75).\n",
-    "\n",
-    "-Write an if statement for when the condition is true.\n",
-    "\n",
-    "-Add an else statement for when the condition is false.\n",
-    "\n",
-    "-Test the code with different values.\n"
->>>>>>> b4ad09ea
    ]
   },
   {
@@ -107,16 +95,9 @@
    "cell_type": "markdown",
    "metadata": {},
    "source": [
-<<<<<<< HEAD
     "- The code defines a function that checks if a given number is even or odd by using the modulus operator.\n",
     "\n",
     "- It tests the function with various numbers and prints whether each number is \"Even\" or \"Odd.\"\n"
-=======
-    "-Condition Check: The code checks if the score is greater than or equal to 75. If it is, it means the student passed the test.\n",
-    "\n",
-    "-Output Message: Based on the condition, the code prints either \"You passed the test!\" or \"You failed the test.\" depending on whether the score meets the passing requirement.\n",
-    "\n"
->>>>>>> b4ad09ea
    ]
   },
   {
@@ -132,6 +113,7 @@
    "source": [
     "Criteria:\n",
     "- Use a boolean value to check in a conditional\n",
+    "\n",
     "- Use a 0 or 1 for the boolean value as an input"
    ]
   },
