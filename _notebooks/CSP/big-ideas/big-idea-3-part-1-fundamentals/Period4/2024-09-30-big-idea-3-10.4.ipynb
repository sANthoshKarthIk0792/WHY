--- conflicted
+++ resolved
@@ -187,7 +187,7 @@
    "cell_type": "markdown",
    "metadata": {},
    "source": [
-<<<<<<< HEAD
+    "## Popcorn Hack"
     "\n",
     "<br>\n",
     "<h2>Practice</h2>\n",
@@ -211,9 +211,6 @@
     "        font-size: 18px;\n",
     "    }\n",
     "</style>"
-=======
-    "## Popcorn Hack"
->>>>>>> 2469ac39
    ]
   },
   {
