--- conflicted
+++ resolved
@@ -54,7 +54,6 @@
             </ul>
         </div>
     </div>
-<<<<<<< HEAD
   </a>
 
   <a href="{{site.baseurl}}/student/assign-grades" class="toolkit-button" data-description="Grade the submissions you are assigned to." data-authors="Author: Alex Johnson">
@@ -70,7 +69,6 @@
     <span class="button-name">Seed Tracker</span>
     <div class="description">
       <p>Do you want to request seed? This will allow you to do so.</p>
-=======
     <div class="seed-tracker glow-on-hover-search" onclick="location.href='{{site.baseurl}}/student/seedtracker';"
         style="cursor: pointer;">
         <div class="seed-tracker-image">
@@ -83,7 +81,6 @@
                 <li>Request seed</li>
             </ul>
         </div>
->>>>>>> 228e2110
     </div>
     <div class="sagai glow-on-hover-search" onclick="location.href='{{site.baseurl}}/student/sagai';"
         style="cursor: pointer;">
