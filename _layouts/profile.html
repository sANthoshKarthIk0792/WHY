---
title: Profile
layout: aesthetihawk
active_tab: profile
---

<style>
<<<<<<< HEAD
        /* Base styles for the switch */
    .switch {
      display: inline-block;
      position: relative;
      width: 50px;
      height: 25px;
    }
    
    .switch input {
      opacity: 0;
      width: 0;
      height: 0;
    }
    
    .slider {
      position: absolute;
      cursor: pointer;
      top: 0;
      left: 0;
      right: 0;
      bottom: 0;
      background-color: #ccc;
      transition: 0.4s;
      border-radius: 25px;
    }
    
    .slider:before {
      position: absolute;
      content: "";
      height: 19px;
      width: 19px;
      left: 3px;
      bottom: 3px;
      background-color: white;
      transition: 0.4s;
      border-radius: 50%;
    }
    
    input:checked + .slider {
      background-color: #2196F3;
    }
    
    input:checked + .slider.green {
      background-color: #4CAF50;
    }
    
    input:checked + .slider:before {
      transform: translateX(25px);
    }
    
    .label-text {
      margin-left: 10px;
      font-size: 16px;
      vertical-align: middle;
=======
    /* Base styles for the switch */
    .switch {
        display: inline-block;
        position: relative;
        width: 50px;
        height: 25px;
    }

    .switch input {
        opacity: 0;
        width: 0;
        height: 0;
    }

    .slider {
        position: absolute;
        cursor: pointer;
        top: 0;
        left: 0;
        right: 0;
        bottom: 0;
        background-color: #ccc;
        transition: 0.4s;
        border-radius: 25px;
    }

    .slider:before {
        position: absolute;
        content: "";
        height: 19px;
        width: 19px;
        left: 3px;
        bottom: 3px;
        background-color: white;
        transition: 0.4s;
        border-radius: 50%;
    }

    input:checked+.slider {
        background-color: #2196F3;
    }

    input:checked+.slider.green {
        background-color: #4CAF50;
    }

    input:checked+.slider:before {
        transform: translateX(25px);
    }

    .label-text {
        margin-left: 10px;
        font-size: 16px;
        vertical-align: middle;
>>>>>>> 3d6e476e
    }

    @media (min-width: 1400PX) {
        .cards {
            grid-template-columns: repeat(2, 1fr);
        }
    }

    .header {
        grid-area: header;
    }

    .name-info {
        display: grid;
        grid-template-columns: 1fr max-content;
        grid-template-rows: 1fr;
        gap: 0px 0px;
        grid-auto-flow: row;
        grid-template-areas:
            "name-details name-icon";
        grid-area: name-info;
    }

    .name-details {
        grid-area: name-details;
    }

    .name-icon {
        grid-area: name-icon;
    }

    .uid-info {
        display: grid;
        grid-template-columns: 1fr min-content;
        grid-template-rows: 1fr;
        gap: 0px 0px;
        grid-auto-flow: row;
        grid-template-areas:
            "uid-details uid-icon";
        grid-area: uid-info;
    }

    .uid-details {
        grid-area: uid-details;
    }

    .uid-icon {
        grid-area: uid-icon;
    }

    .email-info {
        display: grid;
        grid-template-columns: 1fr min-content;
        grid-template-rows: 1fr;
        gap: 0px 0px;
        grid-auto-flow: row;
        grid-template-areas:
            "email-details email-icon";
        grid-area: email-info;
    }

    .email-details {
        grid-area: email-details;
    }

    .email-icon {
        grid-area: email-icon;
    }

    .password-info {
        display: grid;
        grid-template-columns: 1fr min-content;
        grid-template-rows: 1fr;
        gap: 0px 0px;
        grid-auto-flow: row;
        grid-template-areas:
            "password-details password-icon";
        grid-area: password-info;
    }

    .password-details {
        grid-area: password-details;
    }

    .password-icon {
        grid-area: password-icon;
    }

    .kasm-info {
        display: grid;
        grid-template-columns: 1fr min-content;
        grid-template-rows: 1fr;
        gap: 0px 0px;
        grid-auto-flow: row;
        grid-template-areas:
            "kasm-details kasm-icon";
        grid-area: kasm-info;
    }

    .kasm-details {
        grid-area: kasm-details;
    }

    .kasm-icon {
        grid-area: kasm-icon;
    }

    .class-info {
        display: grid;
        grid-template-columns: 1fr min-content;
        grid-template-rows: 1fr;
        gap: 0px 0px;
        grid-auto-flow: row;
        grid-template-areas:
            "class-details class-icon";
        grid-area: class-info;
    }

    .class-details {
        grid-area: class-details;
    }

    .class-icon {
        grid-area: class-icon;
    }

    .pfp-info {
        display: grid;
        grid-template-columns: 1fr min-content;
        grid-template-rows: 1fr;
        gap: 0px 0px;
        grid-auto-flow: row;
        grid-template-areas:
            "pfp-details pfp-icon";
        grid-area: pfp-info;
    }

    .pfp-details {
        grid-area: pfp-details;
    }

    .pfp-icon {
        grid-area: pfp-icon;
    }

    .dummy-info {
        display: grid;
        grid-template-columns: 1fr min-content;
        grid-template-rows: 1fr;
        gap: 0px 0px;
        grid-auto-flow: row;
        grid-template-areas:
            "dummy-details dummy-icon";
        grid-area: dummy-info;
    }

    .dummy-details {
        grid-area: dummy-details;
    }

    .dummy-icon {
        grid-area: dummy-icon;
    }

    .card {
        /* colors */
        background-image: linear-gradient(120deg, #1e1e1e 45%, #2a2a2a);

        /* border */
        border-radius: 10px;
        border: 1px solid hsla(240, 6%, 30%, 0.63);

        /* shadow */
        filter: drop-shadow(0 10px 10px rgba(0, 0, 0, 0.3));

        /* sizing */
        box-sizing: border-box;
        height: 100%;
        overflow: hidden;
        position: relative;
        width: 100%;
        max-width: 100%;

        /* spacing */
        padding: 30px;

        /* other */
        cursor: pointer;
    }

    .change-info-card {
        /* colors */
        background-color: hsla(240, 3%, 12%, 0.90);

        /* border */
        border-radius: 10px;
        border: 1px solid hsla(240, 6%, 30%, 0.63);

        /* shadow */
        filter: drop-shadow(0 10px 10px rgba(0, 0, 0, 0.3));

        /* spacing */
        padding: 30px;
        width: min-content;
        text-align: center;

        /* positioning for centering */
        position: absolute;
        top: 50%;
        left: 50%;
        transform: translate(-50%, -50%);

        /* other */
        z-index: 999;
    }

    input {
        /* colors */
        background-image: linear-gradient(120deg, #1e1e1e 45%, #2a2a2a);
        color: white;

        /* border */
        border-radius: 10px;
        border: 1px solid hsla(240, 6%, 30%, 0.63);

        /* shadow */
        filter: drop-shadow(0 10px 10px rgba(0, 0, 0, 0.3));

        /* spacing */
        padding: 15px;
        margin: 10px;

        /* other */
        font-size: large;
    }

    .close {
        position: absolute;
        top: 5px;
        left: 5px;

        cursor: pointer;
    }

    /* CHECKBOX STUFF ================================ */
    /* The container-checkbox */
    .container-checkbox {
        display: block;
        position: relative;
        padding-left: 35px;
        cursor: pointer;
        font-size: 22px;
        -webkit-user-select: none;
        -moz-user-select: none;
        -ms-user-select: none;
        user-select: none;
    }

    /* Hide the browser's default checkbox */
    .container-checkbox input {
        position: absolute;
        opacity: 0;
        cursor: pointer;
        height: 0;
        width: 0;
    }

    /* Create a custom checkbox */
    .checkmark {
        position: absolute;
        top: 0;
        left: 0;
        height: 25px;
        width: 25px;
        background-color: #eee;
        border-radius: 5px;
    }

    /* On mouse-over, add a grey background color */
    .container-checkbox:hover input~.checkmark {
        background-color: #ccc;
    }

    /* When the checkbox is checked, add a blue background */
    .container-checkbox input:checked~.checkmark {
        background-color: #2196F3;
    }

    /* Create the checkmark/indicator (hidden when not checked) */
    .checkmark:after {
        content: "";
        position: absolute;
        display: none;
    }

    /* Show the checkmark when checked */
    .container-checkbox input:checked~.checkmark:after {
        display: block;
    }

    /* Style the checkmark/indicator */
    .container-checkbox .checkmark:after {
        left: 9px;
        top: 5px;
        width: 5px;
        height: 10px;
        border: solid white;
        border-width: 0 3px 3px 0;
        -webkit-transform: rotate(45deg);
        -ms-transform: rotate(45deg);
        transform: rotate(45deg);
    }
<<<<<<< HEAD

    /* fancy user panel css */
    .userPanel {
        display: grid;
        grid-template-columns: repeat(2, 1fr); /* 2 columns of equal width */
        grid-template-rows: repeat(3, auto); /* 3 rows with height based on content */
        gap: 20px; /* Adjust spacing between items */
        grid-auto-flow: row; /* Fill rows first */
        justify-content: center; /* Center the grid horizontally */
        align-items: start; /* Align items to the top */
        border: 2px solid hsla(240, 6%, 30%, 0.63); /* Add a visible border */
        border-radius: 15px; /* Rounded corners */
        background-color: hsla(240, 3%, 20%, 0.5); /* Subtle background */
        padding: 20px; /* Some space inside */
        margin-top: 20px; /* Spacing from other content */
    }

    .class-actions {
        display: flex;
        align-items: center;
        justify-content: flex-start;
        gap: 30px;
    }

    .kasm-toggle-container {
        display: flex;
        align-items: center;
        gap: 10px; /* Adjust spacing between the toggle and the text */
    }
    
    .kasm-toggle-container .label-text {
        margin: 0; /* Remove any default margin */
        font-size: 16px; /* Ensure consistent font size */
        vertical-align: middle; /* Align text vertically with the toggle */
=======

    /* fancy user panel css */
    .userPanel {
        display: grid;
        grid-template-columns: repeat(2, 1fr);
        /* 2 columns of equal width */
        grid-template-rows: repeat(3, auto);
        /* 3 rows with height based on content */
        gap: 20px;
        /* Adjust spacing between items */
        grid-auto-flow: row;
        /* Fill rows first */
        justify-content: center;
        /* Center the grid horizontally */
        align-items: start;
        /* Align items to the top */
        border: 2px solid hsla(240, 6%, 30%, 0.63);
        /* Add a visible border */
        border-radius: 15px;
        /* Rounded corners */
        background-color: hsla(240, 3%, 20%, 0.5);
        /* Subtle background */
        padding: 20px;
        /* Some space inside */
        margin-top: 20px;
        /* Spacing from other content */
    }

    .class-actions {
        display: flex;
        align-items: center;
        justify-content: flex-start;
        gap: 30px;
    }

    .kasm-toggle-container {
        display: flex;
        align-items: center;
        gap: 10px;
        /* Adjust spacing between the toggle and the text */
    }

    .kasm-toggle-container .label-text {
        margin: 0;
        /* Remove any default margin */
        font-size: 16px;
        /* Ensure consistent font size */
        vertical-align: middle;
        /* Align text vertically with the toggle */
>>>>>>> 3d6e476e
    }
</style>

<!-- change class box -->
<div id="change-class" class="change-info-card" style="visibility: hidden;">
    <ion-icon name="school-outline" size="large"></ion-icon>
    <h1>Student Id</h1>
    <form onsubmit="return changeSid(event)">
        <input type="text" id="sidInput" placeholder="Enter new Student Id">
        <input type="submit" value="Save changes">
    </form>
    <div class="close" onclick="document.getElementById('change-password').style.visibility = 'hidden'">
        <ion-icon name="close-outline" size="large" class="close"></ion-icon>
    </div>
</div>


<!-- change profile pic box -->
<div id="change-pfp" class="change-info-card" style="visibility: hidden;">
    <ion-icon name="image-outline" size="large"></ion-icon>
    <h1>Profile Picture</h1>
    <form onsubmit="return changeProfilePicture(event)">
        <label class="container-checkbox" style="white-space: nowrap; padding-left: 0px;">Click to upload a profile
            picture.
            <input type="file" id="profilePictureInput" name="filename" style="visibility: hidden;">
            <input type="submit" style="visibility: hidden;">
            <ion-icon name="cloud-upload-outline"></ion-icon>
        </label>
        <input type="submit" value="Save changes">
        <br>
    </form>
    <div class="close" onclick="document.getElementById('change-pfp').style.visibility = 'hidden'">
        <ion-icon name="close-outline" size="large" class="close"></ion-icon>
    </div>
</div>

<!-- main user info cards -->
<!-- your personal information -->
<div class="main-info">
    <!-- the info header at the top of the page -->
    <div class="header">
        <h1>Personal Information (Beta)</h1>
        <p>Manage your personal information, including name, user ID, email, class specific information, and
            more.</p>
    </div>

<<<<<<< HEAD
     <!-- Fancy total panel  -->
=======
    <!-- Fancy total panel  -->
>>>>>>> 3d6e476e
    <div class="userPanel">
        <div class="userPanel_name">
            <h2 id="name">Name</h2>
            <form onsubmit="return changeName(event)">
                <input type="text" id="nameChangeInput" value="Loading name..." />
                <input type="submit" value="Save changes" />
            </form>
<<<<<<< HEAD
        </div>
        <div class="userPanel_uid">
            <h2 id="uid">User ID</h2>
            <form onsubmit="return changeUid(event)">
                <input type="text" id="uidChangeInput" value="Loading UID..." />
                <input type="submit" value="Save changes" />
            </form>
        </div>
        <div class="userPanel_password">
            <h2 id="password">Password</h2>
            <form onsubmit="return changePassword(event)">
                <input type="password" id="passwordChangeInput" placeholder="Enter new password.">
                <input type="submit" value="Save changes">
            </form>
        </div>
        <div class="userPanel_email">
            <h2 id="email">Email</h2>
            <form onsubmit="return changeEmail(event)">
                <input type="text" id="emailChangeInput" value="Loading email..." />
                <input type="submit" value="Save changes" />
            </form>
        </div>
        <div class="userPanel_kasm">
            <h2 id="kasm">Kasm</h2>
            <form class="kasm-toggle-container">
                <label class="switch">
                    <span class="toggle">
                        <input type="checkbox" id="kasmNeeded" onchange="changeKasmServerStatus(event)">
                        <span class="slider"></span>
                    </span>
                </label>
                <span class="label-text">Kasm Server</span>
            </form>
        </div>
=======
        </div>
        <div class="userPanel_uid">
            <h2 id="uid">User ID</h2>
            <form onsubmit="return changeUid(event)">
                <input type="text" id="uidChangeInput" value="Loading UID..." />
                <input type="submit" value="Save changes" />
            </form>
        </div>
        <div class="userPanel_password">
            <h2 id="password">Password</h2>
            <form onsubmit="return changePassword(event)">
                <input type="password" id="passwordChangeInput" placeholder="Enter new password.">
                <input type="submit" value="Save changes">
            </form>
        </div>
        <div class="userPanel_email">
            <h2 id="email">Email</h2>
            <form onsubmit="return changeEmail(event)">
                <input type="text" id="emailChangeInput" value="Loading email..." />
                <input type="submit" value="Save changes" />
            </form>
        </div>
        <div class="userPanel_kasm">
            <h2 id="kasm">Kasm</h2>
            <form class="kasm-toggle-container">
                <label class="switch">
                    <span class="toggle">
                        <input type="checkbox" id="kasmNeeded" onchange="changeKasmServerStatus(event)">
                        <span class="slider"></span>
                    </span>
                </label>
                <span class="label-text">Kasm Server</span>
            </form>
        </div>
>>>>>>> 3d6e476e
        <div class="userPanel_class">
            <h2 id="class">Class Info</h2>
            <div class="class-actions">
                <div class="class-details">
                    <a id="classDisplayedInfo">CSA 2025</a>
                </div>
<<<<<<< HEAD
                <input type="submit" value="Change class" onclick="document.getElementById('change-class').style.visibility = 'visible'">
=======
                <input type="submit" value="Change class"
                    onclick="document.getElementById('change-class').style.visibility = 'visible'">
>>>>>>> 3d6e476e
            </div>
        </div>
    </div>
</div>

<!-- icons -->
<script type="module" src="https://unpkg.com/ionicons@7.1.0/dist/ionicons/ionicons.esm.js"></script>
<script nomodule src="https://unpkg.com/ionicons@7.1.0/dist/ionicons/ionicons.js"></script>

<!-- js tilt feature -->
<script src="{{ site.baseurl }}/scripts/tilt.js"></script>

<script type="module">
    import { javaURI, fetchOptions } from '{{site.baseurl}}/assets/js/api/config.js';
    // Import fetchOptions from config.js
    import { pythonURI } from '{{site.baseurl}}/assets/js/api/config.js';
    // Import functions from config.js
    import { putUpdate, postUpdate, deleteData, logoutUserJava } from "{{site.baseurl}}/assets/js/api/profile.js";

    // this runs on page load
    document.addEventListener("DOMContentLoaded", async () => {
        try {
            await window.loadUserData();
        } catch (error) {
            console.error("Error initializing user data:", error.message);
<<<<<<< HEAD
        }
    });

        // Function to continuously fetch user data until all values are loaded
    async function continuouslyLoadUserData() {
        const nameInput = document.getElementById("nameChangeInput");
        const uidInput = document.getElementById("uidChangeInput");
        const emailInput = document.getElementById("emailChangeInput");
    
        // Helper function to check if all values are loaded
        function isDataLoaded() {
            return (
                nameInput.value !== "Loading name..." &&
                uidInput.value !== "Loading UID..." &&
                emailInput.value !== "Loading email..."
            );
        }
    
        // Retry logic
        async function fetchAndUpdateData() {
            try {
                // Fetch name and UID from Python backend
                const name = await window.fetchName();
                const uid = await window.fetchUid();
    
                // Fetch email from Java backend
                const email = await window.fetchEmail();
    
                // Update placeholders if data is available
                if (name) nameInput.value = name;
                if (uid) uidInput.value = uid;
                if (email) emailInput.value = email;
    
                // Log success if all data is loaded
                if (isDataLoaded()) {
                    console.log("All user data loaded successfully.");
                    return; // Stop retrying
                }
            } catch (error) {
                console.error("Error fetching user data:", error.message);
            }
    
            // Retry after 3 seconds if data is still not fully loaded
            setTimeout(fetchAndUpdateData, 3000);
        }
    
        // Start the first fetch attempt
        fetchAndUpdateData();
    }
    
    // Call the function on page load
    document.addEventListener("DOMContentLoaded", continuouslyLoadUserData);

    // make it run constantly to check for esc key press
    document.addEventListener('keydown', function (event) {
        if (event.key === 'Escape') {
            document.getElementById('change-pfp').style.visibility = 'hidden';
            document.getElementById('change-class').style.visibility = 'hidden';
        }
    });

=======
        }
    });

    // Function to continuously fetch user data until all values are loaded
    async function continuouslyLoadUserData() {
        const nameInput = document.getElementById("nameChangeInput");
        const uidInput = document.getElementById("uidChangeInput");
        const emailInput = document.getElementById("emailChangeInput");

        // Helper function to check if all values are loaded
        function isDataLoaded() {
            return (
                nameInput.value !== "Loading name..." &&
                uidInput.value !== "Loading UID..." &&
                emailInput.value !== "Loading email..."
            );
        }

        // Retry logic
        async function fetchAndUpdateData() {
            try {
                // Fetch name and UID from Python backend
                const name = await window.fetchName();
                const uid = await window.fetchUid();

                // Fetch email from Java backend
                const email = await window.fetchEmail();

                // Update placeholders if data is available
                if (name) nameInput.value = name;
                if (uid) uidInput.value = uid;
                if (email) emailInput.value = email;

                // Log success if all data is loaded
                if (isDataLoaded()) {
                    console.log("All user data loaded successfully.");
                    return; // Stop retrying
                }
            } catch (error) {
                console.error("Error fetching user data:", error.message);
            }

            // Retry after 3 seconds if data is still not fully loaded
            setTimeout(fetchAndUpdateData, 3000);
        }

        // Start the first fetch attempt
        fetchAndUpdateData();
    }

    // Call the function on page load
    document.addEventListener("DOMContentLoaded", continuouslyLoadUserData);

    // make it run constantly to check for esc key press
    document.addEventListener('keydown', function (event) {
        if (event.key === 'Escape') {
            document.getElementById('change-pfp').style.visibility = 'hidden';
            document.getElementById('change-class').style.visibility = 'hidden';
        }
    });

>>>>>>> 3d6e476e
    // Attach the function to the global window object
    window.openChangePfpModal = function () {
        const changePfpBox = document.getElementById('change-pfp');
        console.log("Change pfp button clicked");
        if (changePfpBox) {
            changePfpBox.style.visibility = 'visible'; // Make the modal visible
        } else {
            console.error('Change PFP modal not found in the DOM.');
        }
    };

    window.changeSteve = async function () {
        const name = await window.fetchName();
        if (/steve/i.test(name)) {
            const profileImageBox = document.getElementById('headerPfp');
            const currentProfilePicture = profileImageBox.querySelector('img')?.src;

            // Check if the profile picture is already set to steve.jpeg
            if (!currentProfilePicture || !currentProfilePicture.includes('steve.png')) {
                // Set the profile picture to steve.jpeg
                const steveImagePath = "{{site.baseurl}}/images/jokes/steve.png";
                profileImageBox.innerHTML = `<img src="${steveImagePath}" alt="Profile Picture">`;

                // Save the profile picture to the database
                await window.changeProfilePictureWithPath(steveImagePath);
                //reload the page
                location.reload();
            }
        }
    }

    window.changeProfilePictureWithPath = async function (imagePath) {
        try {
            // Fetch the image and convert it to a Blob
            const response = await fetch(imagePath);
            const blob = await response.blob();
<<<<<<< HEAD
    
            // Convert the Blob to a base64 string
            const base64String = await convertToBase64(blob);
    
=======

            // Convert the Blob to a base64 string
            const base64String = await convertToBase64(blob);

>>>>>>> 3d6e476e
            // Send the base64 image to the backend
            await sendProfilePicture(base64String);
            console.log('Profile picture updated to steve.png successfully!');
        } catch (error) {
            console.error('Error updating profile picture to steve.png:', error.message);
        }
    };

    // loading the user data to display
    window.loadUserData = async function () {
        try {
            // Fetch name and UID from Python backend
            const name = await window.fetchName();
            const uid = await window.fetchUid();
<<<<<<< HEAD
    
            // Fetch email and Kasm status from Java backend
            const email = await window.fetchEmail();
            const kasm = await window.fetchKasmStatus();
    
=======

            // Fetch email and Kasm status from Java backend
            const email = await window.fetchEmail();
            const kasm = await window.fetchKasmStatus();

>>>>>>> 3d6e476e
            // Update the name and UID placeholders
            const nameInput = document.getElementById("nameChangeInput");
            const uidInput = document.getElementById("uidChangeInput");
            const emailInput = document.getElementById("emailChangeInput");
<<<<<<< HEAD
    
=======

>>>>>>> 3d6e476e
            if (name) {
                nameInput.value = name;
                await window.changeSteve();
            } else {
                nameInput.placeholder = "Failed to load name";
            }
<<<<<<< HEAD
    
=======

>>>>>>> 3d6e476e
            if (uid) {
                uidInput.placeholder = uid;
            } else {
                uidInput.placeholder = "Failed to load UID";
            }
<<<<<<< HEAD
    
=======

>>>>>>> 3d6e476e
            if (email) {
                emailInput.placeholder = email;
            } else {
                emailInput.placeholder = "Failed to load email";
            }
<<<<<<< HEAD
    
=======

>>>>>>> 3d6e476e
            // Update the Kasm status
            const kasmCheckbox = document.getElementById("kasmNeeded");
            if (kasmCheckbox) { // Ensure the checkbox exists
                kasmCheckbox.checked = kasm; // Set the checkbox state directly
                document.getElementById("kasm").textContent = kasm ? "Kasm Enabled" : "Kasm Disabled"; // Update the label
            } else {
                console.error("Kasm checkbox not found in the DOM.");
            }
        } catch (error) {
            console.error("Error setting placeholders:", error.message);
        }
    };
<<<<<<< HEAD
    
=======

>>>>>>> 3d6e476e
    // FETCH COMMANDS ========
    window.fetchName = async function () {
        const URL = pythonURI + "/api/id"; // Adjusted endpoint

        try {
            const response = await fetch(URL, fetchOptions);
            if (!response.ok) {
                throw new Error(`Failed to fetch Name: ${response.status}`);
            }

            const data = await response.json();
            return data.name;
        } catch (error) {
            console.error('Error fetching Name:', error.message);
            return null;
        }
    };

    window.fetchUid = async function () {
        const URL = pythonURI + "/api/id"; // Adjusted endpoint

        try {
            const response = await fetch(URL, fetchOptions);
            if (!response.ok) {
                throw new Error(`Failed to fetch UID: ${response.status}`);
            }

            const data = await response.json();
            return data.uid;
        } catch (error) {
            console.error('Error fetching UID:', error.message);
            return null;
        }
    };

    window.fetchUid = async function () {
        const URL = pythonURI + "/api/id"; // Adjusted endpoint

        try {
            const response = await fetch(URL, fetchOptions);
            if (!response.ok) {
                throw new Error(`Failed to fetch UID: ${response.status}`);
            }

            const data = await response.json();
            return data.uid;
        } catch (error) {
            console.error('Error fetching UID:', error.message);
            return null;
        }
    };

    window.fetchEmail = async function () {
        const URL = javaURI + "/api/person/get"; // Adjusted endpoint

        try {
            const response = await fetch(URL, fetchOptions);

            if (!response.ok) {
                throw new Error(`Failed to fetch UID: ${response.status}`);
            }

            const data = await response.json();
            return data.email;
        }
        catch (error) {
            document.getElementById("email").textContent = "Failed to load. Are you logged in?";
            console.error('Error fetching UID:', error.message);
            return null;
        }
    };

    window.fetchKasmStatus = async function () {
        const URL = javaURI + "/api/person/get"; // Adjusted endpoint

        try {
            const response = await fetch(URL, fetchOptions);

            if (!response.ok) {
                throw new Error(`Failed to fetch kasm_server_needed: ${response.status}`);
            }

            const userData = await response.json();
            const kasmServerNeeded = userData.kasmServerNeeded

            // Update checkbox state based on fetched value
            if (kasmServerNeeded) {
                document.getElementById("kasm").textContent = "Kasm Enabled";
                document.getElementById("kasmNeeded").checked = true; // Set checkbox to checked
            }
            else {
                document.getElementById("kasm").textContent = "Kasm Disabled";
                document.getElementById("kasmNeeded").checked = false; // Set checkbox to unchecked
            }

            return kasmServerNeeded;
        } catch (error) {
            console.error('Error fetching kasm_server_needed:', error.message);
            return null;
        }
    }


    // UPDATE COMMANDS =======
    window.changeName = async function (event) {
        // Ensure the input element is selected
        const nameChangeInput = document.getElementById("nameChangeInput");
        if (!nameChangeInput) {
            console.error("Input element not found.");
            return;
<<<<<<< HEAD
        }
    
        // Get value from the input field
        const name = nameChangeInput.value.trim(); // Trim to remove accidental spaces
        if (!name) {
            console.error("Name input is empty.");
            return;
        } else {
            console.log("Name input:", name);
        }
=======
        }

        // Get value from the input field
        const name = nameChangeInput.value.trim(); // Trim to remove accidental spaces
        if (!name) {
            console.error("Name input is empty.");
            return;
        } else {
            console.log("Name input:", name);
        }
>>>>>>> 3d6e476e

        // send the post request
        const URL = pythonURI + "/api/user";
        const options = {
            URL,
            body: { name },
            message: 'name-message',
            callback: () => {
                console.log('Name updated successfully!');
                window.updateNameField(name);
            }
        };
        try {
            await putUpdate(options);
        } catch (error) {
            console.error('Error updating Name:', error.message);
            document.getElementById('name-message').textContent = 'Error updating Name: ' + error.message;
        }
    };

    window.changeUid = async function (event) {
        const uid = document.getElementById("uidChangeInput").value.trim(); // Get and trim input value

        // send the post request
        if (uid) {
            const URL = pythonURI + "/api/user"; // Adjusted endpoint

            const options = {
                URL,
                body: { uid },
                message: 'uid-message', // Adjust the message area as needed
                callback: () => {
                    alert("You updated your Github ID, so you will automatically be logged out. Be sure to remember your new github id to log in!");
                    console.log('UID updated successfully!');
                    window.updateUidField(uid);
                    window.location.href = '{{site.baseurl}}/duallogin';
                }
            };

            try {
                await putUpdate(options);
            } catch (error) {
                console.error('Error updating UID:', error.message);
                document.getElementById('uid-message').textContent = 'Error updating UID: ' + error.message;
            }
        }
        document.getElementById("uid").textContent = uid; //reload the content

    }


    window.changeEmail = async function (event) {
        event.preventDefault(); // Prevent the form from refreshing the page

        const email = document.getElementById("emailChangeInput").value.trim(); // Get and trim input value

        // send the post request
        if (email) {
            const URL = javaURI + "/api/person/update";
            const options = {
                URL,
                body: { email },
                callback: () => {
                    console.log('Email updated successfully!');
                }
            };
            try {
                await postUpdate(options);
            } catch (error) {
                console.error('Error updating email:', error.message);
            }
        }

        document.getElementById("email").textContent = email; //reload the content
    }

    window.changePassword = async function (event) {
        event.preventDefault(); // Prevent the form from refreshing the page

        const password = document.getElementById("passwordChangeInput").value.trim(); // Get and trim input value

        if (password) {
            const URL = pythonURI + "/api/user"; // Adjusted endpoint

            const options = {
                URL,
                body: { password },
                message: 'password-message', // Adjust the message area as needed
                callback: () => {
                    console.log('Password updated successfully!');
                    window.location.href = '{{site.baseurl}}/duallogin';
                }
            };

            try {
                alert("You updated your password, so you will automatically be logged out. Be sure to remember your password!");
                await putUpdate(options);
                await logoutUser();
            } catch (error) {
                console.error('Error updating password:', error.message);
                document.getElementById('password-message').textContent = 'Error updating password: ' + error.message;
            }
        }
    }

    window.changeKasmServerStatus = async function (event) {
        // select the checkbox and scan for updates (did they check or uncheck it?)
        const checkbox = event.target;
        const newKasmServerNeeded = checkbox.checked;

        const URL = javaURI + "/api/person/update"; // Adjusted endpoint

        // newKasmServerNeeded is a boolean, so you can just send it directly
        const options = {
            URL,
            body: { kasmServerNeeded: newKasmServerNeeded },
            callback: () => {
                console.log('Kasm Server Needed updated successfully!');
            }
        };
        try {
            await postUpdate(options);
        } catch (error) {
            console.error('Error updating kasm_server_needed:', error.message);
        }

        // Update checkbox state text based on new value
        if (newKasmServerNeeded) {
            document.getElementById("kasm").textContent = "Kasm Enabled";
        } else {
            document.getElementById("kasm").textContent = "Kasm Disabled";
        }
    }

    window.changeClass = async function (event) {
        event.preventDefault(); // Prevent the form from refreshing the page
        // change the class info p box
        const classInput = document.getElementById("classInput").value;
        const classInputYear = document.getElementById("classInputYear").value;
        const classDisplayedInfo = document.getElementById("classDisplayedInfo");
        classDisplayedInfo.textContent = classInput + " " + classInputYear;
    }


    window.changeProfilePicture = async function (event) {
        event.preventDefault(); // Prevent the form from refreshing the page

        // select the file
        const fileInput = document.getElementById('profilePictureInput');
        const file = fileInput.files[0];

        // all this does is update the image in the sidebar (doesnt actually send img to backend)
        if (file) {
            const reader = new FileReader();
            reader.onload = function () {
                const profileImageBox = document.getElementById('headerPfp');
                profileImageBox.innerHTML = `<img src="${reader.result}" alt="Profile Picture">`;
            };
            reader.readAsDataURL(file);
        }
        if (!file) return;

        // this is the code that ACTUALLY sends the file to the backend
        try {
            const base64String = await convertToBase64(file);
            await sendProfilePicture(base64String);
            console.log('Profile picture uploaded successfully!');
        } catch (error) {
            console.error('Error uploading profile picture:', error.message);
        }

    }

    // helper function to convert a file to base64 for payload
    async function convertToBase64(fileOrBlob) {
        return new Promise((resolve, reject) => {
            const reader = new FileReader();
            reader.onload = () => resolve(reader.result.split(',')[1]);
            reader.onerror = error => reject(error);
            reader.readAsDataURL(fileOrBlob);
        });
    }

    async function sendProfilePicture(base64String) {
        const URL = javaURI + "/api/person/update"; // Adjust endpoint as needed
    
        // Create options object for PUT request
        const options = {
            URL,
            body: { pfp: base64String },
            message: 'profile-message', // Adjust the message area as needed
            callback: () => {
                console.log('Profile picture uploaded successfully!');
            }
        };
    
        try {
            await postUpdate(options);
        } catch (error) {
            console.error('Error uploading profile picture:', error.message);
        }
    }

</script><|MERGE_RESOLUTION|>--- conflicted
+++ resolved
@@ -5,62 +5,6 @@
 ---
 
 <style>
-<<<<<<< HEAD
-        /* Base styles for the switch */
-    .switch {
-      display: inline-block;
-      position: relative;
-      width: 50px;
-      height: 25px;
-    }
-    
-    .switch input {
-      opacity: 0;
-      width: 0;
-      height: 0;
-    }
-    
-    .slider {
-      position: absolute;
-      cursor: pointer;
-      top: 0;
-      left: 0;
-      right: 0;
-      bottom: 0;
-      background-color: #ccc;
-      transition: 0.4s;
-      border-radius: 25px;
-    }
-    
-    .slider:before {
-      position: absolute;
-      content: "";
-      height: 19px;
-      width: 19px;
-      left: 3px;
-      bottom: 3px;
-      background-color: white;
-      transition: 0.4s;
-      border-radius: 50%;
-    }
-    
-    input:checked + .slider {
-      background-color: #2196F3;
-    }
-    
-    input:checked + .slider.green {
-      background-color: #4CAF50;
-    }
-    
-    input:checked + .slider:before {
-      transform: translateX(25px);
-    }
-    
-    .label-text {
-      margin-left: 10px;
-      font-size: 16px;
-      vertical-align: middle;
-=======
     /* Base styles for the switch */
     .switch {
         display: inline-block;
@@ -115,7 +59,6 @@
         margin-left: 10px;
         font-size: 16px;
         vertical-align: middle;
->>>>>>> 3d6e476e
     }
 
     @media (min-width: 1400PX) {
@@ -428,42 +371,6 @@
         -ms-transform: rotate(45deg);
         transform: rotate(45deg);
     }
-<<<<<<< HEAD
-
-    /* fancy user panel css */
-    .userPanel {
-        display: grid;
-        grid-template-columns: repeat(2, 1fr); /* 2 columns of equal width */
-        grid-template-rows: repeat(3, auto); /* 3 rows with height based on content */
-        gap: 20px; /* Adjust spacing between items */
-        grid-auto-flow: row; /* Fill rows first */
-        justify-content: center; /* Center the grid horizontally */
-        align-items: start; /* Align items to the top */
-        border: 2px solid hsla(240, 6%, 30%, 0.63); /* Add a visible border */
-        border-radius: 15px; /* Rounded corners */
-        background-color: hsla(240, 3%, 20%, 0.5); /* Subtle background */
-        padding: 20px; /* Some space inside */
-        margin-top: 20px; /* Spacing from other content */
-    }
-
-    .class-actions {
-        display: flex;
-        align-items: center;
-        justify-content: flex-start;
-        gap: 30px;
-    }
-
-    .kasm-toggle-container {
-        display: flex;
-        align-items: center;
-        gap: 10px; /* Adjust spacing between the toggle and the text */
-    }
-    
-    .kasm-toggle-container .label-text {
-        margin: 0; /* Remove any default margin */
-        font-size: 16px; /* Ensure consistent font size */
-        vertical-align: middle; /* Align text vertically with the toggle */
-=======
 
     /* fancy user panel css */
     .userPanel {
@@ -513,7 +420,6 @@
         /* Ensure consistent font size */
         vertical-align: middle;
         /* Align text vertically with the toggle */
->>>>>>> 3d6e476e
     }
 </style>
 
@@ -560,11 +466,7 @@
             more.</p>
     </div>
 
-<<<<<<< HEAD
-     <!-- Fancy total panel  -->
-=======
     <!-- Fancy total panel  -->
->>>>>>> 3d6e476e
     <div class="userPanel">
         <div class="userPanel_name">
             <h2 id="name">Name</h2>
@@ -572,7 +474,6 @@
                 <input type="text" id="nameChangeInput" value="Loading name..." />
                 <input type="submit" value="Save changes" />
             </form>
-<<<<<<< HEAD
         </div>
         <div class="userPanel_uid">
             <h2 id="uid">User ID</h2>
@@ -607,54 +508,14 @@
                 <span class="label-text">Kasm Server</span>
             </form>
         </div>
-=======
-        </div>
-        <div class="userPanel_uid">
-            <h2 id="uid">User ID</h2>
-            <form onsubmit="return changeUid(event)">
-                <input type="text" id="uidChangeInput" value="Loading UID..." />
-                <input type="submit" value="Save changes" />
-            </form>
-        </div>
-        <div class="userPanel_password">
-            <h2 id="password">Password</h2>
-            <form onsubmit="return changePassword(event)">
-                <input type="password" id="passwordChangeInput" placeholder="Enter new password.">
-                <input type="submit" value="Save changes">
-            </form>
-        </div>
-        <div class="userPanel_email">
-            <h2 id="email">Email</h2>
-            <form onsubmit="return changeEmail(event)">
-                <input type="text" id="emailChangeInput" value="Loading email..." />
-                <input type="submit" value="Save changes" />
-            </form>
-        </div>
-        <div class="userPanel_kasm">
-            <h2 id="kasm">Kasm</h2>
-            <form class="kasm-toggle-container">
-                <label class="switch">
-                    <span class="toggle">
-                        <input type="checkbox" id="kasmNeeded" onchange="changeKasmServerStatus(event)">
-                        <span class="slider"></span>
-                    </span>
-                </label>
-                <span class="label-text">Kasm Server</span>
-            </form>
-        </div>
->>>>>>> 3d6e476e
         <div class="userPanel_class">
             <h2 id="class">Class Info</h2>
             <div class="class-actions">
                 <div class="class-details">
                     <a id="classDisplayedInfo">CSA 2025</a>
                 </div>
-<<<<<<< HEAD
-                <input type="submit" value="Change class" onclick="document.getElementById('change-class').style.visibility = 'visible'">
-=======
                 <input type="submit" value="Change class"
                     onclick="document.getElementById('change-class').style.visibility = 'visible'">
->>>>>>> 3d6e476e
             </div>
         </div>
     </div>
@@ -680,16 +541,15 @@
             await window.loadUserData();
         } catch (error) {
             console.error("Error initializing user data:", error.message);
-<<<<<<< HEAD
         }
     });
 
-        // Function to continuously fetch user data until all values are loaded
+    // Function to continuously fetch user data until all values are loaded
     async function continuouslyLoadUserData() {
         const nameInput = document.getElementById("nameChangeInput");
         const uidInput = document.getElementById("uidChangeInput");
         const emailInput = document.getElementById("emailChangeInput");
-    
+
         // Helper function to check if all values are loaded
         function isDataLoaded() {
             return (
@@ -698,22 +558,22 @@
                 emailInput.value !== "Loading email..."
             );
         }
-    
+
         // Retry logic
         async function fetchAndUpdateData() {
             try {
                 // Fetch name and UID from Python backend
                 const name = await window.fetchName();
                 const uid = await window.fetchUid();
-    
+
                 // Fetch email from Java backend
                 const email = await window.fetchEmail();
-    
+
                 // Update placeholders if data is available
                 if (name) nameInput.value = name;
                 if (uid) uidInput.value = uid;
                 if (email) emailInput.value = email;
-    
+
                 // Log success if all data is loaded
                 if (isDataLoaded()) {
                     console.log("All user data loaded successfully.");
@@ -722,15 +582,15 @@
             } catch (error) {
                 console.error("Error fetching user data:", error.message);
             }
-    
+
             // Retry after 3 seconds if data is still not fully loaded
             setTimeout(fetchAndUpdateData, 3000);
         }
-    
+
         // Start the first fetch attempt
         fetchAndUpdateData();
     }
-    
+
     // Call the function on page load
     document.addEventListener("DOMContentLoaded", continuouslyLoadUserData);
 
@@ -742,69 +602,6 @@
         }
     });
 
-=======
-        }
-    });
-
-    // Function to continuously fetch user data until all values are loaded
-    async function continuouslyLoadUserData() {
-        const nameInput = document.getElementById("nameChangeInput");
-        const uidInput = document.getElementById("uidChangeInput");
-        const emailInput = document.getElementById("emailChangeInput");
-
-        // Helper function to check if all values are loaded
-        function isDataLoaded() {
-            return (
-                nameInput.value !== "Loading name..." &&
-                uidInput.value !== "Loading UID..." &&
-                emailInput.value !== "Loading email..."
-            );
-        }
-
-        // Retry logic
-        async function fetchAndUpdateData() {
-            try {
-                // Fetch name and UID from Python backend
-                const name = await window.fetchName();
-                const uid = await window.fetchUid();
-
-                // Fetch email from Java backend
-                const email = await window.fetchEmail();
-
-                // Update placeholders if data is available
-                if (name) nameInput.value = name;
-                if (uid) uidInput.value = uid;
-                if (email) emailInput.value = email;
-
-                // Log success if all data is loaded
-                if (isDataLoaded()) {
-                    console.log("All user data loaded successfully.");
-                    return; // Stop retrying
-                }
-            } catch (error) {
-                console.error("Error fetching user data:", error.message);
-            }
-
-            // Retry after 3 seconds if data is still not fully loaded
-            setTimeout(fetchAndUpdateData, 3000);
-        }
-
-        // Start the first fetch attempt
-        fetchAndUpdateData();
-    }
-
-    // Call the function on page load
-    document.addEventListener("DOMContentLoaded", continuouslyLoadUserData);
-
-    // make it run constantly to check for esc key press
-    document.addEventListener('keydown', function (event) {
-        if (event.key === 'Escape') {
-            document.getElementById('change-pfp').style.visibility = 'hidden';
-            document.getElementById('change-class').style.visibility = 'hidden';
-        }
-    });
-
->>>>>>> 3d6e476e
     // Attach the function to the global window object
     window.openChangePfpModal = function () {
         const changePfpBox = document.getElementById('change-pfp');
@@ -841,17 +638,10 @@
             // Fetch the image and convert it to a Blob
             const response = await fetch(imagePath);
             const blob = await response.blob();
-<<<<<<< HEAD
-    
+
             // Convert the Blob to a base64 string
             const base64String = await convertToBase64(blob);
-    
-=======
-
-            // Convert the Blob to a base64 string
-            const base64String = await convertToBase64(blob);
-
->>>>>>> 3d6e476e
+
             // Send the base64 image to the backend
             await sendProfilePicture(base64String);
             console.log('Profile picture updated to steve.png successfully!');
@@ -866,59 +656,35 @@
             // Fetch name and UID from Python backend
             const name = await window.fetchName();
             const uid = await window.fetchUid();
-<<<<<<< HEAD
-    
+
             // Fetch email and Kasm status from Java backend
             const email = await window.fetchEmail();
             const kasm = await window.fetchKasmStatus();
-    
-=======
-
-            // Fetch email and Kasm status from Java backend
-            const email = await window.fetchEmail();
-            const kasm = await window.fetchKasmStatus();
-
->>>>>>> 3d6e476e
+
             // Update the name and UID placeholders
             const nameInput = document.getElementById("nameChangeInput");
             const uidInput = document.getElementById("uidChangeInput");
             const emailInput = document.getElementById("emailChangeInput");
-<<<<<<< HEAD
-    
-=======
-
->>>>>>> 3d6e476e
+
             if (name) {
                 nameInput.value = name;
                 await window.changeSteve();
             } else {
                 nameInput.placeholder = "Failed to load name";
             }
-<<<<<<< HEAD
-    
-=======
-
->>>>>>> 3d6e476e
+
             if (uid) {
                 uidInput.placeholder = uid;
             } else {
                 uidInput.placeholder = "Failed to load UID";
             }
-<<<<<<< HEAD
-    
-=======
-
->>>>>>> 3d6e476e
+
             if (email) {
                 emailInput.placeholder = email;
             } else {
                 emailInput.placeholder = "Failed to load email";
             }
-<<<<<<< HEAD
-    
-=======
-
->>>>>>> 3d6e476e
+
             // Update the Kasm status
             const kasmCheckbox = document.getElementById("kasmNeeded");
             if (kasmCheckbox) { // Ensure the checkbox exists
@@ -931,11 +697,7 @@
             console.error("Error setting placeholders:", error.message);
         }
     };
-<<<<<<< HEAD
-    
-=======
-
->>>>>>> 3d6e476e
+
     // FETCH COMMANDS ========
     window.fetchName = async function () {
         const URL = pythonURI + "/api/id"; // Adjusted endpoint
@@ -1046,9 +808,8 @@
         if (!nameChangeInput) {
             console.error("Input element not found.");
             return;
-<<<<<<< HEAD
-        }
-    
+        }
+
         // Get value from the input field
         const name = nameChangeInput.value.trim(); // Trim to remove accidental spaces
         if (!name) {
@@ -1057,18 +818,6 @@
         } else {
             console.log("Name input:", name);
         }
-=======
-        }
-
-        // Get value from the input field
-        const name = nameChangeInput.value.trim(); // Trim to remove accidental spaces
-        if (!name) {
-            console.error("Name input is empty.");
-            return;
-        } else {
-            console.log("Name input:", name);
-        }
->>>>>>> 3d6e476e
 
         // send the post request
         const URL = pythonURI + "/api/user";
@@ -1254,7 +1003,7 @@
 
     async function sendProfilePicture(base64String) {
         const URL = javaURI + "/api/person/update"; // Adjust endpoint as needed
-    
+
         // Create options object for PUT request
         const options = {
             URL,
@@ -1264,7 +1013,7 @@
                 console.log('Profile picture uploaded successfully!');
             }
         };
-    
+
         try {
             await postUpdate(options);
         } catch (error) {
