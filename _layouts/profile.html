---
title: Profile
layout: aesthetihawk
active_tab: profile
---

<style>
        /* Base styles for the switch */
    .switch {
      display: inline-block;
      position: relative;
      width: 50px;
      height: 25px;
    }
    
    .switch input {
      opacity: 0;
      width: 0;
      height: 0;
    }
    
    .slider {
      position: absolute;
      cursor: pointer;
      top: 0;
      left: 0;
      right: 0;
      bottom: 0;
      background-color: #ccc;
      transition: 0.4s;
      border-radius: 25px;
    }
    
    .slider:before {
      position: absolute;
      content: "";
      height: 19px;
      width: 19px;
      left: 3px;
      bottom: 3px;
      background-color: white;
      transition: 0.4s;
      border-radius: 50%;
    }
    
    input:checked + .slider {
      background-color: #2196F3;
    }
    
    input:checked + .slider.green {
      background-color: #4CAF50;
    }
    
    input:checked + .slider:before {
      transform: translateX(25px);
    }
    
    .label-text {
      margin-left: 10px;
      font-size: 16px;
      vertical-align: middle;
    }

    @media (min-width: 1400PX) {
    .cards { grid-template-columns: repeat(2, 1fr); }
    }

    .header {
        grid-area: header;
    }

    .name-info {
        display: grid;
        grid-template-columns: 1fr max-content;
        grid-template-rows: 1fr;
        gap: 0px 0px;
        grid-auto-flow: row;
        grid-template-areas:
            "name-details name-icon";
        grid-area: name-info;
    }

    .name-details {
        grid-area: name-details;
    }

    .name-icon {
        grid-area: name-icon;
    }

    .uid-info {
        display: grid;
        grid-template-columns: 1fr min-content;
        grid-template-rows: 1fr;
        gap: 0px 0px;
        grid-auto-flow: row;
        grid-template-areas:
            "uid-details uid-icon";
        grid-area: uid-info;
    }

    .uid-details {
        grid-area: uid-details;
    }

    .uid-icon {
        grid-area: uid-icon;
    }

    .email-info {
        display: grid;
        grid-template-columns: 1fr min-content;
        grid-template-rows: 1fr;
        gap: 0px 0px;
        grid-auto-flow: row;
        grid-template-areas:
            "email-details email-icon";
        grid-area: email-info;
    }

    .email-details {
        grid-area: email-details;
    }

    .email-icon {
        grid-area: email-icon;
    }

    .password-info {
        display: grid;
        grid-template-columns: 1fr min-content;
        grid-template-rows: 1fr;
        gap: 0px 0px;
        grid-auto-flow: row;
        grid-template-areas:
            "password-details password-icon";
        grid-area: password-info;
    }

    .password-details {
        grid-area: password-details;
    }

    .password-icon {
        grid-area: password-icon;
    }

    .kasm-info {
        display: grid;
        grid-template-columns: 1fr min-content;
        grid-template-rows: 1fr;
        gap: 0px 0px;
        grid-auto-flow: row;
        grid-template-areas:
            "kasm-details kasm-icon";
        grid-area: kasm-info;
    }

    .kasm-details {
        grid-area: kasm-details;
    }

    .kasm-icon {
        grid-area: kasm-icon;
    }

    .class-info {
        display: grid;
        grid-template-columns: 1fr min-content;
        grid-template-rows: 1fr;
        gap: 0px 0px;
        grid-auto-flow: row;
        grid-template-areas:
            "class-details class-icon";
        grid-area: class-info;
    }

    .class-details {
        grid-area: class-details;
    }

    .class-icon {
        grid-area: class-icon;
    }

    .pfp-info {
        display: grid;
        grid-template-columns: 1fr min-content;
        grid-template-rows: 1fr;
        gap: 0px 0px;
        grid-auto-flow: row;
        grid-template-areas:
            "pfp-details pfp-icon";
        grid-area: pfp-info;
    }

    .pfp-details {
        grid-area: pfp-details;
    }

    .pfp-icon {
        grid-area: pfp-icon;
    }

    .dummy-info {
        display: grid;
        grid-template-columns: 1fr min-content;
        grid-template-rows: 1fr;
        gap: 0px 0px;
        grid-auto-flow: row;
        grid-template-areas:
            "dummy-details dummy-icon";
        grid-area: dummy-info;
    }

    .dummy-details {
        grid-area: dummy-details;
    }

    .dummy-icon {
        grid-area: dummy-icon;
    }

    .card {
        /* colors */
        background-image: linear-gradient(120deg, #1e1e1e 45%, #2a2a2a);

        /* border */
        border-radius: 10px;
        border: 1px solid hsla(240, 6%, 30%, 0.63);

        /* shadow */
        filter: drop-shadow(0 10px 10px rgba(0, 0, 0, 0.3));

        /* sizing */
        box-sizing: border-box;
        height: 100%;
        overflow: hidden;
        position: relative;
        width: 100%;
        max-width: 100%;

        /* spacing */
        padding: 30px;

        /* other */
        cursor: pointer;
    }

    .change-info-card {
        /* colors */
        background-color: hsla(240, 3%, 12%, 0.90);

        /* border */
        border-radius: 10px;
        border: 1px solid hsla(240, 6%, 30%, 0.63);

        /* shadow */
        filter: drop-shadow(0 10px 10px rgba(0, 0, 0, 0.3));

        /* spacing */
        padding: 30px;
        width: min-content;
        text-align: center;

        /* positioning for centering */
        position: absolute;
        top: 50%;
        left: 50%;
        transform: translate(-50%, -50%);

        /* other */
        z-index: 999;
    }

    input {
        /* colors */
        background-image: linear-gradient(120deg, #1e1e1e 45%, #2a2a2a);
        color: white;

        /* border */
        border-radius: 10px;
        border: 1px solid hsla(240, 6%, 30%, 0.63);

        /* shadow */
        filter: drop-shadow(0 10px 10px rgba(0, 0, 0, 0.3));

        /* spacing */
        padding: 15px;
        margin: 10px;

        /* other */
        font-size: large;
    }

    .close {
        position: absolute;
        top: 5px;
        left: 5px;

        cursor: pointer;
    }

    /* CHECKBOX STUFF ================================ */
    /* The container-checkbox */
    .container-checkbox {
        display: block;
        position: relative;
        padding-left: 35px;
        cursor: pointer;
        font-size: 22px;
        -webkit-user-select: none;
        -moz-user-select: none;
        -ms-user-select: none;
        user-select: none;
    }

    /* Hide the browser's default checkbox */
    .container-checkbox input {
        position: absolute;
        opacity: 0;
        cursor: pointer;
        height: 0;
        width: 0;
    }

    /* Create a custom checkbox */
    .checkmark {
        position: absolute;
        top: 0;
        left: 0;
        height: 25px;
        width: 25px;
        background-color: #eee;
        border-radius: 5px;
    }

    /* On mouse-over, add a grey background color */
    .container-checkbox:hover input~.checkmark {
        background-color: #ccc;
    }

    /* When the checkbox is checked, add a blue background */
    .container-checkbox input:checked~.checkmark {
        background-color: #2196F3;
    }

    /* Create the checkmark/indicator (hidden when not checked) */
    .checkmark:after {
        content: "";
        position: absolute;
        display: none;
    }

    /* Show the checkmark when checked */
    .container-checkbox input:checked~.checkmark:after {
        display: block;
    }

    /* Style the checkmark/indicator */
    .container-checkbox .checkmark:after {
        left: 9px;
        top: 5px;
        width: 5px;
        height: 10px;
        border: solid white;
        border-width: 0 3px 3px 0;
        -webkit-transform: rotate(45deg);
        -ms-transform: rotate(45deg);
        transform: rotate(45deg);
    }

    /* fancy user panel css */
    .userPanel {
        display: grid;
        grid-template-columns: repeat(2, 1fr); /* 2 columns of equal width */
        grid-template-rows: repeat(3, auto); /* 3 rows with height based on content */
        gap: 20px; /* Adjust spacing between items */
        grid-auto-flow: row; /* Fill rows first */
        justify-content: center; /* Center the grid horizontally */
        align-items: start; /* Align items to the top */
        border: 2px solid hsla(240, 6%, 30%, 0.63); /* Add a visible border */
        border-radius: 15px; /* Rounded corners */
        background-color: hsla(240, 3%, 20%, 0.5); /* Subtle background */
        padding: 20px; /* Some space inside */
        margin-top: 20px; /* Spacing from other content */
    }

    .class-actions {
        display: flex;
        align-items: center;
        justify-content: flex-start;
        gap: 30px;
    }

    .kasm-toggle-container {
        display: flex;
        align-items: center;
        gap: 10px; /* Adjust spacing between the toggle and the text */
    }
    
    .kasm-toggle-container .label-text {
        margin: 0; /* Remove any default margin */
        font-size: 16px; /* Ensure consistent font size */
        vertical-align: middle; /* Align text vertically with the toggle */
    }
</style>

<!-- change class box -->
<div id="change-class" class="change-info-card" style="visibility: hidden;">
    <ion-icon name="school-outline" size="large"></ion-icon>
    <h1>Student Id</h1>
    <form onsubmit="return changeSid(event)">
        <input type="text" id="sidInput" placeholder="Enter new Student Id">
        <input type="submit" value="Save changes">
    </form>
    <div class="close" onclick="document.getElementById('change-password').style.visibility = 'hidden'">
        <ion-icon name="close-outline" size="large" class="close"></ion-icon>
    </div>
</div>


<!-- change profile pic box -->
<div id="change-pfp" class="change-info-card" style="visibility: hidden;">
    <ion-icon name="image-outline" size="large"></ion-icon>
    <h1>Profile Picture</h1>
    <form onsubmit="return changeProfilePicture(event)">
        <label class="container-checkbox" style="white-space: nowrap; padding-left: 0px;">Click to upload a profile
            picture.
            <input type="file" id="profilePictureInput" name="filename" style="visibility: hidden;">
            <input type="submit" style="visibility: hidden;">
            <ion-icon name="cloud-upload-outline"></ion-icon>
        </label>
        <input type="submit" value="Save changes">
        <br>
    </form>
    <div class="close" onclick="document.getElementById('change-pfp').style.visibility = 'hidden'">
        <ion-icon name="close-outline" size="large" class="close"></ion-icon>
    </div>
</div>

<!-- main user info cards -->
<!-- your personal information -->
<div class="main-info">
    <!-- the info header at the top of the page -->
    <div class="header">
        <h1>Personal Information (Beta)</h1>
        <p>Manage your personal information, including name, user ID, email, class specific information, and
            more.</p>
    </div>

     <!-- Fancy total panel  -->
    <div class="userPanel">
        <div class="userPanel_name">
            <h2 id="name">Name</h2>
            <form onsubmit="return changeName(event)">
                <input type="text" id="nameChangeInput" value="Loading name..." />
                <input type="submit" value="Save changes" />
            </form>
        </div>
        <div class="userPanel_uid">
            <h2 id="uid">User ID</h2>
            <form onsubmit="return changeUid(event)">
                <input type="text" id="uidChangeInput" value="Loading UID..." />
                <input type="submit" value="Save changes" />
            </form>
        </div>
        <div class="userPanel_password">
            <h2 id="password">Password</h2>
            <form onsubmit="return changePassword(event)">
                <input type="password" id="passwordChangeInput" placeholder="Enter new password.">
                <input type="submit" value="Save changes">
            </form>
        </div>
        <div class="userPanel_email">
            <h2 id="email">Email</h2>
            <form onsubmit="return changeEmail(event)">
                <input type="text" id="emailChangeInput" value="Loading email..." />
                <input type="submit" value="Save changes" />
            </form>
        </div>
        <div class="userPanel_kasm">
            <h2 id="kasm">Kasm</h2>
            <form class="kasm-toggle-container">
                <label class="switch">
                    <span class="toggle">
                        <input type="checkbox" id="kasmNeeded" onchange="changeKasmServerStatus(event)">
                        <span class="slider"></span>
                    </span>
                </label>
                <span class="label-text">Kasm Server</span>
            </form>
        </div>
<<<<<<< HEAD
        <div class="userPanel_class">
            <h2 id="class">Class Info</h2>
            <div class="class-actions">
                <div class="class-details">
                    <a id="classDisplayedInfo">CSA 2025</a>
                </div>
                <input type="submit" value="Change class" onclick="document.getElementById('change-class').style.visibility = 'visible'">
            </div>
=======
        <div class="email-icon">
            <ion-icon name="mail-outline" size="large"></ion-icon>
        </div>
    </div>

    <!-- password card -->
    <div class="password-info card" onclick="document.getElementById('change-password').style.visibility = 'visible'" data-tilt
        data-tilt-reverse="true" data-tilt-perspective="10000" data-tilt-glare data-tilt-max-glare="0.5">
        <div class="password-details">
            <h3>Password</h3>
            <p>Click to change your password.</p>
        </div>
        <div class="password-icon">
            <ion-icon name="lock-closed-outline" size="large"></ion-icon>
        </div>
    </div>

    <!-- kasm card -->
    <div class="kasm-info card" onclick="document.getElementById('change-kasm').style.visibility = 'visible'" data-tilt
        data-tilt-reverse="true" data-tilt-perspective="10000" data-tilt-glare data-tilt-max-glare="0.5">
        <div class="kasm-details">
            <h3>Kasm</h3>
            <p id="kasm"></p>
        </div>
        <div class="kasm-icon">
            <ion-icon name="server-outline" size="large"></ion-icon>
        </div>
    </div>

    <!-- class card -->
    <div class="class-info card" onclick="document.getElementById('change-class').style.visibility = 'visible'"
        data-tilt data-tilt-reverse="true" data-tilt-perspective="10000" data-tilt-glare data-tilt-max-glare="0.5">
        <div class="class-details">
            <h3>Student Id</h3>
            <p id="sid"></p>
        </div>
        <div class="class-icon">
            <ion-icon name="school-outline" size="large"></ion-icon>
        </div>
    </div>

    <!-- pfp card -->
    <div class="pfp-info card" onclick="document.getElementById('change-pfp').style.visibility = 'visible'" data-tilt
        data-tilt-reverse="true" data-tilt-perspective="10000" data-tilt-glare data-tilt-max-glare="0.5">
        <div class="pfp-details">
            <h3>Profile Picture</h3>
            <p>Click to change or add your profile picture.</p>
        </div>
        <div class="pfp-icon">
            <ion-icon name="image-outline" size="large"></ion-icon>
>>>>>>> 7425824d
        </div>
    </div>
</div>

<!-- icons -->
<script type="module" src="https://unpkg.com/ionicons@7.1.0/dist/ionicons/ionicons.esm.js"></script>
<script nomodule src="https://unpkg.com/ionicons@7.1.0/dist/ionicons/ionicons.js"></script>

<!-- js tilt feature -->
<script src="{{ site.baseurl }}/scripts/tilt.js"></script>

<script type="module">
    import { javaURI, fetchOptions } from '{{site.baseurl}}/assets/js/api/config.js';
    // Import fetchOptions from config.js
    import { pythonURI } from '{{site.baseurl}}/assets/js/api/config.js';
    // Import functions from config.js
    import { putUpdate, postUpdate, deleteData, logoutUserJava } from "{{site.baseurl}}/assets/js/api/profile.js";

    // this runs on page load
    document.addEventListener("DOMContentLoaded", async () => {
        try {
            await window.loadUserData();
        } catch (error) {
            console.error("Error initializing user data:", error.message);
        }
    });

        // Function to continuously fetch user data until all values are loaded
    async function continuouslyLoadUserData() {
        const nameInput = document.getElementById("nameChangeInput");
        const uidInput = document.getElementById("uidChangeInput");
        const emailInput = document.getElementById("emailChangeInput");
    
        // Helper function to check if all values are loaded
        function isDataLoaded() {
            return (
                nameInput.value !== "Loading name..." &&
                uidInput.value !== "Loading UID..." &&
                emailInput.value !== "Loading email..."
            );
        }
    
        // Retry logic
        async function fetchAndUpdateData() {
            try {
                // Fetch name and UID from Python backend
                const name = await window.fetchName();
                const uid = await window.fetchUid();
    
                // Fetch email from Java backend
                const email = await window.fetchEmail();
    
                // Update placeholders if data is available
                if (name) nameInput.value = name;
                if (uid) uidInput.value = uid;
                if (email) emailInput.value = email;
    
                // Log success if all data is loaded
                if (isDataLoaded()) {
                    console.log("All user data loaded successfully.");
                    return; // Stop retrying
                }
            } catch (error) {
                console.error("Error fetching user data:", error.message);
            }
    
            // Retry after 3 seconds if data is still not fully loaded
            setTimeout(fetchAndUpdateData, 3000);
        }
    
        // Start the first fetch attempt
        fetchAndUpdateData();
    }
    
    // Call the function on page load
    document.addEventListener("DOMContentLoaded", continuouslyLoadUserData);

    // make it run constantly to check for esc key press
    document.addEventListener('keydown', function (event) {
        if (event.key === 'Escape') {
            document.getElementById('change-pfp').style.visibility = 'hidden';
            document.getElementById('change-class').style.visibility = 'hidden';
        }
    });

    // Attach the function to the global window object
    window.openChangePfpModal = function () {
        const changePfpBox = document.getElementById('change-pfp');
        console.log("Change pfp button clicked");
        if (changePfpBox) {
            changePfpBox.style.visibility = 'visible'; // Make the modal visible
        } else {
            console.error('Change PFP modal not found in the DOM.');
        }
    };

    window.changeSteve = async function () {
        const name = await window.fetchName();
        if (/steve/i.test(name)) {
            const profileImageBox = document.getElementById('headerPfp');
            const currentProfilePicture = profileImageBox.querySelector('img')?.src;

            // Check if the profile picture is already set to steve.jpeg
            if (!currentProfilePicture || !currentProfilePicture.includes('steve.png')) {
                // Set the profile picture to steve.jpeg
                const steveImagePath = "{{site.baseurl}}/images/jokes/steve.png";
                profileImageBox.innerHTML = `<img src="${steveImagePath}" alt="Profile Picture">`;

                // Save the profile picture to the database
                await window.changeProfilePictureWithPath(steveImagePath);
                //reload the page
                location.reload();
            }
        }
    }

    window.changeProfilePictureWithPath = async function (imagePath) {
        try {
            // Fetch the image and convert it to a Blob
            const response = await fetch(imagePath);
            const blob = await response.blob();
    
            // Convert the Blob to a base64 string
            const base64String = await convertToBase64(blob);
    
            // Send the base64 image to the backend
            await sendProfilePicture(base64String);
            console.log('Profile picture updated to steve.png successfully!');
        } catch (error) {
            console.error('Error updating profile picture to steve.png:', error.message);
        }
    };

    // loading the user data to display
    window.loadUserData = async function () {
        try {
            // Fetch name and UID from Python backend
            const name = await window.fetchName();
            const uid = await window.fetchUid();
    
            // Fetch email and Kasm status from Java backend
            const email = await window.fetchEmail();
            const kasm = await window.fetchKasmStatus();
<<<<<<< HEAD
    
            // Update the name and UID placeholders
            const nameInput = document.getElementById("nameChangeInput");
            const uidInput = document.getElementById("uidChangeInput");
            const emailInput = document.getElementById("emailChangeInput");
    
            if (name) {
                nameInput.value = name;
                await window.changeSteve();
            } else {
                nameInput.placeholder = "Failed to load name";
=======
            const sid  = await window.fetchSid();

            // if the fetch failed, set that as the text content; otherwise show
            if (name == null) {
                document.getElementById("name").textContent = "Failed to load. Are you logged in?";
            }
            else {
                document.getElementById("name").textContent = name;
            }
            if (uid == null) {
                document.getElementById("uid").textContent = "Failed to load. Are you logged in?";
            }
            else {
                document.getElementById("uid").textContent = uid;
>>>>>>> 7425824d
            }
    
            if (uid) {
                uidInput.placeholder = uid;
            } else {
                uidInput.placeholder = "Failed to load UID";
            }
    
            if (email) {
                emailInput.placeholder = email;
            } else {
                emailInput.placeholder = "Failed to load email";
            }
<<<<<<< HEAD
    
            // Update the Kasm status
            const kasmCheckbox = document.getElementById("kasmNeeded");
            if (kasmCheckbox) { // Ensure the checkbox exists
                kasmCheckbox.checked = kasm; // Set the checkbox state directly
                document.getElementById("kasm").textContent = kasm ? "Kasm Enabled" : "Kasm Disabled"; // Update the label
            } else {
                console.error("Kasm checkbox not found in the DOM.");
=======
            if (sid == null) {
                document.getElementById("sid").textContent = "Failed to load. Are you logged in?";
            }
            else {
                document.getElementById("sid").textContent = sid;
            }
            if (kasm == null) {
                document.getElementById("kasm").textContent = "Failed to load. Are you logged in?";
>>>>>>> 7425824d
            }
        } catch (error) {
            console.error("Error setting placeholders:", error.message);
        }
    };
    
    // FETCH COMMANDS ========
    window.fetchName = async function () {
        const URL = pythonURI + "/api/id"; // Adjusted endpoint

        try {
            const response = await fetch(URL, fetchOptions);
            if (!response.ok) {
                throw new Error(`Failed to fetch Name: ${response.status}`);
            }

            const data = await response.json();
            return data.name;
        } catch (error) {
            console.error('Error fetching Name:', error.message);
            return null;
        }
    };

    window.fetchSid = async function () {
        const URL = javaURI + "/api/person/get"; // Adjusted endpoint

        try {
            const response = await fetch(URL, fetchOptions);

            if (!response.ok) {
                throw new Error(`Failed to fetch Name: ${response.status}`);
            }

            const data = await response.json();
            return data.sid;
        }
        catch (error) {
            document.getElementById("name").textContent = "Failed to load. Are you logged in?";
            console.error('Error fetching Name:', error.message);
            return null;
        }
    };

    window.fetchUid = async function () {
        const URL = pythonURI + "/api/id"; // Adjusted endpoint

        try {
            const response = await fetch(URL, fetchOptions);
            if (!response.ok) {
                throw new Error(`Failed to fetch UID: ${response.status}`);
            }

            const data = await response.json();
            return data.uid;
        } catch (error) {
            console.error('Error fetching UID:', error.message);
            return null;
        }
    };

    window.fetchEmail = async function () {
        const URL = javaURI + "/api/person/get"; // Adjusted endpoint

        try {
            const response = await fetch(URL, fetchOptions);

            if (!response.ok) {
                throw new Error(`Failed to fetch UID: ${response.status}`);
            }

            const data = await response.json();
            return data.email;
        }
        catch (error) {
            document.getElementById("email").textContent = "Failed to load. Are you logged in?";
            console.error('Error fetching UID:', error.message);
            return null;
        }
    };

    window.fetchKasmStatus = async function () {
        const URL = javaURI + "/api/person/get"; // Adjusted endpoint

        try {
            const response = await fetch(URL, fetchOptions);

            if (!response.ok) {
                throw new Error(`Failed to fetch kasm_server_needed: ${response.status}`);
            }

            const userData = await response.json();
            const kasmServerNeeded = userData.kasmServerNeeded

            // Update checkbox state based on fetched value
            if (kasmServerNeeded) {
                document.getElementById("kasm").textContent = "Kasm Enabled";
                document.getElementById("kasmNeeded").checked = true; // Set checkbox to checked
            }
            else {
                document.getElementById("kasm").textContent = "Kasm Disabled";
                document.getElementById("kasmNeeded").checked = false; // Set checkbox to unchecked
            }

            return kasmServerNeeded;
        } catch (error) {
            console.error('Error fetching kasm_server_needed:', error.message);
            return null;
        }
    }


    // UPDATE COMMANDS =======
    window.changeName = async function (event) {
        // Ensure the input element is selected
        const nameChangeInput = document.getElementById("nameChangeInput");
        if (!nameChangeInput) {
            console.error("Input element not found.");
            return;
        }
    
        // Get value from the input field
        const name = nameChangeInput.value.trim(); // Trim to remove accidental spaces
        if (!name) {
            console.error("Name input is empty.");
            return;
        } else {
            console.log("Name input:", name);
        }

        // send the post request
        const URL = pythonURI + "/api/user";
        const options = {
            URL,
            body: { name },
            message: 'name-message',
            callback: () => {
                console.log('Name updated successfully!');
                window.updateNameField(name);
            }
        };
        try {
            await putUpdate(options);
        } catch (error) {
            console.error('Error updating Name:', error.message);
            document.getElementById('name-message').textContent = 'Error updating Name: ' + error.message;
        }
<<<<<<< HEAD
    };
=======

        document.getElementById("name").textContent = name; //reload the content
    }
   
    window.changeSid = async function (event) {
        event.preventDefault(); // Prevent the form from refreshing the page

        const sid = document.getElementById("sidInput").value.trim(); // Get and trim input value

        // send the post request
        if (sid) {
            const URL = javaURI + "/api/person/update";
            const options = {
                URL,
                body: { sid },
                callback: () => {
                    console.log('Sid updated successfully!');
                }
            };
            try {
                await postUpdate(options);
            } catch (error) {
                console.error('Error updating Name:', error.message);
            }
        }

        document.getElementById("sid").textContent = sid; //reload the content
    }

>>>>>>> 7425824d

    window.changeUid = async function (event) {
        const uid = document.getElementById("uidChangeInput").value.trim(); // Get and trim input value

        // send the post request
        if (uid) {
            const URL = pythonURI + "/api/user"; // Adjusted endpoint

            const options = {
                URL,
                body: { uid },
                message: 'uid-message', // Adjust the message area as needed
                callback: () => {
                    alert("You updated your Github ID, so you will automatically be logged out. Be sure to remember your new github id to log in!");
                    console.log('UID updated successfully!');
                    window.updateUidField(uid);
                    window.location.href = '{{site.baseurl}}/duallogin';
                }
            };

            try {
                await putUpdate(options);
            } catch (error) {
                console.error('Error updating UID:', error.message);
                document.getElementById('uid-message').textContent = 'Error updating UID: ' + error.message;
            }
        }
        document.getElementById("uid").textContent = uid; //reload the content

    }


    window.changeEmail = async function (event) {
        event.preventDefault(); // Prevent the form from refreshing the page

        const email = document.getElementById("emailChangeInput").value.trim(); // Get and trim input value

        // send the post request
        if (email) {
            const URL = javaURI + "/api/person/update";
            const options = {
                URL,
                body: { email },
                callback: () => {
                    console.log('Email updated successfully!');
                }
            };
            try {
                await postUpdate(options);
            } catch (error) {
                console.error('Error updating email:', error.message);
            }
        }

        document.getElementById("email").textContent = email; //reload the content
    }

    window.changePassword = async function (event) {
        event.preventDefault(); // Prevent the form from refreshing the page

        const password = document.getElementById("passwordChangeInput").value.trim(); // Get and trim input value

        if (password) {
            const URL = pythonURI + "/api/user"; // Adjusted endpoint

            const options = {
                URL,
                body: { password },
                message: 'password-message', // Adjust the message area as needed
                callback: () => {
                    console.log('Password updated successfully!');
                    window.location.href = '{{site.baseurl}}/duallogin';
                }
            };

            try {
                alert("You updated your password, so you will automatically be logged out. Be sure to remember your password!");
                await putUpdate(options);
                await logoutUser();
            } catch (error) {
                console.error('Error updating password:', error.message);
                document.getElementById('password-message').textContent = 'Error updating password: ' + error.message;
            }
        }
    }

    window.changeKasmServerStatus = async function (event) {
        // select the checkbox and scan for updates (did they check or uncheck it?)
        const checkbox = event.target;
        const newKasmServerNeeded = checkbox.checked;

        const URL = javaURI + "/api/person/update"; // Adjusted endpoint

        // newKasmServerNeeded is a boolean, so you can just send it directly
        const options = {
            URL,
            body: { kasmServerNeeded: newKasmServerNeeded },
            callback: () => {
                console.log('Kasm Server Needed updated successfully!');
            }
        };
        try {
            await postUpdate(options);
        } catch (error) {
            console.error('Error updating kasm_server_needed:', error.message);
        }

        // Update checkbox state text based on new value
        if (newKasmServerNeeded) {
            document.getElementById("kasm").textContent = "Kasm Enabled";
        } else {
            document.getElementById("kasm").textContent = "Kasm Disabled";
        }
    }

    window.changeClass = async function (event) {
        event.preventDefault(); // Prevent the form from refreshing the page
        // change the class info p box
        const classInput = document.getElementById("classInput").value;
        const classInputYear = document.getElementById("classInputYear").value;
        const classDisplayedInfo = document.getElementById("classDisplayedInfo");
        classDisplayedInfo.textContent = classInput + " " + classInputYear;
    }
    

    window.changeProfilePicture = async function (event) {
        event.preventDefault(); // Prevent the form from refreshing the page

        // select the file
        const fileInput = document.getElementById('profilePictureInput');
        const file = fileInput.files[0];

        // all this does is update the image in the sidebar (doesnt actually send img to backend)
        if (file) {
            const reader = new FileReader();
            reader.onload = function () {
                const profileImageBox = document.getElementById('headerPfp');
                profileImageBox.innerHTML = `<img src="${reader.result}" alt="Profile Picture">`;
            };
            reader.readAsDataURL(file);
        }
        if (!file) return;

        // this is the code that ACTUALLY sends the file to the backend
        try {
            const base64String = await convertToBase64(file);
            await sendProfilePicture(base64String);
            console.log('Profile picture uploaded successfully!');
        } catch (error) {
            console.error('Error uploading profile picture:', error.message);
        }

    }

    // helper function to convert a file to base64 for payload
    async function convertToBase64(fileOrBlob) {
        return new Promise((resolve, reject) => {
            const reader = new FileReader();
            reader.onload = () => resolve(reader.result.split(',')[1]);
            reader.onerror = error => reject(error);
            reader.readAsDataURL(fileOrBlob);
        });
    }

    async function sendProfilePicture(base64String) {
        const URL = javaURI + "/api/person/update"; // Adjust endpoint as needed
    
        // Create options object for PUT request
        const options = {
            URL,
            body: { pfp: base64String },
            message: 'profile-message', // Adjust the message area as needed
            callback: () => {
                console.log('Profile picture uploaded successfully!');
            }
        };
    
        try {
            await postUpdate(options);
        } catch (error) {
            console.error('Error uploading profile picture:', error.message);
        }
    }

</script><|MERGE_RESOLUTION|>--- conflicted
+++ resolved
@@ -491,7 +491,6 @@
                 <span class="label-text">Kasm Server</span>
             </form>
         </div>
-<<<<<<< HEAD
         <div class="userPanel_class">
             <h2 id="class">Class Info</h2>
             <div class="class-actions">
@@ -500,58 +499,6 @@
                 </div>
                 <input type="submit" value="Change class" onclick="document.getElementById('change-class').style.visibility = 'visible'">
             </div>
-=======
-        <div class="email-icon">
-            <ion-icon name="mail-outline" size="large"></ion-icon>
-        </div>
-    </div>
-
-    <!-- password card -->
-    <div class="password-info card" onclick="document.getElementById('change-password').style.visibility = 'visible'" data-tilt
-        data-tilt-reverse="true" data-tilt-perspective="10000" data-tilt-glare data-tilt-max-glare="0.5">
-        <div class="password-details">
-            <h3>Password</h3>
-            <p>Click to change your password.</p>
-        </div>
-        <div class="password-icon">
-            <ion-icon name="lock-closed-outline" size="large"></ion-icon>
-        </div>
-    </div>
-
-    <!-- kasm card -->
-    <div class="kasm-info card" onclick="document.getElementById('change-kasm').style.visibility = 'visible'" data-tilt
-        data-tilt-reverse="true" data-tilt-perspective="10000" data-tilt-glare data-tilt-max-glare="0.5">
-        <div class="kasm-details">
-            <h3>Kasm</h3>
-            <p id="kasm"></p>
-        </div>
-        <div class="kasm-icon">
-            <ion-icon name="server-outline" size="large"></ion-icon>
-        </div>
-    </div>
-
-    <!-- class card -->
-    <div class="class-info card" onclick="document.getElementById('change-class').style.visibility = 'visible'"
-        data-tilt data-tilt-reverse="true" data-tilt-perspective="10000" data-tilt-glare data-tilt-max-glare="0.5">
-        <div class="class-details">
-            <h3>Student Id</h3>
-            <p id="sid"></p>
-        </div>
-        <div class="class-icon">
-            <ion-icon name="school-outline" size="large"></ion-icon>
-        </div>
-    </div>
-
-    <!-- pfp card -->
-    <div class="pfp-info card" onclick="document.getElementById('change-pfp').style.visibility = 'visible'" data-tilt
-        data-tilt-reverse="true" data-tilt-perspective="10000" data-tilt-glare data-tilt-max-glare="0.5">
-        <div class="pfp-details">
-            <h3>Profile Picture</h3>
-            <p>Click to change or add your profile picture.</p>
-        </div>
-        <div class="pfp-icon">
-            <ion-icon name="image-outline" size="large"></ion-icon>
->>>>>>> 7425824d
         </div>
     </div>
 </div>
@@ -695,7 +642,6 @@
             // Fetch email and Kasm status from Java backend
             const email = await window.fetchEmail();
             const kasm = await window.fetchKasmStatus();
-<<<<<<< HEAD
     
             // Update the name and UID placeholders
             const nameInput = document.getElementById("nameChangeInput");
@@ -707,22 +653,6 @@
                 await window.changeSteve();
             } else {
                 nameInput.placeholder = "Failed to load name";
-=======
-            const sid  = await window.fetchSid();
-
-            // if the fetch failed, set that as the text content; otherwise show
-            if (name == null) {
-                document.getElementById("name").textContent = "Failed to load. Are you logged in?";
-            }
-            else {
-                document.getElementById("name").textContent = name;
-            }
-            if (uid == null) {
-                document.getElementById("uid").textContent = "Failed to load. Are you logged in?";
-            }
-            else {
-                document.getElementById("uid").textContent = uid;
->>>>>>> 7425824d
             }
     
             if (uid) {
@@ -736,7 +666,6 @@
             } else {
                 emailInput.placeholder = "Failed to load email";
             }
-<<<<<<< HEAD
     
             // Update the Kasm status
             const kasmCheckbox = document.getElementById("kasmNeeded");
@@ -745,16 +674,6 @@
                 document.getElementById("kasm").textContent = kasm ? "Kasm Enabled" : "Kasm Disabled"; // Update the label
             } else {
                 console.error("Kasm checkbox not found in the DOM.");
-=======
-            if (sid == null) {
-                document.getElementById("sid").textContent = "Failed to load. Are you logged in?";
-            }
-            else {
-                document.getElementById("sid").textContent = sid;
-            }
-            if (kasm == null) {
-                document.getElementById("kasm").textContent = "Failed to load. Are you logged in?";
->>>>>>> 7425824d
             }
         } catch (error) {
             console.error("Error setting placeholders:", error.message);
@@ -779,22 +698,19 @@
         }
     };
 
-    window.fetchSid = async function () {
-        const URL = javaURI + "/api/person/get"; // Adjusted endpoint
+    window.fetchUid = async function () {
+        const URL = pythonURI + "/api/id"; // Adjusted endpoint
 
         try {
             const response = await fetch(URL, fetchOptions);
-
             if (!response.ok) {
-                throw new Error(`Failed to fetch Name: ${response.status}`);
+                throw new Error(`Failed to fetch UID: ${response.status}`);
             }
 
             const data = await response.json();
-            return data.sid;
-        }
-        catch (error) {
-            document.getElementById("name").textContent = "Failed to load. Are you logged in?";
-            console.error('Error fetching Name:', error.message);
+            return data.uid;
+        } catch (error) {
+            console.error('Error fetching UID:', error.message);
             return null;
         }
     };
@@ -902,39 +818,7 @@
             console.error('Error updating Name:', error.message);
             document.getElementById('name-message').textContent = 'Error updating Name: ' + error.message;
         }
-<<<<<<< HEAD
     };
-=======
-
-        document.getElementById("name").textContent = name; //reload the content
-    }
-   
-    window.changeSid = async function (event) {
-        event.preventDefault(); // Prevent the form from refreshing the page
-
-        const sid = document.getElementById("sidInput").value.trim(); // Get and trim input value
-
-        // send the post request
-        if (sid) {
-            const URL = javaURI + "/api/person/update";
-            const options = {
-                URL,
-                body: { sid },
-                callback: () => {
-                    console.log('Sid updated successfully!');
-                }
-            };
-            try {
-                await postUpdate(options);
-            } catch (error) {
-                console.error('Error updating Name:', error.message);
-            }
-        }
-
-        document.getElementById("sid").textContent = sid; //reload the content
-    }
-
->>>>>>> 7425824d
 
     window.changeUid = async function (event) {
         const uid = document.getElementById("uidChangeInput").value.trim(); // Get and trim input value
