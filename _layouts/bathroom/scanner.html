--- conflicted
+++ resolved
@@ -484,7 +484,6 @@
 
 console.log("Script loaded successfully");
 
-<<<<<<< HEAD
 function autoRemoveQueue() {
     const storedUsers = JSON.parse(localStorage.getItem('users')) || [];
 
@@ -558,8 +557,6 @@
 // Check every minute
 setInterval(checkTimeAndRun, 60000);
 
-=======
->>>>>>> f81d1b69
 </script>
 
 </html>