--- conflicted
+++ resolved
@@ -103,7 +103,6 @@
 
     const userData = await response.json();
     
-<<<<<<< HEAD
     const usernameElement = document.getElementById('navbarUsername');
     const balanceElement = document.getElementById('navbarBalance');
     
@@ -121,21 +120,6 @@
     if (usernameElement) {
       usernameElement.textContent = "Error";
     }
-=======
-    // Ensure the balance element exists
-    const balanceElement = document.getElementById('navbarBalance');
-    if (!balanceElement) {
-      throw new Error("Balance element not found in DOM");
-    }
-    
-    // Format balance with proper decimal places
-    const balance = Number(userData.balance).toFixed(2);
-    balanceElement.textContent = `$${balance}`;
-    
-  } catch (error) {
-    console.error("Error loading balance:", error);
-    const balanceElement = document.getElementById('navbarBalance');
->>>>>>> 129b5a35
     if (balanceElement) {
       balanceElement.textContent = "$0.00";
     }
