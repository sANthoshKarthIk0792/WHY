---
layout: base
---

<link href="https://cdn.jsdelivr.net/npm/bootstrap@5.3.0/dist/css/bootstrap.min.css" rel="stylesheet">
<link rel="stylesheet" href="https://cdn.jsdelivr.net/npm/bootstrap-icons@1.11.1/font/bootstrap-icons.css">
<nav class="navbar navbar-expand-lg navbar-dark bg-dark shadow">
  <div class="container-fluid">
    <button class="navbar-toggler" type="button" data-bs-toggle="collapse" data-bs-target="#navbarContent" 
      aria-controls="navbarContent" aria-expanded="false" aria-label="Toggle navigation">
      <span class="navbar-toggler-icon"></span>
    </button>
    
    <div class="collapse navbar-collapse justify-content-between" id="navbarContent">
      <ul class="navbar-nav">
        <!-- Bank Dropdown -->
        <li class="nav-item dropdown">
          <a class="nav-link dropdown-toggle" href="#" id="bankDropdown" role="button" data-bs-toggle="dropdown" 
            aria-expanded="false">
            Bank
          </a>
          <ul class="dropdown-menu" aria-labelledby="bankDropdown">
            <li><a class="dropdown-item" href="{{ site.baseurl }}/gamify/bankanalytics">Analytics</a></li>
            <li><a class="dropdown-item" href="{{ site.baseurl }}/leaderboard/overall-leaderboard">Leaderboard</a></li>
            <li><a class="dropdown-item" href="{{ site.baseurl }}/gamify/loan">Loans</a></li>
          </ul>
        </li>

        <li class="nav-item dropdown">
          <a class="nav-link dropdown-toggle" href="#" id="casinoDropdown" role="button" data-bs-toggle="dropdown" 
            aria-expanded="false">
            Casino
          </a>
          <ul class="dropdown-menu" aria-labelledby="casinoDropdown">
<<<<<<< HEAD
            <li><a class="dropdown-item" href="{{ site.baseurl }}/gamify/dices">Dice</a></li>
            <li><a class="dropdown-item" href="{{ site.baseurl }}/gamify/mines">Mines</a></li>
            <li><a class="dropdown-item" href="{{ site.baseurl }}/gamify/blackjack">Blackjack</a></li>
=======
            <li><a class="dropdown-item" href="{{ site.baseurl }}/gamify/blackjack">Blackjack</a></li>
            <li><a class="dropdown-item" href="{{ site.baseurl }}/gamify/dices">Dice</a></li>
            <li><a class="dropdown-item" href="{{ site.baseurl }}/gamify/mines">Mines</a></li>
>>>>>>> 3ecbb12b
            <li><a class="dropdown-item" href="{{ site.baseurl }}/gamify/poker">Poker</a></li>
          </ul>
        </li>

        <li class="nav-item dropdown">
          <a class="nav-link dropdown-toggle" href="#" id="stocksDropdown" role="button" data-bs-toggle="dropdown" 
            aria-expanded="false">
            Stocks
          </a>
          <ul class="dropdown-menu" aria-labelledby="stocksDropdown">
            <li><a class="dropdown-item" href="{{ site.baseurl }}/stocks/game">Simulation</a></li>
            <li><a class="dropdown-item" href="{{ site.baseurl }}/stocks/home">Home</a></li>
            <li><a class="dropdown-item" href="{{ site.baseurl }}/stocks/viewer">Viewer</a></li>
            <li><a class="dropdown-item" href="{{ site.baseurl }}/stocks/buysell">Buy/Sell</a></li>
            <li><a class="dropdown-item" href="{{ site.baseurl }}/stocks/portfolio">Portfolio</a></li>
          </ul>
        </li>
<<<<<<< HEAD
=======

        <li class="nav-item">
          <a class="nav-link" href="{{ site.baseurl }}/gamify/adventureGame">Adventure Game</a>
        </li>
>>>>>>> 3ecbb12b
        <li class="nav-item">
          <a class="nav-link" href="{{ site.baseurl }}/media">Media Bias Game</a>
        </li>
        <li class="nav-item dropdown">
          <a class="nav-link dropdown-toggle" href="#" id="cryptoDropdown" role="button" data-bs-toggle="dropdown" 
            aria-expanded="false">
            Crypto
          </a>
          <ul class="dropdown-menu" aria-labelledby="cryptoDropdown">
            <li><a class="dropdown-item" href="{{ site.baseurl }}/crypto/portfolio">Portfolio</a></li>
            <li><a class="dropdown-item" href="{{ site.baseurl }}/crypto/mining">Mining</a></li>
          </ul>
        </li>
      </ul>

<<<<<<< HEAD
      <!-- User Info Section (Balance Only) -->
      <ul class="navbar-nav ms-auto">
        <li class="nav-item px-3">
          <div class="d-flex align-items-center text-light">
=======
      <!-- User Info Section -->
      <ul class="navbar-nav ms-auto">
        <li class="nav-item px-3">
          <div class="d-flex align-items-center text-light">
          </div>
        </li>
        <li class="nav-item px-3">
          <div class="d-flex align-items-center text-light">
>>>>>>> 3ecbb12b
            <i class="bi bi-coin me-2"></i>
            <span id="navbarBalance" class="balance-info">$---.--</span>
          </div>
        </li>
      </ul>
    </div>
  </div>
</nav>

{{ content }}

<script src="https://cdn.jsdelivr.net/npm/bootstrap@5.3.0/dist/js/bootstrap.bundle.min.js"></script>
<script type="module">
import { javaURI, fetchOptions } from '{{site.baseurl}}/assets/js/api/config.js';

<<<<<<< HEAD
// Fetch and display user balance in navbar
async function loadUserBalance() {
  try {
    const response = await fetch(`${javaURI}/api/person/get`, fetchOptions);
    
    if (!response.ok) {
      throw new Error(`HTTP error! status: ${response.status}`);
    }

    const contentType = response.headers.get('content-type');
    if (!contentType || !contentType.includes('application/json')) {
      throw new Error("Response is not JSON");
    }

    const userData = await response.json();
    
    // Ensure the balance element exists
    const balanceElement = document.getElementById('navbarBalance');
    if (!balanceElement) {
      throw new Error("Balance element not found in DOM");
    }
    
    // Format balance with proper decimal places
    const balance = Number(userData.balance).toFixed(2);
    balanceElement.textContent = `$${balance}`;
    
  } catch (error) {
    console.error("Error loading balance:", error);
    const balanceElement = document.getElementById('navbarBalance');
    if (balanceElement) {
      balanceElement.textContent = "$0.00";
    }
  }
}

// Load balance when page loads and every 30 seconds
document.addEventListener("DOMContentLoaded", () => {
  loadUserBalance();
  setInterval(loadUserBalance, 30000);
});
=======
// Fetch and display user info in navbar
async function loadUserInfo() {
  try {
    const response = await fetch(`${javaURI}/api/person/get`, fetchOptions);
    if (!response.ok) throw new Error("Failed to fetch user data");
    const userData = await response.json();
    
    document.getElementById('navbarUsername').textContent = userData.uid || "Guest";
    document.getElementById('navbarBalance').textContent = `$${Number(userData.balance).toFixed(2)}`;
  } catch (error) {
    console.error("Error loading user info:", error);
    document.getElementById('navbarUsername').textContent = "Error";
    document.getElementById('navbarBalance').textContent = "$0.00";
  }
}

document.addEventListener("DOMContentLoaded", loadUserInfo);
>>>>>>> 3ecbb12b
</script>

<style>
  .dropdown-menu {
    background-color: #1c1c1c !important;
    border: none;
<<<<<<< HEAD
    z-index: 1;
=======
>>>>>>> 3ecbb12b
  }

  .dropdown-item {
    color: #ffffff !important;
    transition: all 0.3s ease;
  }

  .dropdown-item:hover {
    background-color: #ff9800 !important;
    color: #1c1c1c !important;
    transform: translateX(5px);
  }

<<<<<<< HEAD
  /* Balance Styling */
  #navbarBalance {
    font-weight: 500;
    transition: color 0.3s ease;
    font-family: Arial, sans-serif;
  }

=======
  /* User Info Styling */
  #navbarUsername, #navbarBalance {
    font-weight: 500;
    transition: color 0.3s ease;
  }

  .nav-item:hover #navbarUsername,
>>>>>>> 3ecbb12b
  .nav-item:hover #navbarBalance {
    color: #ff9800 !important;
  }

<<<<<<< HEAD
  .bi-coin {
    font-size: 1.2rem;
    vertical-align: middle;
=======
  .bi-person-circle, .bi-coin {
    font-size: 1.2rem;
>>>>>>> 3ecbb12b
  }
</style><|MERGE_RESOLUTION|>--- conflicted
+++ resolved
@@ -32,15 +32,9 @@
             Casino
           </a>
           <ul class="dropdown-menu" aria-labelledby="casinoDropdown">
-<<<<<<< HEAD
             <li><a class="dropdown-item" href="{{ site.baseurl }}/gamify/dices">Dice</a></li>
             <li><a class="dropdown-item" href="{{ site.baseurl }}/gamify/mines">Mines</a></li>
             <li><a class="dropdown-item" href="{{ site.baseurl }}/gamify/blackjack">Blackjack</a></li>
-=======
-            <li><a class="dropdown-item" href="{{ site.baseurl }}/gamify/blackjack">Blackjack</a></li>
-            <li><a class="dropdown-item" href="{{ site.baseurl }}/gamify/dices">Dice</a></li>
-            <li><a class="dropdown-item" href="{{ site.baseurl }}/gamify/mines">Mines</a></li>
->>>>>>> 3ecbb12b
             <li><a class="dropdown-item" href="{{ site.baseurl }}/gamify/poker">Poker</a></li>
           </ul>
         </li>
@@ -58,13 +52,7 @@
             <li><a class="dropdown-item" href="{{ site.baseurl }}/stocks/portfolio">Portfolio</a></li>
           </ul>
         </li>
-<<<<<<< HEAD
-=======
 
-        <li class="nav-item">
-          <a class="nav-link" href="{{ site.baseurl }}/gamify/adventureGame">Adventure Game</a>
-        </li>
->>>>>>> 3ecbb12b
         <li class="nav-item">
           <a class="nav-link" href="{{ site.baseurl }}/media">Media Bias Game</a>
         </li>
@@ -80,21 +68,10 @@
         </li>
       </ul>
 
-<<<<<<< HEAD
       <!-- User Info Section (Balance Only) -->
       <ul class="navbar-nav ms-auto">
         <li class="nav-item px-3">
           <div class="d-flex align-items-center text-light">
-=======
-      <!-- User Info Section -->
-      <ul class="navbar-nav ms-auto">
-        <li class="nav-item px-3">
-          <div class="d-flex align-items-center text-light">
-          </div>
-        </li>
-        <li class="nav-item px-3">
-          <div class="d-flex align-items-center text-light">
->>>>>>> 3ecbb12b
             <i class="bi bi-coin me-2"></i>
             <span id="navbarBalance" class="balance-info">$---.--</span>
           </div>
@@ -110,7 +87,6 @@
 <script type="module">
 import { javaURI, fetchOptions } from '{{site.baseurl}}/assets/js/api/config.js';
 
-<<<<<<< HEAD
 // Fetch and display user balance in navbar
 async function loadUserBalance() {
   try {
@@ -151,35 +127,13 @@
   loadUserBalance();
   setInterval(loadUserBalance, 30000);
 });
-=======
-// Fetch and display user info in navbar
-async function loadUserInfo() {
-  try {
-    const response = await fetch(`${javaURI}/api/person/get`, fetchOptions);
-    if (!response.ok) throw new Error("Failed to fetch user data");
-    const userData = await response.json();
-    
-    document.getElementById('navbarUsername').textContent = userData.uid || "Guest";
-    document.getElementById('navbarBalance').textContent = `$${Number(userData.balance).toFixed(2)}`;
-  } catch (error) {
-    console.error("Error loading user info:", error);
-    document.getElementById('navbarUsername').textContent = "Error";
-    document.getElementById('navbarBalance').textContent = "$0.00";
-  }
-}
-
-document.addEventListener("DOMContentLoaded", loadUserInfo);
->>>>>>> 3ecbb12b
 </script>
 
 <style>
   .dropdown-menu {
     background-color: #1c1c1c !important;
     border: none;
-<<<<<<< HEAD
     z-index: 1;
-=======
->>>>>>> 3ecbb12b
   }
 
   .dropdown-item {
@@ -193,7 +147,6 @@
     transform: translateX(5px);
   }
 
-<<<<<<< HEAD
   /* Balance Styling */
   #navbarBalance {
     font-weight: 500;
@@ -201,26 +154,12 @@
     font-family: Arial, sans-serif;
   }
 
-=======
-  /* User Info Styling */
-  #navbarUsername, #navbarBalance {
-    font-weight: 500;
-    transition: color 0.3s ease;
-  }
-
-  .nav-item:hover #navbarUsername,
->>>>>>> 3ecbb12b
   .nav-item:hover #navbarBalance {
     color: #ff9800 !important;
   }
 
-<<<<<<< HEAD
   .bi-coin {
     font-size: 1.2rem;
     vertical-align: middle;
-=======
-  .bi-person-circle, .bi-coin {
-    font-size: 1.2rem;
->>>>>>> 3ecbb12b
   }
 </style>