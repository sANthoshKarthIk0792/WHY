---
layout: base
---

<link href="https://cdn.jsdelivr.net/npm/bootstrap@5.3.0/dist/css/bootstrap.min.css" rel="stylesheet">
<link rel="stylesheet" href="https://cdn.jsdelivr.net/npm/bootstrap-icons@1.11.1/font/bootstrap-icons.css">
<nav class="navbar navbar-expand-lg navbar-dark bg-dark shadow">
  <div class="container-fluid">
    <button class="navbar-toggler" type="button" data-bs-toggle="collapse" data-bs-target="#navbarContent" 
      aria-controls="navbarContent" aria-expanded="false" aria-label="Toggle navigation">
      <span class="navbar-toggler-icon"></span>
    </button>
    
    <div class="collapse navbar-collapse justify-content-between" id="navbarContent">
      <ul class="navbar-nav">
        <!-- Bank Dropdown -->
        <li class="nav-item dropdown">
          <a class="nav-link dropdown-toggle" href="#" id="bankDropdown" role="button" data-bs-toggle="dropdown" 
            aria-expanded="false">
            Bank
          </a>
          <ul class="dropdown-menu" aria-labelledby="bankDropdown">
            <li><a class="dropdown-item" href="{{ site.baseurl }}/gamify/bankanalytics">Analytics</a></li>
            <li><a class="dropdown-item" href="{{ site.baseurl }}/leaderboard/overall-leaderboard">Leaderboard</a></li>
            <li><a class="dropdown-item" href="{{ site.baseurl }}/gamify/loan">Loans</a></li>
          </ul>
        </li>

        <li class="nav-item dropdown">
          <a class="nav-link dropdown-toggle" href="#" id="casinoDropdown" role="button" data-bs-toggle="dropdown" 
            aria-expanded="false">
            Casino
          </a>
          <ul class="dropdown-menu" aria-labelledby="casinoDropdown">
            <li><a class="dropdown-item" href="{{ site.baseurl }}/gamify/dices">Dice</a></li>
            <li><a class="dropdown-item" href="{{ site.baseurl }}/gamify/mines">Mines</a></li>
            <li><a class="dropdown-item" href="{{ site.baseurl }}/gamify/blackjack">Blackjack</a></li>
            <li><a class="dropdown-item" href="{{ site.baseurl }}/gamify/poker">Poker</a></li>
          </ul>
        </li>

        <li class="nav-item dropdown">
          <a class="nav-link dropdown-toggle" href="#" id="stocksDropdown" role="button" data-bs-toggle="dropdown" 
            aria-expanded="false">
            Stocks
          </a>
          <ul class="dropdown-menu" aria-labelledby="stocksDropdown">
            <li><a class="dropdown-item" href="{{ site.baseurl }}/stocks/game">Simulation</a></li>
            <li><a class="dropdown-item" href="{{ site.baseurl }}/stocks/home">Home</a></li>
            <li><a class="dropdown-item" href="{{ site.baseurl }}/stocks/viewer">Viewer</a></li>
            <li><a class="dropdown-item" href="{{ site.baseurl }}/stocks/buysell">Buy/Sell</a></li>
            <li><a class="dropdown-item" href="{{ site.baseurl }}/stocks/portfolio">Portfolio</a></li>
          </ul>
        </li>

        <li class="nav-item">
          <a class="nav-link" href="{{ site.baseurl }}/media">Media Bias Game</a>
        </li>
        <li class="nav-item dropdown">
          <a class="nav-link dropdown-toggle" href="#" id="cryptoDropdown" role="button" data-bs-toggle="dropdown" 
            aria-expanded="false">
            Crypto
          </a>
          <ul class="dropdown-menu" aria-labelledby="cryptoDropdown">
            <li><a class="dropdown-item" href="{{ site.baseurl }}/crypto/portfolio">Portfolio</a></li>
            <li><a class="dropdown-item" href="{{ site.baseurl }}/crypto/mining">Mining</a></li>
          </ul>
        </li>
      </ul>

      <!-- User Info Section (Balance Only) -->
      <ul class="navbar-nav ms-auto">
        <li class="nav-item px-3">
          <div class="d-flex align-items-center text-light">
            <i class="bi bi-coin me-2"></i>
            <span id="navbarBalance" class="balance-info">$---.--</span>
          </div>
        </li>
      </ul>
    </div>
  </div>
</nav>

{{ content }}

<script src="https://cdn.jsdelivr.net/npm/bootstrap@5.3.0/dist/js/bootstrap.bundle.min.js"></script>
<script type="module">
import { javaURI, fetchOptions } from '{{site.baseurl}}/assets/js/api/config.js';

// Fetch and display user balance in navbar
async function loadUserBalance() {
  try {
    const response = await fetch(`${javaURI}/api/person/get`, fetchOptions);
    
    if (!response.ok) {
      throw new Error(`HTTP error! status: ${response.status}`);
    }

    const contentType = response.headers.get('content-type');
    if (!contentType || !contentType.includes('application/json')) {
      throw new Error("Response is not JSON");
    }

    const userData = await response.json();
    
<<<<<<< HEAD
    // Ensure the balance element exists
    const balanceElement = document.getElementById('navbarBalance');
    if (!balanceElement) {
      throw new Error("Balance element not found in DOM");
    }
    
    // Format balance with proper decimal places
    const balance = Number(userData.balance).toFixed(2);
    balanceElement.textContent = `$${balance}`;
    
  } catch (error) {
    console.error("Error loading balance:", error);
    const balanceElement = document.getElementById('navbarBalance');
=======
    const usernameElement = document.getElementById('navbarUsername');
    const balanceElement = document.getElementById('navbarBalance');
    
    if (usernameElement) {
      usernameElement.textContent = userData.uid || "Guest";
    }
    if (balanceElement) {
      balanceElement.textContent = `$${Number(userData.balance).toFixed(2)}`;
    }
  } catch (error) {
    console.error("Error loading user info:", error);
    const usernameElement = document.getElementById('navbarUsername');
    const balanceElement = document.getElementById('navbarBalance');
    
    if (usernameElement) {
      usernameElement.textContent = "Error";
    }
>>>>>>> 377a6f77
    if (balanceElement) {
      balanceElement.textContent = "$0.00";
    }
  }
}

// Load balance when page loads and every 30 seconds
document.addEventListener("DOMContentLoaded", () => {
  loadUserBalance();
  setInterval(loadUserBalance, 30000);
});
</script>

<style>
  .dropdown-menu {
    background-color: #1c1c1c !important;
    border: none;
    z-index: 1;
  }

  .dropdown-item {
    color: #ffffff !important;
    transition: all 0.3s ease;
  }

  .dropdown-item:hover {
    background-color: #ff9800 !important;
    color: #1c1c1c !important;
    transform: translateX(5px);
  }

  /* Balance Styling */
  #navbarBalance {
    font-weight: 500;
    transition: color 0.3s ease;
    font-family: Arial, sans-serif;
  }

  .nav-item:hover #navbarBalance {
    color: #ff9800 !important;
  }

  .bi-coin {
    font-size: 1.2rem;
    vertical-align: middle;
  }
</style><|MERGE_RESOLUTION|>--- conflicted
+++ resolved
@@ -103,7 +103,7 @@
 
     const userData = await response.json();
     
-<<<<<<< HEAD
+
     // Ensure the balance element exists
     const balanceElement = document.getElementById('navbarBalance');
     if (!balanceElement) {
@@ -117,7 +117,7 @@
   } catch (error) {
     console.error("Error loading balance:", error);
     const balanceElement = document.getElementById('navbarBalance');
-=======
+
     const usernameElement = document.getElementById('navbarUsername');
     const balanceElement = document.getElementById('navbarBalance');
     
@@ -135,7 +135,7 @@
     if (usernameElement) {
       usernameElement.textContent = "Error";
     }
->>>>>>> 377a6f77
+
     if (balanceElement) {
       balanceElement.textContent = "$0.00";
     }
