--- conflicted
+++ resolved
@@ -515,31 +515,19 @@
         </div>
     </a>
 
-<<<<<<< HEAD
     <!-- Team Teach Signup -->
     <a href="{{site.baseurl}}/student/teamteachsignup">
         <div class="teamteach card">
             <div class="teamteach-details">
-=======
-    <!-- sagai -->
-    <a href="{{site.baseurl}}/student/TeamTeachToolkit/signup">
-        <div class="sagai card">
-            <div class="sagai-details">
->>>>>>> 9323fea2
-                <h3>Team Teach Sign Up</h3>
+                <h3>Team Teach Sign  Up</h3>
                 <p>This tool lets you:</p>
                 <ul>
                     <li>Create Team Teach assignments and display the topics with dates</li>
                     <li>Sign up for team teaches with your account</li>
                 </ul>
             </div>
-<<<<<<< HEAD
             <div class="teamteach-thumbnail">
                 <img src="{{site.baseurl}}/images/toolkit-nav-buttons/teamteachsignup.png" alt="Team Teach" class="thumbnail">
-=======
-            <div class="sagai-thumbnail">
-                <img src="{{site.baseurl}}/images/toolkit-nav-buttons/teamteachsignup.png" alt="SAGAI" class="thumbnail">
->>>>>>> 9323fea2
             </div>
         </div>
     </a>
