---
title: Student Toolkit
layout: aesthetihawk
active_tab: toolkit
---

<script type="module">
    import { login, pythonURI, javaURI, fetchOptions } from '{{site.baseurl}}/assets/js/api/config.js';
  
    async function verifyAuthentication() {
      const URL = `${javaURI}/api/person/get`;
      try {
        const response = await fetch(URL, fetchOptions);
        if (!response.ok) {
          throw new Error(`Spring server response: ${response.status}`);
        }
        return true; // Successful authentication
      } catch (error) {
        return false; // Authentication failed
      }
    }
  
    window.onload = async function() {
      const isAuthenticated = await verifyAuthentication();
      const loadingElement = document.getElementById('loadingElement');
      
      if (isAuthenticated) {
        loadingElement.style.display = "none";  // Hide the loading screen
      } else {
        // Show "Please login" message and delay the redirection
        const message = document.createElement('div');
        message.style.position = 'absolute';
        message.style.top = '50%';
        message.style.left = '50%';
        message.style.transform = 'translate(-50%, -50%)';
        message.style.backgroundColor = 'rgba(72, 72, 74, 1)';
        message.style.padding = '20px';
        message.style.fontSize = '20px';
        message.style.color = '#000';
        message.style.borderRadius = '10px';
        message.style.backdropFilter = 'blur(30px)';
        message.innerHTML = 'You need to login first.';
        
        // Add the message on top of the loading screen
        document.body.appendChild(message);
  
        // Wait for 2 seconds before redirecting
        setTimeout(() => {
          window.location.href = "{{site.baseurl}}/login";  // Redirect to login page
        }, 2000);  // 2000ms = 2 seconds
      }
    }
</script>

<style>
    
  /* Additional styling for the login prompt */
  .login-message {
        position: absolute;
        top: 50%;
        left: 50%;
        transform: translate(-50%, -50%);
        background-color: #ffcc00;
        padding: 20px;
        font-size: 20px;
        color: #000;
        border-radius: 10px;
        z-index: 10000; /* Ensures it appears on top of other elements */
    }
    
    .toolkit-buttons {
        display: flex;
        justify-content: space-around;
        align-items: flex-start;
        margin: 20px 0;
        padding: 20px;
    }
    
    .main-info {
        display: grid;
        grid-template-columns: 1fr;
        grid-template-rows: auto auto auto auto auto auto auto auto;
        gap: 30px 0px;
        grid-auto-flow: row;
        grid-template-areas:
            "header"
            "bathroom"
            "groups"
            "screen-queue"
            "assignment-submissions"
            "seed-tracker"
            "sagai"
            "view-grades";
        grid-area: main-info;
    }

    .header {
        grid-area: header;
    }

    .bathroom {
        display: grid;
        grid-template-columns: 150px 1fr;
        grid-template-rows: 1fr;
        gap: 0px 0px;
        grid-auto-flow: row;
        grid-template-areas:
            "bathroom-thumbnail bathroom-details";
        grid-area: bathroom;
    }

    .bathroom-details {
        grid-area: bathroom-details;
        padding: 30px;
    }

    .bathroom-thumbnail {
        grid-area: bathroom-thumbnail;
        background-color: white;
        display: flex;
        justify-content: center;
        align-items: center;
    }

    .groups {
        display: grid;
        grid-template-columns: 150px 1fr;
        grid-template-rows: 1fr;
        gap: 0px 0px;
        grid-auto-flow: row;
        grid-template-areas:
            "groups-thumbnail groups-details";
        grid-area: groups;
    }

    .groups-details {
        grid-area: groups-details;
        padding: 30px;
    }

    .groups-thumbnail {
        grid-area: groups-thumbnail;
        background-color: white;
        display: flex;
        justify-content: center;
        align-items: center;
    }

    .screen-queue {
        display: grid;
        grid-template-columns: 150px 1fr;
        grid-template-rows: 1fr;
        gap: 0px 0px;
        grid-auto-flow: row;
        grid-template-areas:
            "screen-queue-thumbnail screen-queue-details";
        grid-area: screen-queue;
    }

    .screen-queue-details {
        grid-area: screen-queue-details;
        padding: 30px;
    }

    .screen-queue-thumbnail {
        grid-area: screen-queue-thumbnail;
        background-color: white;
        display: flex;
        justify-content: center;
        align-items: center;
    }

    .assignment-submissions {
        display: grid;
        grid-template-columns: 150px 1fr;
        grid-template-rows: 1fr;
        gap: 0px 0px;
        grid-auto-flow: row;
        grid-template-areas:
            "assignment-submissions-thumbnail assignment-submissions-details";
        grid-area: assignment-submissions;
    }

    .assignment-submissions-details {
        grid-area: assignment-submissions-details;
        padding: 30px;
    }

    .assignment-submissions-thumbnail {
        grid-area: assignment-submissions-thumbnail;
        background-color: white;
        display: flex;
        justify-content: center;
        align-items: center;
    }

    .seed-tracker {
        display: grid;
        grid-template-columns: 150px 1fr;
        grid-template-rows: 1fr;
        gap: 0px 0px;
        grid-auto-flow: row;
        grid-template-areas:
            "seed-tracker-thumbnail seed-tracker-details";
        grid-area: seed-tracker;
    }

    .seed-tracker-details {
        grid-area: seed-tracker-details;
        padding: 30px;
    }

    .seed-tracker-thumbnail {
        grid-area: seed-tracker-thumbnail;
        background-color: white;
        display: flex;
        justify-content: center;
        align-items: center;
    }

    .sagai {
        display: grid;
        grid-template-columns: 150px 1fr;
        grid-template-rows: 1fr;
        gap: 0px 0px;
        grid-auto-flow: row;
        grid-template-areas:
            "sagai-thumbnail sagai-details";
        grid-area: sagai;
    }

    .sagai-details {
        grid-area: sagai-details;
        padding: 30px;
    }

    .sagai-thumbnail {
        grid-area: sagai-thumbnail;
        background-color: white;
        display: flex;
        justify-content: center;
        align-items: center;
    }

    .view-grades {
        display: grid;
        grid-template-columns: 150px 1fr;
        grid-template-rows: 1fr;
        gap: 0px 0px;
        grid-auto-flow: row;
        grid-template-areas:
            "view-grades-thumbnail view-grades-details";
        grid-area: view-grades;
    }

    .view-grades-details {
        grid-area: view-grades-details;
        padding: 30px;
    }

    .view-grades-thumbnail {
        grid-area: view-grades-thumbnail;
        background-color: white;
        display: flex;
        justify-content: center;
        align-items: center;
    }

    /* CARD STUFF =========================== */

    .card {
        /* colors */
        background-image: linear-gradient(120deg, #1e1e1e 45%, #2a2a2a);

        /* border */
        border-radius: 10px;
        border: 1px solid hsla(240, 6%, 30%, 0.63);

        /* shadow */
        filter: drop-shadow(0 10px 10px rgba(0, 0, 0, 0.3));

        /* sizing */
        box-sizing: border-box;
        height: 100%;
        overflow: hidden;
        position: relative;
        width: 100%;

        /* other */
        cursor: pointer;
        transition: transform ease-in-out 0.2s;
    }

    .card:hover {
        transform: scale(1.02);
    }

    /* OTHER STUFF ====================== */
    

    input {
        /* colors */
        background-image: linear-gradient(120deg, #1e1e1e 45%, #2a2a2a);
        color: white;

        /* border */
        border-radius: 10px;
        border: 1px solid hsla(240, 6%, 30%, 0.63);

        /* shadow */
        filter: drop-shadow(0 10px 10px rgba(0, 0, 0, 0.3));

        /* spacing */
        padding: 15px;
        margin: 10px;

        /* other */
        font-size: large;
    }

    .close {
        position: absolute;
        top: 5px;
        left: 5px;

        cursor: pointer;
    }

    /* CHECKBOX STUFF ================================ */
    /* The container-checkbox */
    .container-checkbox {
        display: block;
        position: relative;
        padding-left: 35px;
        cursor: pointer;
        font-size: 22px;
        -webkit-user-select: none;
        -moz-user-select: none;
        -ms-user-select: none;
        user-select: none;
    }

    /* Hide the browser's default checkbox */
    .container-checkbox input {
        position: absolute;
        opacity: 0;
        cursor: pointer;
        height: 0;
        width: 0;
    }

    /* Create a custom checkbox */
    .checkmark {
        position: absolute;
        top: 0;
        left: 0;
        height: 25px;
        width: 25px;
        background-color: #eee;
        border-radius: 5px;
    }

    /* On mouse-over, add a grey background color */
    .container-checkbox:hover input~.checkmark {
        background-color: #ccc;
    }

    /* When the checkbox is checked, add a blue background */
    .container-checkbox input:checked~.checkmark {
        background-color: #2196F3;
    }

    /* Create the checkmark/indicator (hidden when not checked) */
    .checkmark:after {
        content: "";
        position: absolute;
        display: none;
    }

    /* Show the checkmark when checked */
    .container-checkbox input:checked~.checkmark:after {
        display: block;
    }

    /* Style the checkmark/indicator */
    .container-checkbox .checkmark:after {
        left: 9px;
        top: 5px;
        width: 5px;
        height: 10px;
        border: solid white;
        border-width: 0 3px 3px 0;
        -webkit-transform: rotate(45deg);
        -ms-transform: rotate(45deg);
        transform: rotate(45deg);
    }

    ul.info {
        margin-bottom: 0px;
        padding-bottom: 0px;
    }

    .thumbnail {
        width: 150px;
    }

    a {
        text-decoration: none;
        color: white;
    }
</style>

<div id="loadingElement" class="loading-container">
    <div class="spinner"></div>
</div>  

<div class="main-info">
    <!-- the info header at the top of the page -->
    <div class="header">
        <h1>Student Toolkit (Beta)</h1>
        <p>Access all student toolkits here.</p>
    </div>

    <!-- bathroom -->
    <a href="{{site.baseurl}}/hallpass">
        <div class="bathroom card">
            <div class="bathroom-details">
                <h3>Bathroom</h3>
                <p>This tool lets you:</p>
                <ul>
                    <li>Add yourself to a queue to go to the bathroom</li>
                    <li>Track how many people have already left the class to go to the bathroom</li>
                    <li>Report issues with any bathroom</li>
                    <li>Track your bathroom statistics</li>
                </ul>
            </div>
            <div class="bathroom-thumbnail">
                <img src="{{site.baseurl}}/images/toolkit-nav-buttons/bathroom.png" alt="Bathroom"
                    class="thumbnail">
            </div>
        </div>
    </a>


    <a href="{{site.baseurl}}/student/groups">
        <div class="groups card">
            <div class="groups-details">
                <h3>Groups</h3>
                <p>This tool lets you:</p>
                <ul>
                    <li>Create new collaborative groups</li>
                    <li>View existing groups and their members</li>
                    <li>Organize class projects and activities</li>
                </ul>
            </div>
            <div class="groups-thumbnail">
                <img src="{{site.baseurl}}/images/toolkit-nav-buttons/groups.png" alt="Groups"
                    class="thumbnail">
            </div>
        </div>
    </a>

    <!-- screen queue -->
    <a href="{{site.baseurl}}/student/queue">
        <div class="screen-queue card">
            <div class="screen-queue-details">
                <h3>Screen Queue</h3>
                <p>This tool lets you:</p>
                <ul>
                    <li>Add yourself to a queue to present to the teacher</li>
                    <li>Track who is not waiting to go to present</li>
                    <li>Track who is waiting to go to present</li>
                    <li>Track who has already presented</li>
                </ul>
            </div>
            <div class="screen-queue-thumbnail">
                <img src="{{site.baseurl}}/images/toolkit-nav-buttons/group-chat.png" alt="ScreenQueue"
                    class="thumbnail">
            </div>
        </div>
    </a>

    <!-- assignment submissions -->
    <a href="{{site.baseurl}}/student/submissions">
        <div class="assignment-submissions card">
            <div class="assignment-submissions-details">
                <h3>Assignment Submissions</h3>
                <p>This tool lets you:</p>
                <ul>
                    <li>Submit an assignment directly to the teacher</li>
                    <li>Write special comments on your assignment submission</li>
                </ul>
            </div>
            <div class="assignment-submissions-thumbnail">
                <img src="{{site.baseurl}}/images/toolkit-nav-buttons/submissions.png" alt="Submissions"
                    class="thumbnail">
            </div>
        </div>
    </a>

    <!-- seed tracker -->
    <a href="{{site.baseurl}}/student/seedtracker">
        <div class="seed-tracker card">
            <div class="seed-tracker-details">
                <h3>Seed Tracker</h3>
                <p>This tool lets you:</p>
                <ul>
                    <li>Request seed</li>
                </ul>
            </div>
            <div class="seed-tracker-thumbnail">
                <img src="{{site.baseurl}}/images/toolkit-nav-buttons/seedtracker.png" alt="Seed Tracker"
                    class="thumbnail">
            </div>
        </div>
    </a>

    <!-- sagai -->
<<<<<<< HEAD
    <a href="{{site.baseurl}}/student/TeamTeachSignUp">
        <div class="sagai card">
            <div class="sagai-details">
                <h3>Team Teach Signup</h3>
                <p>This tool lets you:</p>
                <ul>
                    <li>See upcoming Team Teach topics and dates</li>
                    <li>Sign your group up for Team Teaches</li>
=======
    <a href="{{site.baseurl}}/student/TeamTeachToolkit/signup">
        <div class="sagai card">
            <div class="sagai-details">
                <h3>Team Teach SignUp</h3>
                <p>This tool lets you:</p>
                <ul>
                    <li>Create Team Teach assignments and display the topics with dates</li>
                    <li>Sign up for team teaches with your account</li>
>>>>>>> 47f573a2
                </ul>
            </div>
            <div class="sagai-thumbnail">
                <img src="{{site.baseurl}}/images/toolkit-nav-buttons/teamteachsignup.png" alt="SAGAI" class="thumbnail">
            </div>
        </div>
    </a>

    <!-- grade viewer -->
    <a href="{{site.baseurl}}/student/grades">
        <div class="view-grades card">
            <div class="view-grades-details">
                <h3>View Grades</h3>
                <p>This tool lets you:</p>
                <ul>
                    <li>View your grades per assignment</li>
                </ul>
            </div>
            <div class="view-grades-thumbnail">
                <img src="{{site.baseurl}}/images/toolkit-nav-buttons/view-grades.png" alt="view-grades"
                    class="thumbnail">
            </div>
        </div>
    </a>
</div><|MERGE_RESOLUTION|>--- conflicted
+++ resolved
@@ -516,25 +516,14 @@
     </a>
 
     <!-- sagai -->
-<<<<<<< HEAD
-    <a href="{{site.baseurl}}/student/TeamTeachSignUp">
-        <div class="sagai card">
-            <div class="sagai-details">
-                <h3>Team Teach Signup</h3>
-                <p>This tool lets you:</p>
-                <ul>
-                    <li>See upcoming Team Teach topics and dates</li>
-                    <li>Sign your group up for Team Teaches</li>
-=======
     <a href="{{site.baseurl}}/student/TeamTeachToolkit/signup">
         <div class="sagai card">
             <div class="sagai-details">
-                <h3>Team Teach SignUp</h3>
+                <h3>Team Teach Sign Up</h3>
                 <p>This tool lets you:</p>
                 <ul>
                     <li>Create Team Teach assignments and display the topics with dates</li>
                     <li>Sign up for team teaches with your account</li>
->>>>>>> 47f573a2
                 </ul>
             </div>
             <div class="sagai-thumbnail">
