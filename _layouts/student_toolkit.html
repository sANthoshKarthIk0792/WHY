--- conflicted
+++ resolved
@@ -441,12 +441,8 @@
         </div>
     </a>
 
-    <!-- Groups -->
-<<<<<<< HEAD
-    <a href="{{site.baseurl}}/teacher-toolkit/groups">
-=======
+
     <a href="{{site.baseurl}}/student/groups">
->>>>>>> a2785b2f
         <div class="groups card">
             <div class="groups-details">
                 <h3>Groups</h3>
