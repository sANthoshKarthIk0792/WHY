---
layout: base
---

<script src="https://cdn.tailwindcss.com"></script>

<style>
  body {
    margin: 0;
    padding: 0;
<<<<<<< HEAD
    /* overflow: hidden; */
=======
>>>>>>> 73f89cf8
  }
  main.page-content > div.wrapper {
    margin: 0;
    padding: 0;
    max-width: 100%;
  }
  main.page-content {
    margin: 0;
    padding: 0;
  }
</style>

<div class="flex">
  <div class="w-64 bg-gray-800 min-h-screen p-6">
    {% include toolkit/sidebar.html %}
  </div>

<<<<<<< HEAD
  <main class="flex-1 p-8 overflow-auto">
    {{ content }}
=======
  <main class="flex-1 p-8">
    <div class="mb-8 text-center">
      <h1 class="text-3xl font-bold">{{ page.title }}</h1>
      {% if page.subtitle %}
      <p class="text-gray-600">{{ page.subtitle }}</p>
      {% endif %}
    </div>

    <div class="overflow-auto"> {{ content }}
    </div>

    {% if page.pagination %}
    <div class="mt-8 flex justify-center">
      {{ page.pagination }}
    </div>
    {% endif %}
>>>>>>> 73f89cf8
  </main>
</div><|MERGE_RESOLUTION|>--- conflicted
+++ resolved
@@ -8,10 +8,6 @@
   body {
     margin: 0;
     padding: 0;
-<<<<<<< HEAD
-    /* overflow: hidden; */
-=======
->>>>>>> 73f89cf8
   }
   main.page-content > div.wrapper {
     margin: 0;
@@ -29,10 +25,6 @@
     {% include toolkit/sidebar.html %}
   </div>
 
-<<<<<<< HEAD
-  <main class="flex-1 p-8 overflow-auto">
-    {{ content }}
-=======
   <main class="flex-1 p-8">
     <div class="mb-8 text-center">
       <h1 class="text-3xl font-bold">{{ page.title }}</h1>
@@ -49,6 +41,5 @@
       {{ page.pagination }}
     </div>
     {% endif %}
->>>>>>> 73f89cf8
   </main>
 </div>