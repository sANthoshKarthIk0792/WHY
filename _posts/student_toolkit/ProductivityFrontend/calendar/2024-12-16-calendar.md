---
layout: calendar
menu: nav/homejava.html
permalink: /student/calendar
show_reading_time: false
---
<html lang="en">
    <meta charset="UTF-8">
    <meta name="viewport" content="width=device-width, initial-scale=1.0">
    <link rel="stylesheet" href="https://cdn.jsdelivr.net/npm/fullcalendar@5.11.0/main.min.css">
<style>
    /* Modal styles */
    .modal {
        display: none;
        position: fixed;
        z-index: 9999;
        left: 0;
        top: 0;
        width: 100%;
        height: 100%;
        background-color: rgba(0, 0, 0, 0.7);
        backdrop-filter: blur(5px);
        padding-top: 50px;
    }
    .modal-content {
        background-color: #222222;
        margin: -2% auto;
        padding: 25px;
        border-radius: 16px;
        box-shadow: 0 8px 24px rgba(0, 0, 0, 0.2);
        width: 80%;
        max-width: 600px;
        color: white;
        font-family: Arial, sans-serif;
    }
    .close {
        color: #333333;
        float: right;
        font-size: 24px;
        font-weight: bold;
        cursor: pointer;
        transition: color 0.3s ease;
    }
    .close:hover,
    .close:focus {
        color: #FF0000;
        text-decoration: none;
    }
    .modal-content input,
    .modal-content textarea,
    .modal-content p {
        width: 100%;
        padding: 12px;
        margin: 15px 0;
        border-radius: 12px;
        border: 1px solid #CCCCCC;
        font-size: 16px;
        background-color: #222222;
        color: white;
    }
    .modal-content button {
        width: 100%;
        padding: 12px 20px;
        background-color: #000000;
        color: #FFFFFF;
        border: none;
        border-radius: 12px;
        font-size: 16px;
        cursor: pointer;
        font-weight: bold;
        transition: background-color 0.3s ease, transform 0.2s ease;
    }
    .modal-content button:hover {
        background-color: #444444;
        transform: scale(1.05);
    }
    /* Header */
    h1 {
        display: none;
    }
    h2 {
        color: white;
    }
    #calendar {
        margin-left: 20px;
        box-sizing: border-box;
        z-index: 0;
        overflow: hidden;
    }
    .fc-scroller {
    height: auto !important;
    }
    .fc-head .fc-widget-header {
    margin-right: 0 !important;
    }
    .fc-scroller {
    overflow: visible !important;
    }
    .calendar {
        z-index: -100;
    }
    header {
        top: 0;
        left: 0;
        width: 100%;
        z-index: 1000;
    }
    .fc-toolbar-title {
        color: white !important;
    }
    .fc-view.fc-dayGridDay-view {
        max-width: 100%;
        margin: 0;
        padding: 0;
    }
    .fc-button.fc-today-button::first-letter {
            text-transform: capitalize;
        }
    #editDescription {
        max-height: 250px;
        overflow-y: auto;
        white-space: pre-wrap;
        word-wrap: break-word;
    }
    .styled-dropdown {
        width: 100%;
        padding: 12px;
        margin: 15px 0;
        border-radius: 12px;
        border: 1px solid #CCCCCC;
        font-size: 16px;
        background-color: #222222;
        color: white;
        box-sizing: border-box;
    }
    /* Add styles for the new buttons */
    .filter-buttons {
        display: flex;
        justify-content: center;
        margin: 20px 0;
    }
    .filter-buttons button {
        margin: 0 10px;
        padding: 10px 20px;
        background-color: #444444;
        color: white;
        border: none;
        border-radius: 8px;
        font-size: 16px;
        cursor: pointer;
        transition: background-color 0.3s ease;
    }
    .filter-buttons button:hover {
        background-color: #666666;
    }
</style>
    <!-- Filter Buttons -->
    <div id="classFilterButtons" style="text-align: center; margin-bottom: 20px;">
        <button id="csaButton" class="filter-button">CSA</button>
        <button id="cspButton" class="filter-button">CSP</button>
        <button id="csseButton" class="filter-button">CSSE</button>
    </div>
    <!-- FullCalendar Container -->
    <div id="calendar"></div>
    <!-- Modal -->
    <div id="eventModal" class="modal">
        <div class="modal-content">
            <span class="close" id="closeModal">&times;</span>
            <h2 id="eventTitle"></h2>
            <div>
                <label for="editDate">Date:</label>
                <p id="editDateDisplay" contentEditable='false'></p>
                <input type="date" id="editDate" style="display: none;">
                <label for="editTitle">Title:</label>
                <p id="editTitle" contentEditable='false'></p>
                <label for="editDescription">Description:</label>
                <p id="editDescription" contentEditable='false'></p>
            <!-- Class Dropdown -->
            <label for="editClass">Class:</label>
            <select id="editClass" class="styled-dropdown">
                <option value="Select">Select</option>
                <option value="1">CSP</option>
                <option value="3">CSSE</option>
            </select>
            <!-- Type Dropdown -->
            <label for="editType">Type:</label>
            <select id="editType" class="styled-dropdown">
                <option value="Select">Select</option>
                <option value="Checkpoint">Checkpoint</option>
                <option value="Live Review">Live Review</option>
                <option value="Seed">Seed</option>
            </select>
                <button id="saveButton" style="background-color: #D32F2F; margin-top: 10px; display: none;">Save Changes</button>
                <button id="deleteButton" style="background-color: #D32F2F; margin-top: 10px;">Delete Event</button>
                <button id="editButton" style="background-color: #D32F2F; margin-top: 10px;">Edit Event</button>
            </div>
        </div>
    </div>
    <!-- FullCalendar JS -->
    <script src="https://cdn.jsdelivr.net/npm/fullcalendar@5.11.0/main.min.js"></script>
    <script type="module">
        import { javaURI, fetchOptions } from '{{site.baseurl}}/assets/js/api/config.js';
        let allEvents = []; // Global array to store all events
        let currentFilter = null; // Track the current filter
        document.addEventListener("DOMContentLoaded", function () {
            let currentEvent = null;
            let isAddingNewEvent = false;
            let calendar;
            function request() {
                return fetch(`${javaURI}/api/calendar/events`, fetchOptions)
                    .then(response => {
                        if (response.status !== 200) {
                            console.error("HTTP status code: " + response.status);
                            return null;
                        }
                        return response.json();
                    })
                    .catch(error => {
                        console.error("Fetch error: ", error);
                        return null;
                    });
            }
            function getAssignments() {
                return fetch(`${javaURI}/api/assignments/`)
                    .then(response => {
                        if (!response.ok) {
                            throw new Error(`HTTP error! status: ${response.status}`);
                        }
                        return response.json();
                    })
                    .catch(error => {
                        console.error("Error fetching assignments:", error);
                        return null;
                    });
            }
            function handleRequest() {
                Promise.all([request(), getAssignments()])
                    .then(([calendarEvents, assignments]) => {
                        allEvents = []; // Reset allEvents
                        if (calendarEvents !== null) {
                            calendarEvents.forEach(event => {
                                let color = "#808080";
                                if (event.class == "CSP") {
                                    color = "#3788d8";
                                } else if (event.class == "CSSE") {
                                    color = "#008000";
                                }
                                allEvents.push({
                                    id: event.id,
                                    class: event.class,
                                    type: event.type,
                                    title: event.title.replace(/\(P[13]\)/gi, ""),
                                    description: event.description,
                                    start: event.date,
                                    color: color
                                });
                            });
                        }
                        if (assignments !== null) {
                            assignments.forEach(assignment => {
                                const [month, day, year] = assignment.dueDate.split('/');
                                const dueDate = new Date(year, month - 1, day).getTime();
                                allEvents.push({
                                    id: assignment.id,
                                    title: assignment.name,
                                    description: assignment.description,
                                    start: formatDate(dueDate),
                                    color: "#FFA500"
                                });
                            });
                        }
                        displayCalendar(filterEventsByClass(currentFilter)); // Display filtered events
                    });
            }
            function displayCalendar(events) {
                const calendarEl = document.getElementById('calendar');
                if (calendar) {
                    calendar.destroy(); // Destroy the existing calendar instance
                }
                calendar = new FullCalendar.Calendar(calendarEl, {
                    initialView: 'dayGridMonth',
                    headerToolbar: {
                        left: 'prev,next today cspButton csseButton',
                        center: 'title',
                        right: 'dayGridMonth,dayGridWeek,dayGridDay'
                    },
                    customButtons: {                        
                        cspButton: {
                            text: 'CSP',
                            click: function () {
                                loadCalendar('CSP');
                            }
                        },
                        csseButton: {
                            text: 'CSSE',
                            click: function () {
                                loadCalendar('CSSE');
                            }
                        }
                    },
                    views: {
                        dayGridMonth: { buttonText: 'Month' },
                        dayGridWeek: { buttonText: 'Week' },
                        dayGridDay: { buttonText: 'Day' }
                    },
                    events: events,
                    eventClick: function (info) {
                        currentEvent = info.event;
                        document.getElementById('eventTitle').textContent = currentEvent.title;
                        // document.getElementById('eventDate').textContent = formatDate(currentEvent.start);
                        document.getElementById('editTitle').innerHTML = currentEvent.title;
                        document.getElementById('editDescription').innerHTML = slackToHtml(currentEvent.extendedProps.description || "");
                        document.getElementById('editDateDisplay').textContent = formatDisplayDate(currentEvent.start);
                        document.getElementById('editDate').value = formatDate(currentEvent.start);
                        document.getElementById("eventModal").style.display = "block";
                        document.getElementById("deleteButton").style.display = "inline-block";
                        document.getElementById("editButton").style.display = "inline-blocK";
                    },
                    dateClick: function (info) {
                        if (!currentFilter) {
                            alert("Please select a class (CSA, CSP, or CSSE) before adding an event.");
                            return;
                        }
                        isAddingNewEvent = true;
                        document.getElementById("eventTitle").textContent = "Add New Event";
                        document.getElementById("editTitle").innerHTML = "";
                        document.getElementById("editDescription").innerHTML = "";
                        document.getElementById("editDescription").contentEditable = true;
                        document.getElementById("editTitle").contentEditable = true;
                        document.getElementById('editDateDisplay').textContent = formatDisplayDate(info.date);
                        document.getElementById('editDate').value = formatDate(info.date);
                        document.getElementById("eventModal").style.display = "block";
                        document.getElementById("deleteButton").style.display = "none";
                        document.getElementById("editButton").style.display = "none";
                        document.getElementById("saveButton").style.display = "inline-block";
                        document.getElementById("saveButton").onclick = function () {
                            const updatedTitle = document.getElementById("editTitle").innerHTML.trim();
                            const updatedDescription = document.getElementById("editDescription").innerHTML;
                            const updatedDate = document.getElementById("editDate").value;
                            if (!updatedTitle || !updatedDescription || !updatedDate) {
                                alert("Title, Description, and Date cannot be empty!");
                                return;
                            }
<<<<<<< HEAD
=======
                            const newEventPayload = {
                                title: updatedTitle,
                                description: updatedDescription,
                                date: updatedDate,
                                class: currentFilter, // Event class (CSA, CSP, CSSE)
                            };
>>>>>>> e61ff4dd
                            const newEvent = {
                                id: Date.now().toString(), // Generate a unique ID
                                title: updatedTitle,
                                description: updatedDescription,
                                start: updatedDate,
                                class: currentFilter, // Assign the current filter (CSA, CSP, CSSE)
                                color: getEventColor(currentFilter)
                            };
                            allEvents.push(newEvent); // Add to allEvents
                            displayCalendar(filterEventsByClass(currentFilter)); // Refresh calendar
                            document.getElementById("eventModal").style.display = "none";
<<<<<<< HEAD
=======
                            fetch(`${javaURI}/api/calendar/add_event`, {
                                method: "POST",
                                headers: { "Content-Type": "application/json" },
                                body: JSON.stringify(newEventPayload),
                            })
                            .then(response => {
                                if (!response.ok) {
                                    throw new Error(`Failed to add new event: ${response.status} ${response.statusText}`);
                                }
                                return response.json();
                            })
                            .then(() => {
                                // Re-fetch events from the backend to ensure the calendar is up-to-date
                                handleRequest();
                                document.getElementById("eventModal").style.display = "none";
                            })
                            .catch(error => {
                                console.error("Error adding event:", error);
                            });
>>>>>>> e61ff4dd
                        };
                    },
                    eventMouseEnter: function (info) {
                        const tooltip = document.createElement('div');
                        tooltip.className = 'event-tooltip';
                        tooltip.innerHTML = `<strong>${info.event.title}</strong><br>${info.event.extendedProps.description || ''}`;
                        document.body.appendChild(tooltip);
                        tooltip.style.left = info.jsEvent.pageX + 'px';
                        tooltip.style.top = info.jsEvent.pageY + 'px';
                    },
                    eventMouseLeave: function () {
                        const tooltips = document.querySelectorAll('.event-tooltip');
                        tooltips.forEach(tooltip => tooltip.remove());
                    }
                });
                calendar.render();
            }
            function filterEventsByClass(className) {
                if (!className) return allEvents; // If no filter is applied, return all events
                return allEvents.filter(event => event.class === className);
            }
            function formatDate(dateString) {
                const date = new Date(dateString);
                return date.toISOString().split("T")[0];
            }
            document.getElementById("closeModal").onclick = function () {
                document.getElementById('editDateDisplay').style.display = 'block';
                document.getElementById('editDateDisplay').style.display = 'block';
                document.getElementById('editDate').style.display = 'none';
                document.getElementById("saveButton").style.display = "none";
                document.getElementById("eventModal").style.display = "none";
                document.getElementById("editTitle").contentEditable = false;
                document.getElementById("editDescription").contentEditable = false;
                document.getElementById("eventModal").style.display = "none";
            };
            document.getElementById("saveButton").onclick = function () {
                const updatedTitle = document.getElementById("editTitle").innerHTML.trim();
                const updatedDescription = document.getElementById("editDescription").innerHTML;
                const updatedDate = document.getElementById("editDate").value;
                document.getElementById("saveButton").style.display = "none";
                document.getElementById('editDateDisplay').style.display = 'block';
                document.getElementById('editDate').style.display = 'none';
                document.getElementById('editDateDisplay').textContent = formatDisplayDate(new Date(updatedDate));
                document.getElementById("editDescription").contentEditable = false;
                if (!updatedTitle || !updatedDescription || !updatedDate) {
                    alert("Title, Description, and Date cannot be empty!");
                    return;
                }
                if (isAddingNewEvent) {
                    const newEventPayload = {
                        title: updatedTitle,
                        description: updatedDescription,
                        date: updatedDate,
                        class: currentFilter, // Event class (CSA, CSP, CSSE)
                    };
                    fetch(`${javaURI}/api/calendar/add_event`, {
                        method: "POST",
                        headers: { "Content-Type": "application/json" },
                        body: JSON.stringify(newEventPayload),
                    })
                    .then(response => {
                        if (!response.ok) {
                            throw new Error(`Failed to add new event: ${response.status} ${response.statusText}`);
                        }
                        return response.json(); // Parse the response JSON if needed
                    })
                    .then(newEvent => {
                        calendar.addEvent({
                            id: newEvent.id,
                            title: newEvent.title,
                            start: newEvent.date,
                            description: newEvent.description,
                            color: newEvent.color || "#808080",
                        });
                        document.getElementById("eventModal").style.display = "none";
                    })
                    .catch(error => {
                        console.warn("Error adding event to Slack:", error);
                        alert("This event has been added to the calendar but could not be updated in Slack.");
                        calendar.addEvent({
                            title: updatedTitle,
                            start: updatedDate,
                            description: updatedDescription,
                            color: "#808080"
                        });
                        document.getElementById("eventModal").style.display = "none";
                    });
                } else {
                    const payload = { newTitle: updatedTitle, description: updatedDescription, date: updatedDate };
                    const id = currentEvent.id;
                    fetch(`${javaURI}/api/calendar/edit/${id}`, {
                        method: "PUT",
                        headers: { "Content-Type": "application/json" },
                        body: JSON.stringify(payload),
                    })
                    .then(response => {
                        if (!response.ok) {
                            throw new Error(`Failed to update event: ${response.status} ${response.statusText}`);
                        }
                        return response.text();
                    })
                    .then(() => {
                        currentEvent.setProp("title", updatedTitle);
                        currentEvent.setExtendedProp("description", updatedDescription);
                        currentEvent.setStart(updatedDate);
                        document.getElementById("eventModal").style.display = "none";
                    })
                    .catch(error => {
                        console.warn("Error updating event in Slack:", error);
                        alert("This event has been updated in the calendar but could not be updated in Slack.");
                        currentEvent.setProp("title", updatedTitle);
                        currentEvent.setExtendedProp("description", updatedDescription);
                        currentEvent.setStart(updatedDate);
                        document.getElementById("eventModal").style.display = "none";
                    });
                }
            };
            document.getElementById("editButton").onclick = function () {
                document.getElementById('editDateDisplay').style.display = 'none';
                document.getElementById('editDate').style.display = 'block';
                document.getElementById("deleteButton").style.display = 'none';
                document.getElementById("saveButton").style.display = 'inline-block';
                document.getElementById("editDescription").contentEditable = true;
                document.getElementById("editTitle").contentEditable = true;
                console.log(currentEvent.extendedProps.description || "");
                document.getElementById("editDescription").innerHTML = currentEvent.extendedProps.description || "";
            };
            document.getElementById("deleteButton").onclick = function () {
                if (!currentEvent) return;
                const id = currentEvent.id;
                const confirmation = confirm(`Are you sure you want to delete "${currentEvent.title}"?`);
                if (!confirmation) return;
                fetch(`${javaURI}/api/calendar/delete/${id}`, {
                    method: "DELETE",
                    headers: { "Content-Type": "application/json" }
                })
                .then(response => {
                    if (!response.ok) {
                        throw new Error(`Failed to delete event: ${response.status} ${response.statusText}`);
                    }
                    return response.text();
                })
                .then(() => {
                    currentEvent.remove();
                    document.getElementById("eventModal").style.display = "none";
                })
                .catch(error => {
                    console.error("Error deleting event:", error);
                    alert("This event has been removed from the calendar but could not be deleted from Slack.");
                    currentEvent.remove();
                    document.getElementById("eventModal").style.display = "none";
                });
            };
            document.getElementById("csaButton").addEventListener("click", function () {
                currentFilter = "CSA";
                displayCalendar(filterEventsByClass("CSA"));
            });
            document.getElementById("cspButton").addEventListener("click", function () {
                currentFilter = "CSP";
                displayCalendar(filterEventsByClass("CSP"));
            });
            document.getElementById("csseButton").addEventListener("click", function () {
                currentFilter = "CSSE";
                displayCalendar(filterEventsByClass("CSSE"));
            });
            handleRequest();
        });
        document.addEventListener('keydown', function (event) {
            if (event.key === 'Escape') {
                document.getElementById('editDateDisplay').style.display = 'block';
                document.getElementById('editDate').style.display = 'none';
                document.getElementById("saveButton").style.display = "none";
                document.getElementById("eventModal").style.display = "none";
                document.getElementById("editTitle").contentEditable = false;
                document.getElementById("editDescription").contentEditable = false;
            }
        });
        window.onclick = function (event) {
        const modal = document.getElementById("eventModal");
        if (event.target === modal) {
            document.getElementById('editDateDisplay').style.display = 'block';
            document.getElementById('editDate').style.display = 'none';
            document.getElementById("saveButton").style.display = "none";
            document.getElementById("eventModal").style.display = "none";
            document.getElementById("editTitle").contentEditable = false;
            document.getElementById("editDescription").contentEditable = false;
            modal.style.display = "none";
        }
    };
    function getEventColor(type) {
            switch (type) {
                case 'Homework':
                    return '#3788d8';
                case 'Checkpoint':
                    return '#008000';
                case 'Class Homework':
                    return '#FFA500';
                case 'Live Review':
                    return '#FF0000';
                case 'Seed':
                    return '#808080';
                default:
                    return '#808080';
            }
        }
        function slackToHtml(text) {
            if (!text) return '';
            // First pass - handle code blocks to prevent their content from being processed
            let processed = text;
            const codeBlocks = [];
            processed = processed.replace(/```([\s\S]*?)```/g, (match, content) => {
                codeBlocks.push(content);
                return `%%CODEBLOCK${codeBlocks.length-1}%%`;
            });
            // Second pass - handle inline code
            const inlineCodes = [];
            processed = processed.replace(/`([^`]+)`/g, (match, content) => {
                inlineCodes.push(content);
                return `%%INLINECODE${inlineCodes.length-1}%%`;
            })
            // Third pass - handle links
            const links = [];
            processed = processed.replace(/<((https?|ftp|mailto):[^|>]+)(?:\|([^>]+))?>/g, (match, url, protocol, text) => {
                const linkText = text || url;
                links.push({url, linkText});
                return `%%LINK${links.length-1}%%`;
            });
            // Process formatting (bold, italic, strikethrough) with nesting support
            processed = processed
                .replace(/(\*)([^*]+)\1/g, '<strong>$2</strong>')
                .replace(/(_)([^_]+)\1/g, '<em>$2</em>')
                .replace(/(~)([^~]+)\1/g, '<del>$2</del>');
            // Restore code blocks
            processed = processed.replace(/%%CODEBLOCK(\d+)%%/g, (match, index) => {
                return `<pre><code>${escapeHtml(codeBlocks[index])}</code></pre>`;
            });
            // Restore inline code
            processed = processed.replace(/%%INLINECODE(\d+)%%/g, (match, index) => {
                return `<code>${escapeHtml(inlineCodes[index])}</code>`;
            });
            // Rstore links
            processed = processed.replace(/%%LINK(\d+)%%/g, (match, index) => {
                const {url, linkText} = links[index];
                return `<a href="${escapeHtml(url)}" target="_blank" rel="noopener">${escapeHtml(linkText)}</a>`;
            });
            // Convert newlines to <br> and preserve multiple newlines
            processed = processed.replace(/\n/g, '<br>');
            return processed;
        }
        // Helper function to escape HTML special characters
        function escapeHtml(unsafe) {
            if (!unsafe) return '';
            return unsafe
                .replace(/&/g, "&amp;")
                .replace(/</g, "&lt;")
                .replace(/>/g, "&gt;")
                .replace(/"/g, "&quot;")
                .replace(/'/g, "&#039;");
        }
        function formatDisplayDate(dateString) {
            const date = new Date(dateString);
            return date.toLocaleDateString('en-US', { 
                weekday: 'long', 
                year: 'numeric', 
                month: 'long', 
                day: 'numeric' 
            });
        }
    </script>
</html><|MERGE_RESOLUTION|>--- conflicted
+++ resolved
@@ -341,15 +341,12 @@
                                 alert("Title, Description, and Date cannot be empty!");
                                 return;
                             }
-<<<<<<< HEAD
-=======
                             const newEventPayload = {
                                 title: updatedTitle,
                                 description: updatedDescription,
                                 date: updatedDate,
                                 class: currentFilter, // Event class (CSA, CSP, CSSE)
                             };
->>>>>>> e61ff4dd
                             const newEvent = {
                                 id: Date.now().toString(), // Generate a unique ID
                                 title: updatedTitle,
@@ -361,8 +358,6 @@
                             allEvents.push(newEvent); // Add to allEvents
                             displayCalendar(filterEventsByClass(currentFilter)); // Refresh calendar
                             document.getElementById("eventModal").style.display = "none";
-<<<<<<< HEAD
-=======
                             fetch(`${javaURI}/api/calendar/add_event`, {
                                 method: "POST",
                                 headers: { "Content-Type": "application/json" },
@@ -382,7 +377,6 @@
                             .catch(error => {
                                 console.error("Error adding event:", error);
                             });
->>>>>>> e61ff4dd
                         };
                     },
                     eventMouseEnter: function (info) {
