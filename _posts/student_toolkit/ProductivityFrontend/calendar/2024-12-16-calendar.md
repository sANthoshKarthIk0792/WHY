---
layout: calendar
menu: nav/homejava.html
permalink: /student/calendar
show_reading_time: false
---
<html lang="en">
    <meta charset="UTF-8">
    <meta name="viewport" content="width=device-width, initial-scale=1.0">
    <link rel="stylesheet" href="https://cdn.jsdelivr.net/npm/fullcalendar@5.11.0/main.min.css">
<style>
    /* Modal styles */
    .modal {
        display: none;
        position: fixed;
        z-index: 9999;
        left: 0;
        top: 0;
        width: 100%;
        height: 100%;
        background-color: rgba(0, 0, 0, 0.6);
        backdrop-filter: blur(5px);
        padding-top: 50px;
    }
    .modal-content {
        background-color: #FFFFFF;
        margin: 5% auto;
        padding: 25px;
        border-radius: 16px;
        box-shadow: 0 8px 24px rgba(0, 0, 0, 0.2);
        width: 80%;
        max-width: 600px;
        color: #000000;
        font-family: Arial, sans-serif;
    }
    .close {
        color: #333333;
        float: right;
        font-size: 24px;
        font-weight: bold;
        cursor: pointer;
        transition: color 0.3s ease;
    }
    .close:hover,
    .close:focus {
        color: #FF0000;
        text-decoration: none;
    }
    .modal-content input,
    .modal-content textarea {
        width: 100%;
        padding: 12px;
        margin: 15px 0;
        border-radius: 12px;
        border: 1px solid #CCCCCC;
        font-size: 16px;
        background-color: #F9F9F9;
        color: #333333;
    }
    .modal-content button {
        width: 100%;
        padding: 12px 20px;
        background-color: #000000;
        color: #FFFFFF;
        border: none;
        border-radius: 12px;
        font-size: 16px;
        cursor: pointer;
        font-weight: bold;
        transition: background-color 0.3s ease, transform 0.2s ease;
    }
    .modal-content button:hover {
        background-color: #444444;
        transform: scale(1.05);
    }
    /* Header */
    h1 {
        display: none;
    }
    h2 {
        color: black;
    }
    #calendar {
        margin-left: 20px;
        box-sizing: border-box;
        z-index: 0;
    }
    .calendar {
        z-index: -100;
    }
    header {
        top: 0;
        left: 0;
        width: 100%;
        z-index: 1000;
    }
    .fc-toolbar-title {
        color: white !important;
    }
<<<<<<< HEAD
    .fc-button.fc-today-button::first-letter {
            text-transform: capitalize;
            
=======
    /* Limit the width of the day view */
    .fc-view.fc-dayGridDay-view {
        max-width: 200px; /* Adjust this value as needed */
        margin: 0 auto; /* Center the day view */
    }
    #eventDate {
        color: black; /* Change the text color to black */
    }
    #eventModal p strong {
        color: black; /* Change the "Date:" label color to black */
    }
>>>>>>> f7186bde
</style>
    <!-- FullCalendar Container -->
    <div id="calendar"></div>
    <!-- Modal -->
    <div id="eventModal" class="modal">
        <div class="modal-content">
            <span class="close" id="closeModal">&times;</span>
            <h2 id="eventTitle"></h2>
            <p><strong>Date:</strong> <span id="eventDate"></span></p>
            <div>
                <label for="editTitle">Title:</label>
                <input type="text" id="editTitle">
                <label for="editDescription">Description:</label>
                <textarea id="editDescription" rows="3"></textarea>
                <button id="editButton">Save Changes</button>
                <button id="deleteButton" style="background-color: #D32F2F; margin-top: 10px;">Delete Event</button>
            </div>
        </div>
    </div>
    <!-- FullCalendar JS -->
    <script src="https://cdn.jsdelivr.net/npm/fullcalendar@5.11.0/main.min.js"></script>
    <script type="module">
        import { javaURI, fetchOptions } from '{{site.baseurl}}/assets/js/api/config.js';
        document.addEventListener("DOMContentLoaded", function () {
            let currentEvent = null;
            let isAddingNewEvent = false;
            let calendar;
            function request() {
                return fetch(`${javaURI}/api/calendar/events`, fetchOptions)
                    .then(response => {
                        if (response.status !== 200) {
                            console.error("HTTP status code: " + response.status);
                            return null;
                        }
                        return response.json();
                    })
                    .catch(error => {
                        console.error("Fetch error: ", error);
                        return null;
                    });
            }
            function getAssignments() {
                return fetch(`${javaURI}/api/assignments/`)
                    .then(response => {
                        if (!response.ok) {
                            throw new Error(`HTTP error! status: ${response.status}`);
                        }
                        return response.json();
                    })
                    .catch(error => {
                        console.error("Error fetching assignments:", error);
                        return null;
                    });
            }
            function handleRequest() {
                // Fetch calendar events and assignments simultaneously
                Promise.all([request(), getAssignments()])
                    .then(([calendarEvents, assignments]) => {
                        const events = [];
                        // Process calendar events
                        if (calendarEvents !== null) {
                            calendarEvents.forEach(event => {
                                let color = "#808080"; // Default color
                                if (event.period == "1") {
                                    color = "#3788d8"; // Blue for Period 1
                                } else if (event.period == "3") {
                                    color = "#008000"; // Green for Period 3
                                }
                                events.push({
                                    id: event.id,
                                    title: event.title.replace(/\(P[13]\)/gi, ""), // Remove period notation
                                    description: event.description,
                                    start: event.date,
                                    color: color
                                });
                            });
                        }
                        // Process assignments
                        if (assignments !== null) {
                            assignments.forEach(assignment => {
                                // Convert MMDDYYYY to a timestamp in milliseconds
                                const [month, day, year] = assignment.dueDate.split('/');
                                const dueDate = new Date(year, month - 1, day).getTime(); // Convert to timestamp
                                events.push({
                                    id: assignment.id,
                                    title: assignment.name,
                                    description: assignment.description,
                                    start: formatDate(dueDate), // Convert timestamp to ISO string for FullCalendar
                                    color: "#FFA500" // Assign color based on assignment type
                                });
                            });
                        }
                        // Display combined events on the calendar
                        // initializeRemindersSidebar(events)
                        displayCalendar(events);
                    });
            }
function displayCalendar(events) {
    const calendarEl = document.getElementById('calendar');
    calendar = new FullCalendar.Calendar(calendarEl, {
        initialView: 'dayGridMonth', // Default view is Month
        headerToolbar: {
            left: 'prev,next today', // Navigation buttons
            center: 'title', // Calendar title
            right: 'dayGridMonth,dayGridWeek,dayGridDay' // View options
        },
        views: {
            dayGridMonth: { buttonText: 'Month' }, // Month view
            dayGridWeek: { buttonText: 'Week' },  // Week view (no hour breakdown)
            dayGridDay: { buttonText: 'Day' }     // Day view (no hour breakdown)
        },
        events: events,
        eventClick: function (info) {
            currentEvent = info.event;
            document.getElementById('eventTitle').textContent = currentEvent.title;
            document.getElementById('eventDate').textContent = formatDate(currentEvent.start);
            document.getElementById('editTitle').value = currentEvent.title;
            document.getElementById('editDescription').value = currentEvent.extendedProps.description || "";
            document.getElementById("eventModal").style.display = "block";
            deleteButton.style.display = "inline-block";
        },
        dateClick: function (info) {
            isAddingNewEvent = true;
            document.getElementById("eventTitle").textContent = "Add New Event";
            document.getElementById("eventDate").textContent = formatDate(info.date);
            document.getElementById("editTitle").value = "";
            document.getElementById("editDescription").value = "";
            document.getElementById("eventModal").style.display = "block";
            deleteButton.style.display = "none";
        },
        eventMouseEnter: function (info) {
            const tooltip = document.createElement('div');
            tooltip.className = 'event-tooltip';
            tooltip.innerHTML = `<strong>${info.event.title}</strong><br>${info.event.extendedProps.description || ''}`;
            document.body.appendChild(tooltip);
            tooltip.style.left = info.jsEvent.pageX + 'px';
            tooltip.style.top = info.jsEvent.pageY + 'px';
        },
        eventMouseLeave: function () {
            const tooltips = document.querySelectorAll('.event-tooltip');
            tooltips.forEach(tooltip => tooltip.remove());
        }
    });
    calendar.render();
}
            function formatDate(dateString) {
                const date = new Date(dateString);
                return date.toISOString().split("T")[0];
            }
            //function initializeRemindersSidebar(events) {
            //    const reminderList = document.getElementById("reminder-list");
            //    reminderList.innerHTML = '';
            //    if (events.length === 0) {
            //        reminderList.innerHTML = '<li>No reminders for tomorrow.</li>';
            //    } else {
            //        events.forEach(event => {
            //            const listItem = document.createElement("li");
            //            listItem.textContent = `${event.title}`;
            //            reminderList.appendChild(listItem);
            //        });
            //    }
            //}
            document.getElementById("closeModal").onclick = function () {
                document.getElementById("eventModal").style.display = "none";
            };
            document.getElementById("editButton").onclick = function () {
                const updatedTitle = document.getElementById("editTitle").value.trim();
                const updatedDescription = document.getElementById("editDescription").value.trim();
                if (!updatedTitle || !updatedDescription) {
                    alert("Title and Description cannot be empty!");
                    return;
                }
                const eventDate = document.getElementById("eventDate").textContent;
                if (isAddingNewEvent) {
                    const newEventPayload = {
                        title: updatedTitle,
                        description: updatedDescription,
                        date: eventDate
                    }; // Removed color property from payload
                    fetch(`${javaURI}/api/calendar/add_event`, {
                        method: "POST",
                        headers: { "Content-Type": "application/json" },
                        body: JSON.stringify(newEventPayload),
                    })
                    .then(response => {
                        if (!response.ok) {
                            throw new Error(`Failed to add new event: ${response.status} ${response.statusText}`);
                        }
                        return response.json();
                    })
                    .then(newEvent => {
                        calendar.addEvent({
                            title: newEvent.title,
                            start: newEvent.date,
                            description: newEvent.description,
                            color: "#808080" // You can still set the color for display purposes
                        });
                        document.getElementById("eventModal").style.display = "none";
                    })
                    .catch(error => {
                        console.error("Error adding event:", error);
                        alert("Error adding event: " + error.message);
                    });
                } else {
                    const payload = { newTitle: updatedTitle, description: updatedDescription };
                    const id = currentEvent.id;
                    fetch(`${javaURI}/api/calendar/edit/${id}`, {
                        method: "PUT",
                        headers: { "Content-Type": "application/json" },
                        body: JSON.stringify(payload),
                    })
                    .then(response => {
                        if (!response.ok) {
                            throw new Error(`Failed to update event: ${response.status} ${response.statusText}`);
                        }
                        return response.text();
                    })
                    .then(() => {
                        currentEvent.setProp("title", updatedTitle);
                        currentEvent.setExtendedProp("description", updatedDescription);
                        document.getElementById("eventModal").style.display = "none";
                    })
                    .catch(error => {
                        console.error("Error updating event:", error);
                        alert("Error updating event: " + error.message);
                    });
                }
            };
            document.getElementById("deleteButton").onclick = function () {
                if (!currentEvent) return;
                const id = currentEvent.id;
                const confirmation = confirm(`Are you sure you want to delete "${currentEvent.title}"?`);
                if (!confirmation) return;
                fetch(`${javaURI}/api/calendar/delete/${id}`, {
                    method: "DELETE",
                    headers: { "Content-Type": "application/json" }
                })
                .then(response => {
                    if (!response.ok) {
                        throw new Error(`Failed to delete event: ${response.status} ${response.statusText}`);
                    }
                    return response.text();
                })
                .then(() => {
                    currentEvent.remove();
                    document.getElementById("eventModal").style.display = "none";
                })
                .catch(error => {
                    console.error("Error deleting event:", error);
                    alert("Error deleting event: " + error.message);
                });
            };
            handleRequest();
        });
    document.addEventListener('keydown', function (event) {
        if (event.key === 'Escape') {
            document.getElementById("eventModal").style.display = "none";
        }
    });
    function getEventColor(type) {
        switch (type) {
            case 'Homework':
                return '#3788d8'; // Blue for Homework
            case 'Checkpoint':
                return '#008000'; // Green for Checkpoint
            case 'Class Homework':
                return '#FFA500'; // Orange for Class Homework
            case 'Live Review':
                return '#FF0000'; // Red for Live Review
            case 'Seed':
                return '#808080'; // Grey for Seed
            default:
                return '#808080'; // Default color
}
    }
</script>
</html><|MERGE_RESOLUTION|>--- conflicted
+++ resolved
@@ -97,11 +97,6 @@
     .fc-toolbar-title {
         color: white !important;
     }
-<<<<<<< HEAD
-    .fc-button.fc-today-button::first-letter {
-            text-transform: capitalize;
-            
-=======
     /* Limit the width of the day view */
     .fc-view.fc-dayGridDay-view {
         max-width: 200px; /* Adjust this value as needed */
@@ -113,7 +108,6 @@
     #eventModal p strong {
         color: black; /* Change the "Date:" label color to black */
     }
->>>>>>> f7186bde
 </style>
     <!-- FullCalendar Container -->
     <div id="calendar"></div>
