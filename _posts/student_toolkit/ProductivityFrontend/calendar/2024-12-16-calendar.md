---
layout: calendar
menu: nav/homejava.html
permalink: /student/calendar
show_reading_time: false
---
<html lang="en">
    <meta charset="UTF-8">
    <meta name="viewport" content="width=device-width, initial-scale=1.0">
    <link rel="stylesheet" href="https://cdn.jsdelivr.net/npm/fullcalendar@5.11.0/main.min.css">
<style>
    /* Modal styles */
    .modal {
        display: none;
        position: fixed;
        z-index: 9999;
        left: 0;
        top: 0;
        width: 100%;
        height: 100%;
        background-color: rgba(0, 0, 0, 0.6);
        backdrop-filter: blur(5px);
        padding-top: 50px;
    }
    .modal-content {
        background-color: #FFFFFF;
        margin: 5% auto;
        padding: 25px;
        border-radius: 16px;
        box-shadow: 0 8px 24px rgba(0, 0, 0, 0.2);
        width: 80%;
        max-width: 600px;
        color: #000000;
        font-family: Arial, sans-serif;
    }
    .close {
        color: #333333;
        float: right;
        font-size: 24px;
        font-weight: bold;
        cursor: pointer;
        transition: color 0.3s ease;
    }
    .close:hover,
    .close:focus {
        color: #FF0000;
        text-decoration: none;
    }
    .modal-content input,
    .modal-content textarea {
        width: 100%;
        padding: 12px;
        margin: 15px 0;
        border-radius: 12px;
        border: 1px solid #CCCCCC;
        font-size: 16px;
        background-color: #F9F9F9;
        color: #333333;
    }
    .modal-content button {
        width: 100%;
        padding: 12px 20px;
        background-color: #000000;
        color: #FFFFFF;
        border: none;
        border-radius: 12px;
        font-size: 16px;
        cursor: pointer;
        font-weight: bold;
        transition: background-color 0.3s ease, transform 0.2s ease;
    }
    .modal-content button:hover {
        background-color: #444444;
        transform: scale(1.05);
    }
    /* Header */
    h1 {
        display: none;
    }
    h2 {
        color: black;
    }
    #calendar {
        margin-left: 20px;
        box-sizing: border-box;
        z-index: 0;
        overflow: hidden;
    }
    .fc-scroller {
    height: auto !important;
    }
    .fc-head .fc-widget-header {
    margin-right: 0 !important;
    }
    .fc-scroller {
    overflow: visible !important;
    }
    .calendar {
        z-index: -100;
    }
    header {
        top: 0;
        left: 0;
        width: 100%;
        z-index: 1000;
    }
    .fc-toolbar-title {
        color: white !important;
    }
    /* Limit the width of the day view */
    .fc-view.fc-dayGridDay-view {
        max-width: 200px; /* Adjust this value as needed */
        margin: 0 auto; /* Center the day view */
    }
    #eventModal p strong {
        color: black; /* Change the "Date:" label color to black */
    }
    .fc-button.fc-today-button::first-letter {
            text-transform: capitalize;
        }
</style>    
    <!-- FullCalendar Container -->
    <div id="calendar"></div>
    <!-- Modal -->
    <div id="eventModal" class="modal">
        <div class="modal-content">
            <span class="close" id="closeModal">&times;</span>
            <h2 id="eventTitle"></h2>
            <!-- <p><strong>Date:</strong> <span id="eventDate"></span></p> -->
            <div>
                <label for="editDate">Date:</label>
                <input type="date" id="editDate">
                <label for="editTitle">Title:</label>
                <input type="text" id="editTitle">
                <label for="editDescription">Description:</label>
                <textarea id="editDescription" rows="3"></textarea>
                <button id="editButton">Save Changes</button>
                <button id="deleteButton" style="background-color: #D32F2F; margin-top: 10px;">Delete Event</button>
            </div>
        </div>
    </div>
    <!-- FullCalendar JS -->
    <script src="https://cdn.jsdelivr.net/npm/fullcalendar@5.11.0/main.min.js"></script>
    <script type="module">
        import { javaURI, fetchOptions } from '{{site.baseurl}}/assets/js/api/config.js';
        document.addEventListener("DOMContentLoaded", function () {
            let currentEvent = null;
            let isAddingNewEvent = false;
            let calendar;
            function request() {
                return fetch(`${javaURI}/api/calendar/events`, fetchOptions)
                    .then(response => {
                        if (response.status !== 200) {
                            console.error("HTTP status code: " + response.status);
                            return null;
                        }
                        return response.json();
                    })
                    .catch(error => {
                        console.error("Fetch error: ", error);
                        return null;
                    });
            }
            function getAssignments() {
                return fetch(`${javaURI}/api/assignments/`)
                    .then(response => {
                        if (!response.ok) {
                            throw new Error(`HTTP error! status: ${response.status}`);
                        }
                        return response.json();
                    })
                    .catch(error => {
                        console.error("Error fetching assignments:", error);
                        return null;
                    });
            }
            function handleRequest() {
                Promise.all([request(), getAssignments()])
                    .then(([calendarEvents, assignments]) => {
                        const events = [];
                        if (calendarEvents !== null) {
                            calendarEvents.forEach(event => {
                                let color = "#808080";
                                if (event.period == "1") {
                                    color = "#3788d8";
                                } else if (event.period == "3") {
                                    color = "#008000";
                                }
                                events.push({
                                    id: event.id,
                                    title: event.title.replace(/\(P[13]\)/gi, ""),
                                    description: event.description,
                                    start: event.date,
                                    color: color
                                });
                            });
                        }
                        if (assignments !== null) {
                            assignments.forEach(assignment => {
                                const [month, day, year] = assignment.dueDate.split('/');
                                const dueDate = new Date(year, month - 1, day).getTime();
                                events.push({
                                    id: assignment.id,
                                    title: assignment.name,
                                    description: assignment.description,
                                    start: formatDate(dueDate),
                                    color: "#FFA500"
                                });
                            });
                        }
                        displayCalendar(events);
                    });
            }
            function displayCalendar(events) {
                const calendarEl = document.getElementById('calendar');
                calendar = new FullCalendar.Calendar(calendarEl, {
                    initialView: 'dayGridMonth',
                    headerToolbar: {
                        left: 'prev,next today',
                        center: 'title',
                        right: 'dayGridMonth,dayGridWeek,dayGridDay'
                    },
                    views: {
                        dayGridMonth: { buttonText: 'Month' },
                        dayGridWeek: { buttonText: 'Week' },
                        dayGridDay: { buttonText: 'Day' }
                    },
                    events: events,
                    eventClick: function (info) {
                        currentEvent = info.event;
                        document.getElementById('eventTitle').textContent = currentEvent.title;
                        // document.getElementById('eventDate').textContent = formatDate(currentEvent.start);
                        document.getElementById('editTitle').value = currentEvent.title;
                        document.getElementById('editDescription').value = currentEvent.extendedProps.description || "";
                        document.getElementById('editDate').value = formatDate(currentEvent.start);
                        document.getElementById("eventModal").style.display = "block";
                        document.getElementById("deleteButton").style.display = "inline-block";
                    },
                    dateClick: function (info) {
                        isAddingNewEvent = true;
                        document.getElementById("eventTitle").textContent = "Add New Event";
                        // document.getElementById("eventDate").textContent = formatDate(info.date);
                        document.getElementById("editTitle").value = "";
                        document.getElementById("editDescription").value = "";
                        document.getElementById("editDate").value = formatDate(info.date);
                        document.getElementById("eventModal").style.display = "block";
                        document.getElementById("deleteButton").style.display = "none";
                    },
                    eventMouseEnter: function (info) {
                        const tooltip = document.createElement('div');
                        tooltip.className = 'event-tooltip';
                        tooltip.innerHTML = `<strong>${info.event.title}</strong><br>${info.event.extendedProps.description || ''}`;
                        document.body.appendChild(tooltip);
                        tooltip.style.left = info.jsEvent.pageX + 'px';
                        tooltip.style.top = info.jsEvent.pageY + 'px';
                    },
                    eventMouseLeave: function () {
                        const tooltips = document.querySelectorAll('.event-tooltip');
                        tooltips.forEach(tooltip => tooltip.remove());
                    }
                });
                calendar.render();
            }
            function formatDate(dateString) {
                const date = new Date(dateString);
                return date.toISOString().split("T")[0];
            }
            document.getElementById("closeModal").onclick = function () {
                document.getElementById("eventModal").style.display = "none";
            };
            document.getElementById("editButton").onclick = function () {
                const updatedTitle = document.getElementById("editTitle").value.trim();
                const updatedDescription = document.getElementById("editDescription").value.trim();
                const updatedDate = document.getElementById("editDate").value;
                if (!updatedTitle || !updatedDescription || !updatedDate) {
                    alert("Title, Description, and Date cannot be empty!");
                    return;
                }
                if (isAddingNewEvent) {
                    const newEventPayload = {
                        title: updatedTitle,
                        description: updatedDescription,
                        date: updatedDate
                    };
                    fetch(`${javaURI}/api/calendar/add_event`, {
                        method: "POST",
                        headers: { "Content-Type": "application/json" },
                        body: JSON.stringify(newEventPayload),
                    })
                    .then(response => {
                        if (!response.ok) {
                            throw new Error(`Failed to add new event: ${response.status} ${response.statusText}`);
                        }
                        return response.json();
                    })
                    .then(newEvent => {
                        calendar.addEvent({
                            title: newEvent.title,
                            start: newEvent.date,
                            description: newEvent.description,
                            color: "#808080"
                        });
                        document.getElementById("eventModal").style.display = "none";
                    })
                    .catch(error => {
                        console.error("Error adding event:", error);
                        alert("Error adding event: " + error.message);
                    });
                } else {
                    const payload = { newTitle: updatedTitle, description: updatedDescription, date: updatedDate };
                    const id = currentEvent.id;
                    fetch(`${javaURI}/api/calendar/edit/${id}`, {
                        method: "PUT",
                        headers: { "Content-Type": "application/json" },
                        body: JSON.stringify(payload),
                    })
                    .then(response => {
                        if (!response.ok) {
                            throw new Error(`Failed to update event: ${response.status} ${response.statusText}`);
                        }
                        return response.text();
                    })
                    .then(() => {
                        currentEvent.setProp("title", updatedTitle);
                        currentEvent.setExtendedProp("description", updatedDescription);
                        currentEvent.setStart(updatedDate);
                        document.getElementById("eventModal").style.display = "none";
                    })
                    .catch(error => {
                        console.error("Error updating event:", error);
                        alert("Error updating event: " + error.message);
                    });
                }
            };
            document.getElementById("deleteButton").onclick = function () {
                if (!currentEvent) return;
                const id = currentEvent.id;
                const confirmation = confirm(`Are you sure you want to delete "${currentEvent.title}"?`);
                if (!confirmation) return;
                fetch(`${javaURI}/api/calendar/delete/${id}`, {
                    method: "DELETE",
                    headers: { "Content-Type": "application/json" }
                })
                .then(response => {
                    if (!response.ok) {
                        throw new Error(`Failed to delete event: ${response.status} ${response.statusText}`);
                    }
                    return response.text();
                })
                .then(() => {
                    currentEvent.remove();
                    document.getElementById("eventModal").style.display = "none";
                })
                .catch(error => {
                    console.error("Error deleting event:", error);
                    alert("Error deleting event: " + error.message);
                });
            };
            handleRequest();
        });
<<<<<<< HEAD
    document.addEventListener('keydown', function (event) {
        if (event.key === 'Escape') {
            document.getElementById("eventModal").style.display = "none";
        }
    });
=======
        document.addEventListener('keydown', function (event) {
            if (event.key === 'Escape') {
                document.getElementById("eventModal").style.display = "none";
            }
        });
        window.onclick = function (event) {
        const modal = document.getElementById("eventModal");
        if (event.target === modal) {
            modal.style.display = "none";
        }
    };
>>>>>>> a272ab58
    function getEventColor(type) {
            switch (type) {
                case 'Homework':
                    return '#3788d8';
                case 'Checkpoint':
                    return '#008000';
                case 'Class Homework':
                    return '#FFA500';
                case 'Live Review':
                    return '#FF0000';
                case 'Seed':
                    return '#808080';
                default:
                    return '#808080';
            }
        }
    </script>
</html><|MERGE_RESOLUTION|>--- conflicted
+++ resolved
@@ -358,13 +358,6 @@
             };
             handleRequest();
         });
-<<<<<<< HEAD
-    document.addEventListener('keydown', function (event) {
-        if (event.key === 'Escape') {
-            document.getElementById("eventModal").style.display = "none";
-        }
-    });
-=======
         document.addEventListener('keydown', function (event) {
             if (event.key === 'Escape') {
                 document.getElementById("eventModal").style.display = "none";
@@ -376,7 +369,6 @@
             modal.style.display = "none";
         }
     };
->>>>>>> a272ab58
     function getEventColor(type) {
             switch (type) {
                 case 'Homework':
