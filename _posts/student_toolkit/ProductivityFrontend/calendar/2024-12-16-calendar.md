---
layout: post
<<<<<<< HEAD

permalink: /student/calendar

=======
permalink: /profilejava
>>>>>>> 228e2110
menu: nav/homejava.html
permalink: student/calendar
show_reading_time: false
---
<<<<<<< HEAD


=======
>>>>>>> 228e2110
<html lang="en">
<head>
    <meta charset="UTF-8">
    <meta name="viewport" content="width=device-width, initial-scale=1.0">
    <link rel="stylesheet" href="https://cdn.jsdelivr.net/npm/fullcalendar@5.11.0/main.min.css">
    <title>Message Calendar</title>
    <style>
        body {
            font-family: Arial, sans-serif;
            margin: 0;
            padding: 0;
            color: #4a235a;
        }
        button {
            display: block;
            margin: 20px auto;
            padding: 10px 20px;
            background-color: #000000;
            color: #ffffff;
            border: none;
            border-radius: 5px;
            cursor: pointer;
            font-size: 1em;
            transition: background-color 0.3s ease;
        }
        button:hover {
            background-color: #9c27b0;
        }
        #calendar {
            flex: 1;
            max-width: 900px;
            padding: 20px;
            background-color: black;
            border-radius: 8px;
            box-shadow: 0 4px 8px rgba(0, 0, 0, 0.1);
        }
        /* Modal styles */
        .modal {
            display: none;
            position: fixed;
            z-index: 9999;
            left: 0;
            top: 0;
            width: 100%;
            height: 100%;
            background-color: rgba(0, 0, 0, 0.6);
            backdrop-filter: blur(5px);
            padding-top: 50px;
        }
        .modal-content {
            background-color: #FFFFFF;
            margin: 5% auto;
            padding: 25px;
            border-radius: 16px;
            box-shadow: 0 8px 24px rgba(0, 0, 0, 0.2);
            width: 80%;
            max-width: 600px;
            color: #000000;
            font-family: Arial, sans-serif;
        }
        .close {
            color: #333333;
            float: right;
            font-size: 24px;
            font-weight: bold;
            cursor: pointer;
            transition: color 0.3s ease;
        }
        .close:hover,
        .close:focus {
            color: #FF0000;
            text-decoration: none;
        }
        .modal-content input,
        .modal-content textarea {
            width: 100%;
            padding: 12px;
            margin: 15px 0;
            border-radius: 12px;
            border: 1px solid #CCCCCC;
            font-size: 16px;
            background-color: #F9F9F9;
            color: #333333;
        }
        .modal-content button {
            width: 100%;
            padding: 12px 20px;
            background-color: #000000;
            color: #FFFFFF;
            border: none;
            border-radius: 12px;
            font-size: 16px;
            cursor: pointer;
            font-weight: bold;
            transition: background-color 0.3s ease, transform 0.2s ease;
        }
        .modal-content button:hover {
            background-color: #444444;
            transform: scale(1.05);
        }
        /* Sidebar styling */
        .reminders {
            width: 150px;
            flex-shrink: 0;
            display: flex;
            flex-direction: column;
            align-items: center;
            justify-content: flex-start;
            margin-top: 50px;
            padding: 20px;
            background-color: #333;
            border-radius: 8px;
            box-shadow: 0 4px 8px rgba(0, 0, 0, 0.1);
        }
        .reminders h2 {
            font-size: 1.2em;
            color: rgb(255, 255, 255);
            text-align: left;
            white-space: nowrap;
            margin: 0;
        }
        .reminders ul {
            list-style-type: none;
            padding-left: 0;
        }
        .reminders li {
            background-color: #F0E1F1;
            margin: 10px 0;
            padding: 12px;
            border-radius: 8px;
            color: #6A1B9A;
            text-align: center;
            width: fit-content;
        }
        /* Flexbox layout for calendar and sidebar */
        .content-wrapper {
            display: flex;
            justify-content: flex-start;
            align-items: flex-start;
            padding: 20px;
            min-height: 100vh;
            gap: 20px;
        }
    </style>
</head>
<body>
    <div class="content-wrapper">
        <!-- Sidebar -->
        <div class="reminders">
            <h2>Upcoming Events</h2>
            <ul id="reminder-list"></ul>
        </div>
        <!-- FullCalendar Container -->
        <div id="calendar"></div>
    </div>
    <!-- Modal -->
    <div id="eventModal" class="modal">
        <div class="modal-content">
            <span class="close" id="closeModal">&times;</span>
            <h2 id="eventTitle"></h2>
            <p><strong>Date:</strong> <span id="eventDate"></span></p>
            <p><strong>Description:</strong> <span id="eventDescription"></span></p>
            <div>
                <label for="editTitle">Title:</label>
                <input type="text" id="editTitle">
                <label for="editDescription">Description:</label>
                <textarea id="editDescription" rows="3"></textarea>
                <button id="editButton">Save Changes</button>
                <button id="deleteButton" style="background-color: #D32F2F; margin-top: 10px;">Delete Event</button>
            </div>
        </div>
    </div>
    <!-- FullCalendar JS -->
    <script src="https://cdn.jsdelivr.net/npm/fullcalendar@5.11.0/main.min.js"></script>
    <script type="module">
        import { javaURI, fetchOptions } from '{{site.baseurl}}/assets/js/api/config.js';
        document.addEventListener("DOMContentLoaded", function () {
            let currentEvent = null;
            let isAddingNewEvent = false;
            let calendar;
            function request() {
                return fetch(`${javaURI}/api/calendar/events`, fetchOptions)
                    .then(response => {
                        if (response.status !== 200) {
                            console.error("HTTP status code: " + response.status);
                            return null;
                        }
                        return response.json();
                    })
                    .catch(error => {
                        console.error("Fetch error: ", error);
                        return null;
                    });
            }
            function getAssignments() {
                return fetch(`${javaURI}/api/assignments/`)
                    .then(response => {
                        if (!response.ok) {
                            throw new Error(`HTTP error! status: ${response.status}`);
                        }
                        return response.json();
                    })
                    .catch(error => {
                        console.error("Error fetching assignments:", error);
                        return null;
                    });
            }
            function handleRequest() {
                // Fetch calendar events and assignments simultaneously
                Promise.all([request(), getAssignments()])
                    .then(([calendarEvents, assignments]) => {
                        const events = [];
                        // Process calendar events
                        if (calendarEvents !== null) {
                            calendarEvents.forEach(event => {
                                let color = "#808080"; // Default color
                                if (event.period == "1") {
                                    color = "#3788d8"; // Blue for Period 1
                                } else if (event.period == "3") {
                                    color = "#008000"; // Green for Period 3
                                }
                                events.push({
                                    title: event.title.replace(/\(P[13]\)/gi, ""), // Remove period notation
                                    description: event.description,
                                    start: event.date,
                                    color: color
                                });
                            });
                        }
                        // Process assignments
                        if (assignments !== null) {
                            assignments.forEach(assignment => {
                                // Convert MMDDYYYY to a timestamp in milliseconds
                                const [month, day, year] = assignment.dueDate.split('/');
                                const dueDate = new Date(year, month - 1, day).getTime(); // Convert to timestamp
                                events.push({
                                    title: assignment.name,
                                    description: assignment.description,
                                    start: formatDate(dueDate), // Convert timestamp to ISO string for FullCalendar
                                    color: getEventColor(assignment.type) // Assign color based on assignment type
                                });
                            });
                        }
                        // Display combined events on the calendar
                        displayCalendar(events);
                    });
            }
            function displayCalendar(events) {
                const calendarEl = document.getElementById('calendar');
                calendar = new FullCalendar.Calendar(calendarEl, {
                    initialView: 'dayGridMonth',
                    events: events,
                    eventClick: function(info) {
                        currentEvent = info.event;
                        document.getElementById('eventTitle').textContent = currentEvent.title;
                        document.getElementById('eventDate').textContent = formatDate(currentEvent.start);
                        document.getElementById('eventDescription').textContent = currentEvent.extendedProps.description || "No description available";
                        document.getElementById('editTitle').value = currentEvent.title;
                        document.getElementById('editDescription').value = currentEvent.extendedProps.description || "";
                        document.getElementById('eventModal').style.display = 'block';
                    }
                });
                calendar.render();
            }
            function formatDate(dateString) {
                const date = new Date(dateString);
                return date.toISOString().split("T")[0];
            }
            function initializeRemindersSidebar(events) {
                const reminderList = document.getElementById("reminder-list");
                reminderList.innerHTML = '';
                if (events.length === 0) {
                    reminderList.innerHTML = '<li>No reminders for tomorrow.</li>';
                } else {
                    events.forEach(event => {
                        const listItem = document.createElement("li");
                        listItem.textContent = `${event.title}`;
                        reminderList.appendChild(listItem);
                    });
                }
            }
            document.getElementById("closeModal").onclick = function () {
                document.getElementById("eventModal").style.display = "none";
            };
            document.getElementById("editButton").onclick = function () {
                const updatedTitle = document.getElementById("editTitle").value.trim();
                const updatedDescription = document.getElementById("editDescription").value.trim();
                if (!updatedTitle || !updatedDescription) {
                    alert("Title and Description cannot be empty!");
                    return;
                }
                const eventDate = document.getElementById("eventDate").textContent;
                if (isAddingNewEvent) {
                    const newEventPayload = {
                        title: updatedTitle,
                        description: updatedDescription,
                        date: eventDate,
                        color: color
                    };
                    fetch(`${javaURI}/api/calendar/add_event`, {
                        method: "POST",
                        headers: { "Content-Type": "application/json" },
                        body: JSON.stringify(newEventPayload),
                    })
                    .then(response => {
                        if (!response.ok) {
                            throw new Error(`Failed to add new event: ${response.status} ${response.statusText}`);
                        }
                        return response.json();
                    })
                    .then(newEvent => {
                        calendar.addEvent({
                            title: newEvent.title,
                            start: newEvent.date,
                            description: newEvent.description,
                            color: color
                        });
                        document.getElementById("eventModal").style.display = "none";
                    })
                    .catch(error => {
                        console.error("Error adding event:", error);
                        alert("Error adding event: " + error.message);
                    });
                } else {
                    const payload = { newTitle: updatedTitle, description: updatedDescription };
                    const encodedTitle = encodeURIComponent(currentEvent.title);
                    fetch(`/api/calendar/edit/${encodedTitle}`, {
                        method: "PUT",
                        headers: { "Content-Type": "application/json" },
                        body: JSON.stringify(payload),
                    })
                    .then(response => {
                        if (!response.ok) {
                            throw new Error(`Failed to update event: ${response.status} ${response.statusText}`);
                        }
                        return response.text();
                    })
                    .then(() => {
                        currentEvent.setProp("title", updatedTitle);
                        currentEvent.setExtendedProp("description", updatedDescription);
                        document.getElementById("eventModal").style.display = "none";
                    })
                    .catch(error => {
                        console.error("Error updating event:", error);
                        alert("Error updating event: " + error.message);
                    });
                }
            };
            document.getElementById("deleteButton").onclick = function () {
                if (!currentEvent) return;
                const encodedTitle = encodeURIComponent(currentEvent.title);
                const confirmation = confirm(`Are you sure you want to delete "${currentEvent.title}"?`);
                if (!confirmation) return;
                fetch(`${javaURI}/api/calendar/delete/${encodedTitle}`, {
                    method: "DELETE",
                    headers: { "Content-Type": "application/json" }
                })
                .then(response => {
                    if (!response.ok) {
                        throw new Error(`Failed to delete event: ${response.status} ${response.statusText}`);
                    }
                    return response.text();
                })
                .then(() => {
                    currentEvent.remove();
                    document.getElementById("eventModal").style.display = "none";
                })
                .catch(error => {
                    console.error("Error deleting event:", error);
                    alert("Error deleting event: " + error.message);
                });
            };
            handleRequest();
        });
    function getEventColor(type) {
        switch (type) {
            case 'Homework':
                return '#3788d8'; // Blue for Homework
            case 'Checkpoint':
                return '#008000'; // Green for Checkpoint
            case 'Class Homework':
                return '#FFA500'; // Orange for Class Homework
            case 'Live Review':
                return '#FF0000'; // Red for Live Review
            case 'Seed':
                return '#808080'; // Grey for Seed
            default:
                return '#808080'; // Default color
        }
    }
</script>
</body>
</html><|MERGE_RESOLUTION|>--- conflicted
+++ resolved
@@ -1,21 +1,11 @@
+
 ---
 layout: post
-<<<<<<< HEAD
-
-permalink: /student/calendar
-
-=======
-permalink: /profilejava
->>>>>>> 228e2110
 menu: nav/homejava.html
 permalink: student/calendar
 show_reading_time: false
 ---
-<<<<<<< HEAD
 
-
-=======
->>>>>>> 228e2110
 <html lang="en">
 <head>
     <meta charset="UTF-8">
