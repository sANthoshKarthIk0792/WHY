---
layout: calendar
menu: nav/homejava.html
permalink: /student/calendar
show_reading_time: false
---
<html lang="en">
    <meta charset="UTF-8">
    <meta name="viewport" content="width=device-width, initial-scale=1.0">
    <link rel="stylesheet" href="https://cdn.jsdelivr.net/npm/fullcalendar@5.11.0/main.min.css">
<style>
    /* Modal styles */
    .modal {
        display: none;
        position: fixed;
        z-index: 9999;
        left: 0;
        top: 0;
        width: 100%;
        height: 100%;
        background-color: rgba(0, 0, 0, 0.6);
        backdrop-filter: blur(5px);
        padding-top: 50px;
    }
    .modal-content {
        background-color: #FFFFFF;
        margin: 5% auto;
        padding: 25px;
        border-radius: 16px;
        box-shadow: 0 8px 24px rgba(0, 0, 0, 0.2);
        width: 80%;
        max-width: 600px;
        color: #000000;
        font-family: Arial, sans-serif;
    }
    .close {
        color: #333333;
        float: right;
        font-size: 24px;
        font-weight: bold;
        cursor: pointer;
        transition: color 0.3s ease;
    }
    .close:hover,
    .close:focus {
        color: #FF0000;
        text-decoration: none;
    }
    .modal-content input,
    .modal-content textarea {
        width: 100%;
        padding: 12px;
        margin: 15px 0;
        border-radius: 12px;
        border: 1px solid #CCCCCC;
        font-size: 16px;
        background-color: #F9F9F9;
        color: #333333;
    }
    .modal-content button {
        width: 100%;
        padding: 12px 20px;
        background-color: #000000;
        color: #FFFFFF;
        border: none;
        border-radius: 12px;
        font-size: 16px;
        cursor: pointer;
        font-weight: bold;
        transition: background-color 0.3s ease, transform 0.2s ease;
    }
    .modal-content button:hover {
        background-color: #444444;
        transform: scale(1.05);
    }
    /* Header */
    h1 {
        display: none;
    }
    h2 {
        color: black;
    }
    #calendar {
    margin-left: 20px;
    box-sizing: border-box;
    z-index: 0;
    height: 600px;
    overflow: hidden;
    }
    .calendar {
        z-index: -100;
    }
    header {
        top: 0;
        left: 0;
        width: 100%;
        z-index: 1000;
    }
    .fc-toolbar-title {
        color: white !important;
    }
    /* Limit the width of the day view */
    .fc-view.fc-dayGridDay-view {
        max-width: 200px; /* Adjust this value as needed */
        margin: 0 auto; /* Center the day view */
    }
    #eventModal p strong {
        color: black; /* Change the "Date:" label color to black */
    }
    .fc-button.fc-today-button::first-letter {
            text-transform: capitalize;
        }
</style>    
    <!-- FullCalendar Container -->
    <div id="calendar"></div>
    <!-- Modal -->
    <div id="eventModal" class="modal">
        <div class="modal-content">
            <span class="close" id="closeModal">&times;</span>
            <h2 id="eventTitle"></h2>
            <!-- <p><strong>Date:</strong> <span id="eventDate"></span></p> -->
            <div>
                <label for="editDate">Date:</label>
                <input type="date" id="editDate">
                <label for="editTitle">Title:</label>
                <input type="text" id="editTitle">
                <label for="editDescription">Description:</label>
                <textarea id="editDescription" rows="3"></textarea>
                <button id="editButton">Save Changes</button>
                <button id="deleteButton" style="background-color: #D32F2F; margin-top: 10px;">Delete Event</button>
            </div>
        </div>
    </div>
    <!-- FullCalendar JS -->
    <script src="https://cdn.jsdelivr.net/npm/fullcalendar@5.11.0/main.min.js"></script>
    <script type="module">
        import { javaURI, fetchOptions } from '{{site.baseurl}}/assets/js/api/config.js';
        document.addEventListener("DOMContentLoaded", function () {
            let currentEvent = null;
            let isAddingNewEvent = false;
            let calendar;
            function request() {
                return fetch(`${javaURI}/api/calendar/events`, fetchOptions)
                    .then(response => {
                        if (response.status !== 200) {
                            console.error("HTTP status code: " + response.status);
                            return null;
                        }
                        return response.json();
                    })
                    .catch(error => {
                        console.error("Fetch error: ", error);
                        return null;
                    });
            }
            function getAssignments() {
                return fetch(`${javaURI}/api/assignments/`)
                    .then(response => {
                        if (!response.ok) {
                            throw new Error(`HTTP error! status: ${response.status}`);
                        }
                        return response.json();
                    })
                    .catch(error => {
                        console.error("Error fetching assignments:", error);
                        return null;
                    });
            }
            function handleRequest() {
                Promise.all([request(), getAssignments()])
                    .then(([calendarEvents, assignments]) => {
                        const events = [];
                        if (calendarEvents !== null) {
                            calendarEvents.forEach(event => {
                                let color = "#808080";
                                if (event.period == "1") {
                                    color = "#3788d8";
                                } else if (event.period == "3") {
                                    color = "#008000";
                                }
                                events.push({
                                    id: event.id,
                                    title: event.title.replace(/\(P[13]\)/gi, ""),
                                    description: event.description,
                                    start: event.date,
                                    color: color
                                });
                            });
                        }
                        if (assignments !== null) {
                            assignments.forEach(assignment => {
                                const [month, day, year] = assignment.dueDate.split('/');
                                const dueDate = new Date(year, month - 1, day).getTime();
                                events.push({
                                    id: assignment.id,
                                    title: assignment.name,
                                    description: assignment.description,
                                    start: formatDate(dueDate),
                                    color: "#FFA500"
                                });
                            });
                        }
                        displayCalendar(events);
                    });
            }
            function displayCalendar(events) {
                const calendarEl = document.getElementById('calendar');
                calendar = new FullCalendar.Calendar(calendarEl, {
                    initialView: 'dayGridMonth',
                    headerToolbar: {
                        left: 'prev,next today',
                        center: 'title',
                        right: 'dayGridMonth,dayGridWeek,dayGridDay'
                    },
                    views: {
                        dayGridMonth: { buttonText: 'Month' },
                        dayGridWeek: { buttonText: 'Week' },
                        dayGridDay: { buttonText: 'Day' }
                    },
                    events: events,
                    eventClick: function (info) {
                        currentEvent = info.event;
                        document.getElementById('eventTitle').textContent = currentEvent.title;
                        // document.getElementById('eventDate').textContent = formatDate(currentEvent.start);
                        document.getElementById('editTitle').value = currentEvent.title;
                        document.getElementById('editDescription').value = currentEvent.extendedProps.description || "";
                        document.getElementById('editDate').value = formatDate(currentEvent.start);
                        document.getElementById("eventModal").style.display = "block";
                        document.getElementById("deleteButton").style.display = "inline-block";
                    },
                    dateClick: function (info) {
                        isAddingNewEvent = true;
                        document.getElementById("eventTitle").textContent = "Add New Event";
                        // document.getElementById("eventDate").textContent = formatDate(info.date);
                        document.getElementById("editTitle").value = "";
                        document.getElementById("editDescription").value = "";
                        document.getElementById("editDate").value = formatDate(info.date);
                        document.getElementById("eventModal").style.display = "block";
                        document.getElementById("deleteButton").style.display = "none";
                    },
                    eventMouseEnter: function (info) {
                        const tooltip = document.createElement('div');
                        tooltip.className = 'event-tooltip';
                        tooltip.innerHTML = `<strong>${info.event.title}</strong><br>${info.event.extendedProps.description || ''}`;
                        document.body.appendChild(tooltip);
                        tooltip.style.left = info.jsEvent.pageX + 'px';
                        tooltip.style.top = info.jsEvent.pageY + 'px';
                    },
                    eventMouseLeave: function () {
                        const tooltips = document.querySelectorAll('.event-tooltip');
                        tooltips.forEach(tooltip => tooltip.remove());
                    }
                });
                calendar.render();
            }
            function formatDate(dateString) {
                const date = new Date(dateString);
                return date.toISOString().split("T")[0];
            }
            document.getElementById("closeModal").onclick = function () {
                document.getElementById("eventModal").style.display = "none";
            };
            document.getElementById("editButton").onclick = function () {
                const updatedTitle = document.getElementById("editTitle").value.trim();
                const updatedDescription = document.getElementById("editDescription").value.trim();
                const updatedDate = document.getElementById("editDate").value;
                if (!updatedTitle || !updatedDescription || !updatedDate) {
                    alert("Title, Description, and Date cannot be empty!");
                    return;
                }
                if (isAddingNewEvent) {
                    const newEventPayload = {
                        title: updatedTitle,
                        description: updatedDescription,
                        date: updatedDate
                    };
                    fetch(`${javaURI}/api/calendar/add_event`, {
                        method: "POST",
                        headers: { "Content-Type": "application/json" },
                        body: JSON.stringify(newEventPayload),
                    })
                    .then(response => {
                        if (!response.ok) {
                            throw new Error(`Failed to add new event: ${response.status} ${response.statusText}`);
                        }
                        return response.json();
                    })
                    .then(newEvent => {
                        calendar.addEvent({
                            title: newEvent.title,
                            start: newEvent.date,
                            description: newEvent.description,
                            color: "#808080"
                        });
                        document.getElementById("eventModal").style.display = "none";
                    })
                    .catch(error => {
                        console.error("Error adding event:", error);
                        alert("Error adding event: " + error.message);
                    });
                } else {
                    const payload = { newTitle: updatedTitle, description: updatedDescription, date: updatedDate };
                    const id = currentEvent.id;
                    fetch(`${javaURI}/api/calendar/edit/${id}`, {
                        method: "PUT",
                        headers: { "Content-Type": "application/json" },
                        body: JSON.stringify(payload),
                    })
                    .then(response => {
                        if (!response.ok) {
                            throw new Error(`Failed to update event: ${response.status} ${response.statusText}`);
                        }
                        return response.text();
                    })
                    .then(() => {
                        currentEvent.setProp("title", updatedTitle);
                        currentEvent.setExtendedProp("description", updatedDescription);
                        currentEvent.setStart(updatedDate);
                        document.getElementById("eventModal").style.display = "none";
                    })
                    .catch(error => {
                        console.error("Error updating event:", error);
                        alert("Error updating event: " + error.message);
                    });
                }
            };
            document.getElementById("deleteButton").onclick = function () {
                if (!currentEvent) return;
                const id = currentEvent.id;
                const confirmation = confirm(`Are you sure you want to delete "${currentEvent.title}"?`);
                if (!confirmation) return;
                fetch(`${javaURI}/api/calendar/delete/${id}`, {
                    method: "DELETE",
                    headers: { "Content-Type": "application/json" }
                })
                .then(response => {
                    if (!response.ok) {
                        throw new Error(`Failed to delete event: ${response.status} ${response.statusText}`);
                    }
                    return response.text();
                })
                .then(() => {
                    currentEvent.remove();
                    document.getElementById("eventModal").style.display = "none";
                })
                .catch(error => {
                    console.error("Error deleting event:", error);
                    alert("Error deleting event: " + error.message);
                });
            };
            handleRequest();
        });
        document.addEventListener('keydown', function (event) {
            if (event.key === 'Escape') {
                document.getElementById("eventModal").style.display = "none";
            }
        });
        function getEventColor(type) {
            switch (type) {
                case 'Homework':
                    return '#3788d8';
                case 'Checkpoint':
                    return '#008000';
                case 'Class Homework':
                    return '#FFA500';
                case 'Live Review':
                    return '#FF0000';
                case 'Seed':
                    return '#808080';
                default:
                    return '#808080';
            }
        }
<<<<<<< HEAD
    </script>
=======
    });
    window.onclick = function (event) {
        const modal = document.getElementById("eventModal");
        if (event.target === modal) {
            modal.style.display = "none";
        }
    };
    function getEventColor(type) {
        switch (type) {
            case 'Homework':
                return '#3788d8'; // Blue for Homework
            case 'Checkpoint':
                return '#008000'; // Green for Checkpoint
            case 'Class Homework':
                return '#FFA500'; // Orange for Class Homework
            case 'Live Review':
                return '#FF0000'; // Red for Live Review
            case 'Seed':
                return '#808080'; // Grey for Seed
            default:
                return '#808080'; // Default color
}
    }
</script>
>>>>>>> a0b68ad6
</html><|MERGE_RESOLUTION|>--- conflicted
+++ resolved
@@ -355,7 +355,13 @@
                 document.getElementById("eventModal").style.display = "none";
             }
         });
-        function getEventColor(type) {
+        window.onclick = function (event) {
+        const modal = document.getElementById("eventModal");
+        if (event.target === modal) {
+            modal.style.display = "none";
+        }
+    };
+    function getEventColor(type) {
             switch (type) {
                 case 'Homework':
                     return '#3788d8';
@@ -371,32 +377,5 @@
                     return '#808080';
             }
         }
-<<<<<<< HEAD
     </script>
-=======
-    });
-    window.onclick = function (event) {
-        const modal = document.getElementById("eventModal");
-        if (event.target === modal) {
-            modal.style.display = "none";
-        }
-    };
-    function getEventColor(type) {
-        switch (type) {
-            case 'Homework':
-                return '#3788d8'; // Blue for Homework
-            case 'Checkpoint':
-                return '#008000'; // Green for Checkpoint
-            case 'Class Homework':
-                return '#FFA500'; // Orange for Class Homework
-            case 'Live Review':
-                return '#FF0000'; // Red for Live Review
-            case 'Seed':
-                return '#808080'; // Grey for Seed
-            default:
-                return '#808080'; // Default color
-}
-    }
-</script>
->>>>>>> a0b68ad6
 </html>