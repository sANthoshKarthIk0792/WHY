---
layout: calendar
menu: nav/homejava.html
permalink: /student/calendar
show_reading_time: false
---
<html lang="en">
    <meta charset="UTF-8">
    <meta name="viewport" content="width=device-width, initial-scale=1.0">
    <link rel="stylesheet" href="https://cdn.jsdelivr.net/npm/fullcalendar@5.11.0/main.min.css">
<style>
    /* Modal styles */
    .modal {
        display: none;
        position: fixed;
        z-index: 9999;
        left: 0;
        top: 0;
        width: 100%;
        height: 100%;
        background-color: rgba(0, 0, 0, 0.7);
        backdrop-filter: blur(5px);
        padding-top: 50px;
    }
    .modal-content {
        background-color: #222222;
        margin: -2% auto;
        padding: 25px;
        border-radius: 16px;
        box-shadow: 0 8px 24px rgba(0, 0, 0, 0.2);
        width: 80%;
        max-width: 600px;
        color: white;
        font-family: Arial, sans-serif;
    }
    .close {
        color: #333333;
        float: right;
        font-size: 24px;
        font-weight: bold;
        cursor: pointer;
        transition: color 0.3s ease;
    }
    .close:hover,
    .close:focus {
        color: #FF0000;
        text-decoration: none;
    }
    .modal-content input,
    .modal-content textarea,
    .modal-content p {
        width: 100%;
        padding: 12px;
        margin: 15px 0;
        border-radius: 12px;
        border: 1px solid #CCCCCC;
        font-size: 16px;
        background-color: #222222;
        color: white;
    }
    .modal-content button {
        width: 100%;
        padding: 12px 20px;
        background-color: #000000;
        color: #FFFFFF;
        border: none;
        border-radius: 12px;
        font-size: 16px;
        cursor: pointer;
        font-weight: bold;
        transition: background-color 0.3s ease, transform 0.2s ease;
    }
    .modal-content button:hover {
        background-color: #444444;
        transform: scale(1.05);
    }
    /* Header */
    h1 {
        display: none;
    }
    h2 {
        color: white;
    }
    #calendar {
        margin-left: 20px;
        box-sizing: border-box;
        z-index: 0;
        overflow: hidden;
    }
    .fc-scroller {
    height: auto !important;
    }
    .fc-head .fc-widget-header {
    margin-right: 0 !important;
    }
    .fc-scroller {
    overflow: visible !important;
    }
    .calendar {
        z-index: -100;
    }
    header {
        top: 0;
        left: 0;
        width: 100%;
        z-index: 1000;
    }
    .fc-toolbar-title {
        color: white !important;
    }
    .fc-view.fc-dayGridDay-view {
        max-width: 100%;
        margin: 0;
        padding: 0;
    }
    .fc-button.fc-today-button::first-letter {
            text-transform: capitalize;
        }
    #editDescription {
        max-height: 250px;
        overflow-y: auto;
        white-space: pre-wrap;
        word-wrap: break-word;
    }
    .styled-dropdown {
        width: 100%;
        padding: 12px;
        margin: 15px 0;
        border-radius: 12px;
        border: 1px solid #CCCCCC;
        font-size: 16px;
        background-color: #222222;
        color: white;
        box-sizing: border-box;
    }
<<<<<<< HEAD
    /* Add styles for the new buttons */
    .filter-buttons {
        display: flex;
        justify-content: center;
        margin: 20px 0;
    }
    .filter-buttons button {
        margin: 0 10px;
        padding: 10px 20px;
        background-color: #444444;
        color: white;
        border: none;
        border-radius: 8px;
        font-size: 16px;
        cursor: pointer;
        transition: background-color 0.3s ease;
    }
    .filter-buttons button:hover {
        background-color: #666666;
    }
</style>
    <!-- Filter Buttons -->
    <div id="classFilterButtons" style="text-align: center; margin-bottom: 20px;">
        <button id="csaButton" class="filter-button">CSA</button>
        <button id="cspButton" class="filter-button">CSP</button>
        <button id="csseButton" class="filter-button">CSSE</button>
    </div>
=======
</style>
>>>>>>> 35e5316e
    <!-- FullCalendar Container -->
    <div id="calendar"></div>
    <!-- Modal -->
    <div id="eventModal" class="modal">
        <div class="modal-content">
            <span class="close" id="closeModal">&times;</span>
            <h2 id="eventTitle"></h2>
            <div>
                <label for="editDate">Date:</label>
                <p id="editDateDisplay" contentEditable='false'></p>
                <input type="date" id="editDate" style="display: none;">
                <label for="editTitle">Title:</label>
                <p id="editTitle" contentEditable='false'></p>
                <label for="editDescription">Description:</label>
                <p id="editDescription" contentEditable='false'></p>
            <!-- Class Dropdown -->
            <label for="editClass">Class:</label>
            <select id="editClass" class="styled-dropdown">
                <option value="Select">Select</option>
                <option value="1">CSP</option>
                <option value="3">CSSE</option>
            </select>
            <!-- Type Dropdown -->
            <label for="editType">Type:</label>
            <select id="editType" class="styled-dropdown">
                <option value="Select">Select</option>
                <option value="Checkpoint">Checkpoint</option>
                <option value="Live Review">Live Review</option>
                <option value="Seed">Seed</option>
            </select>
                <button id="saveButton" style="background-color: #D32F2F; margin-top: 10px; display: none;">Save Changes</button>
                <button id="deleteButton" style="background-color: #D32F2F; margin-top: 10px;">Delete Event</button>
                <button id="editButton" style="background-color: #D32F2F; margin-top: 10px;">Edit Event</button>
            </div>
        </div>
    </div>
    <!-- FullCalendar JS -->
    <script src="https://cdn.jsdelivr.net/npm/fullcalendar@5.11.0/main.min.js"></script>
    <script type="module">
        import { javaURI, fetchOptions } from '{{site.baseurl}}/assets/js/api/config.js';
        let allEvents = []; // Global array to store all events
        let currentFilter = null; // Track the current filter
        document.addEventListener("DOMContentLoaded", function () {
            let currentEvent = null;
            let isAddingNewEvent = false;
            let calendar;
            function request() {
                return fetch(`${javaURI}/api/calendar/events`, fetchOptions)
                    .then(response => {
                        if (response.status !== 200) {
                            console.error("HTTP status code: " + response.status);
                            return null;
                        }
                        return response.json();
                    })
                    .catch(error => {
                        console.error("Fetch error: ", error);
                        return null;
                    });
            }
            function getAssignments() {
                return fetch(`${javaURI}/api/assignments/`)
                    .then(response => {
                        if (!response.ok) {
                            throw new Error(`HTTP error! status: ${response.status}`);
                        }
                        return response.json();
                    })
                    .catch(error => {
                        console.error("Error fetching assignments:", error);
                        return null;
                    });
            }
            function handleRequest() {
                Promise.all([request(), getAssignments()])
                    .then(([calendarEvents, assignments]) => {
                        allEvents = []; // Reset allEvents
                        if (calendarEvents !== null) {
                            calendarEvents.forEach(event => {
                                let color = "#808080";
                                if (event.class == "CSP") {
                                    color = "#3788d8";
                                } else if (event.class == "CSSE") {
                                    color = "#008000";
                                }
                                allEvents.push({
                                    id: event.id,
                                    class: event.class,
                                    type: event.type,
                                    title: event.title.replace(/\(P[13]\)/gi, ""),
                                    description: event.description,
                                    start: event.date,
                                    color: color
                                });
                            });
                        }
                        if (assignments !== null) {
                            assignments.forEach(assignment => {
                                const [month, day, year] = assignment.dueDate.split('/');
                                const dueDate = new Date(year, month - 1, day).getTime();
                                allEvents.push({
                                    id: assignment.id,
                                    title: assignment.name,
                                    description: assignment.description,
                                    start: formatDate(dueDate),
                                    color: "#FFA500"
                                });
                            });
                        }
                        displayCalendar(filterEventsByClass(currentFilter)); // Display filtered events
                    });
            }
            function displayCalendar(events) {
                const calendarEl = document.getElementById('calendar');
                if (calendar) {
                    calendar.destroy(); // Destroy the existing calendar instance
                }
                calendar = new FullCalendar.Calendar(calendarEl, {
                    initialView: 'dayGridMonth',
                    headerToolbar: {
                        left: 'prev,next today cspButton csseButton',
                        center: 'title',
                        right: 'dayGridMonth,dayGridWeek,dayGridDay'
                    },
                    customButtons: {                        
                        cspButton: {
                            text: 'CSP',
                            click: function () {
                                loadCalendar('CSP');
                            }
                        },
                        csseButton: {
                            text: 'CSSE',
                            click: function () {
                                loadCalendar('CSSE');
                            }
                        }
                    },
                    views: {
                        dayGridMonth: { buttonText: 'Month' },
                        dayGridWeek: { buttonText: 'Week' },
                        dayGridDay: { buttonText: 'Day' }
                    },
                    events: events,
                    eventClick: function (info) {
                        currentEvent = info.event;
                        document.getElementById('eventTitle').textContent = currentEvent.title;
                        // document.getElementById('eventDate').textContent = formatDate(currentEvent.start);
                        document.getElementById('editTitle').innerHTML = currentEvent.title;
                        document.getElementById('editDescription').innerHTML = slackToHtml(currentEvent.extendedProps.description || "");
                        document.getElementById('editDateDisplay').textContent = formatDisplayDate(currentEvent.start);
                        document.getElementById('editDate').value = formatDate(currentEvent.start);
                        document.getElementById("eventModal").style.display = "block";
                        document.getElementById("deleteButton").style.display = "inline-block";
                        document.getElementById("editButton").style.display = "inline-blocK";
                    },
                    dateClick: function (info) {
                        if (!currentFilter) {
                            alert("Please select a class (CSA, CSP, or CSSE) before adding an event.");
                            return;
                        }
                        isAddingNewEvent = true;
                        document.getElementById("eventTitle").textContent = "Add New Event";
                        document.getElementById("editTitle").innerHTML = "";
                        document.getElementById("editDescription").innerHTML = "";
                        document.getElementById("editDescription").contentEditable = true;
                        document.getElementById("editTitle").contentEditable = true;
                        document.getElementById('editDateDisplay').textContent = formatDisplayDate(info.date);
                        document.getElementById('editDate').value = formatDate(info.date);
                        document.getElementById("eventModal").style.display = "block";
                        document.getElementById("deleteButton").style.display = "none";
                        document.getElementById("editButton").style.display = "none";
                        document.getElementById("saveButton").style.display = "inline-block";
                        document.getElementById("saveButton").onclick = function () {
                            const updatedTitle = document.getElementById("editTitle").innerHTML.trim();
                            const updatedDescription = document.getElementById("editDescription").innerHTML;
                            const updatedDate = document.getElementById("editDate").value;
                            if (!updatedTitle || !updatedDescription || !updatedDate) {
                                alert("Title, Description, and Date cannot be empty!");
                                return;
                            }
                            const newEventPayload = {
                                title: updatedTitle,
                                description: updatedDescription,
                                date: updatedDate,
                                class: currentFilter, // Event class (CSA, CSP, CSSE)
                            };
                            const newEvent = {
                                id: Date.now().toString(), // Generate a unique ID
                                title: updatedTitle,
                                description: updatedDescription,
                                start: updatedDate,
                                class: currentFilter, // Assign the current filter (CSA, CSP, CSSE)
                                color: getEventColor(currentFilter)
                            };
                            allEvents.push(newEvent); // Add to allEvents
                            displayCalendar(filterEventsByClass(currentFilter)); // Refresh calendar
                            document.getElementById("eventModal").style.display = "none";
                            fetch(`${javaURI}/api/calendar/add_event`, {
                                method: "POST",
                                headers: { "Content-Type": "application/json" },
                                body: JSON.stringify(newEventPayload),
                            })
                            .then(response => {
                                if (!response.ok) {
                                    throw new Error(`Failed to add new event: ${response.status} ${response.statusText}`);
                                }
                                return response.json();
                            })
                            .then(() => {
                                // Re-fetch events from the backend to ensure the calendar is up-to-date
                                handleRequest();
                                document.getElementById("eventModal").style.display = "none";
                            })
                            .catch(error => {
                                console.error("Error adding event:", error);
                            });
                        };
                    },
                    eventMouseEnter: function (info) {
                        const tooltip = document.createElement('div');
                        tooltip.className = 'event-tooltip';
                        tooltip.innerHTML = `<strong>${info.event.title}</strong><br>${info.event.extendedProps.description || ''}`;
                        document.body.appendChild(tooltip);
                        tooltip.style.left = info.jsEvent.pageX + 'px';
                        tooltip.style.top = info.jsEvent.pageY + 'px';
                    },
                    eventMouseLeave: function () {
                        const tooltips = document.querySelectorAll('.event-tooltip');
                        tooltips.forEach(tooltip => tooltip.remove());
                    }
                });
                calendar.render();
            }
            function filterEventsByClass(className) {
                if (!className) return allEvents; // If no filter is applied, return all events
                return allEvents.filter(event => event.class === className);
            }
            function formatDate(dateString) {
                const date = new Date(dateString);
                return date.toISOString().split("T")[0];
            }
            document.getElementById("closeModal").onclick = function () {
                document.getElementById('editDateDisplay').style.display = 'block';
                document.getElementById('editDateDisplay').style.display = 'block';
                document.getElementById('editDate').style.display = 'none';
                document.getElementById("saveButton").style.display = "none";
                document.getElementById("eventModal").style.display = "none";
                document.getElementById("editTitle").contentEditable = false;
                document.getElementById("editDescription").contentEditable = false;
                document.getElementById("eventModal").style.display = "none";
            };
            document.getElementById("saveButton").onclick = function () {
                const updatedTitle = document.getElementById("editTitle").innerHTML.trim();
                const updatedDescription = document.getElementById("editDescription").innerHTML;
                const updatedDate = document.getElementById("editDate").value;
                document.getElementById("saveButton").style.display = "none";
                document.getElementById('editDateDisplay').style.display = 'block';
                document.getElementById('editDate').style.display = 'none';
                document.getElementById('editDateDisplay').textContent = formatDisplayDate(new Date(updatedDate));
                document.getElementById("editDescription").contentEditable = false;
                if (!updatedTitle || !updatedDescription || !updatedDate) {
                    alert("Title, Description, and Date cannot be empty!");
                    return;
                }
                if (isAddingNewEvent) {
                    const newEventPayload = {
                        title: updatedTitle,
                        description: updatedDescription,
                        date: updatedDate,
                        class: currentFilter, // Event class (CSA, CSP, CSSE)
                    };
                    fetch(`${javaURI}/api/calendar/add_event`, {
                        method: "POST",
                        headers: { "Content-Type": "application/json" },
                        body: JSON.stringify(newEventPayload),
                    })
                    .then(response => {
                        if (!response.ok) {
                            throw new Error(`Failed to add new event: ${response.status} ${response.statusText}`);
                        }
                        return response.json(); // Parse the response JSON if needed
                    })
                    .then(newEvent => {
                        calendar.addEvent({
                            id: newEvent.id,
                            title: newEvent.title,
                            start: newEvent.date,
                            description: newEvent.description,
                            color: newEvent.color || "#808080",
                        });
                        document.getElementById("eventModal").style.display = "none";
                    })
                    .catch(error => {
<<<<<<< HEAD
                        console.error("Error adding event:", error);
                        alert("This event has been added to the calendar but could not be saved to the backend.");
=======
                        console.warn("Error adding event to Slack:", error);
                        alert("This event has been added to the calendar but could not be updated in Slack.");
                        calendar.addEvent({
                            title: updatedTitle,
                            start: updatedDate,
                            description: updatedDescription,
                            color: "#808080"
                        });
                        document.getElementById("eventModal").style.display = "none";
>>>>>>> 35e5316e
                    });
                } else {
                    const payload = { newTitle: updatedTitle, description: updatedDescription, date: updatedDate };
                    const id = currentEvent.id;
                    fetch(`${javaURI}/api/calendar/edit/${id}`, {
                        method: "PUT",
                        headers: { "Content-Type": "application/json" },
                        body: JSON.stringify(payload),
                    })
                    .then(response => {
                        if (!response.ok) {
                            throw new Error(`Failed to update event: ${response.status} ${response.statusText}`);
                        }
                        return response.text();
                    })
                    .then(() => {
                        currentEvent.setProp("title", updatedTitle);
                        currentEvent.setExtendedProp("description", updatedDescription);
                        currentEvent.setStart(updatedDate);
                        document.getElementById("eventModal").style.display = "none";
                    })
                    .catch(error => {
                        console.warn("Error updating event in Slack:", error);
                        alert("This event has been updated in the calendar but could not be updated in Slack.");
                        currentEvent.setProp("title", updatedTitle);
                        currentEvent.setExtendedProp("description", updatedDescription);
                        currentEvent.setStart(updatedDate);
                        document.getElementById("eventModal").style.display = "none";
                    });
                }
            };
            document.getElementById("editButton").onclick = function () {
                document.getElementById('editDateDisplay').style.display = 'none';
                document.getElementById('editDate').style.display = 'block';
                document.getElementById("deleteButton").style.display = 'none';
                document.getElementById("saveButton").style.display = 'inline-block';
                document.getElementById("editDescription").contentEditable = true;
                document.getElementById("editTitle").contentEditable = true;
                console.log(currentEvent.extendedProps.description || "");
                document.getElementById("editDescription").innerHTML = currentEvent.extendedProps.description || "";
            };
            document.getElementById("deleteButton").onclick = function () {
                if (!currentEvent) return;
                const id = currentEvent.id;
                const confirmation = confirm(`Are you sure you want to delete "${currentEvent.title}"?`);
                if (!confirmation) return;
                fetch(`${javaURI}/api/calendar/delete/${id}`, {
                    method: "DELETE",
                    headers: { "Content-Type": "application/json" }
                })
                .then(response => {
                    if (!response.ok) {
                        throw new Error(`Failed to delete event: ${response.status} ${response.statusText}`);
                    }
                    return response.text();
                })
                .then(() => {
                    currentEvent.remove();
                    document.getElementById("eventModal").style.display = "none";
                })
                .catch(error => {
                    console.error("Error deleting event:", error);
                    alert("This event has been removed from the calendar but could not be deleted from Slack.");
                    currentEvent.remove();
                    document.getElementById("eventModal").style.display = "none";
                });
            };
            document.getElementById("csaButton").addEventListener("click", function () {
                currentFilter = "CSA";
                displayCalendar(filterEventsByClass("CSA"));
            });
            document.getElementById("cspButton").addEventListener("click", function () {
                currentFilter = "CSP";
                displayCalendar(filterEventsByClass("CSP"));
            });
            document.getElementById("csseButton").addEventListener("click", function () {
                currentFilter = "CSSE";
                displayCalendar(filterEventsByClass("CSSE"));
            });
            handleRequest();
        });
        document.addEventListener('keydown', function (event) {
            if (event.key === 'Escape') {
                document.getElementById('editDateDisplay').style.display = 'block';
                document.getElementById('editDate').style.display = 'none';
                document.getElementById("saveButton").style.display = "none";
                document.getElementById("eventModal").style.display = "none";
                document.getElementById("editTitle").contentEditable = false;
                document.getElementById("editDescription").contentEditable = false;
            }
        });
        window.onclick = function (event) {
        const modal = document.getElementById("eventModal");
        if (event.target === modal) {
            document.getElementById('editDateDisplay').style.display = 'block';
            document.getElementById('editDate').style.display = 'none';
            document.getElementById("saveButton").style.display = "none";
            document.getElementById("eventModal").style.display = "none";
            document.getElementById("editTitle").contentEditable = false;
            document.getElementById("editDescription").contentEditable = false;
            modal.style.display = "none";
        }
    };
    function getEventColor(type) {
            switch (type) {
                case 'Homework':
                    return '#3788d8';
                case 'Checkpoint':
                    return '#008000';
                case 'Class Homework':
                    return '#FFA500';
                case 'Live Review':
                    return '#FF0000';
                case 'Seed':
                    return '#808080';
                default:
                    return '#808080';
            }
        }
        function slackToHtml(text) {
            if (!text) return '';
            // First pass - handle code blocks to prevent their content from being processed
            let processed = text;
            const codeBlocks = [];
            processed = processed.replace(/```([\s\S]*?)```/g, (match, content) => {
                codeBlocks.push(content);
                return `%%CODEBLOCK${codeBlocks.length-1}%%`;
            });
            // Second pass - handle inline code
            const inlineCodes = [];
            processed = processed.replace(/`([^`]+)`/g, (match, content) => {
                inlineCodes.push(content);
                return `%%INLINECODE${inlineCodes.length-1}%%`;
            })
            // Third pass - handle links
            const links = [];
            processed = processed.replace(/<((https?|ftp|mailto):[^|>]+)(?:\|([^>]+))?>/g, (match, url, protocol, text) => {
                const linkText = text || url;
                links.push({url, linkText});
                return `%%LINK${links.length-1}%%`;
            });
            // Process formatting (bold, italic, strikethrough) with nesting support
            processed = processed
                .replace(/(\*)([^*]+)\1/g, '<strong>$2</strong>')
                .replace(/(_)([^_]+)\1/g, '<em>$2</em>')
                .replace(/(~)([^~]+)\1/g, '<del>$2</del>');
            // Restore code blocks
            processed = processed.replace(/%%CODEBLOCK(\d+)%%/g, (match, index) => {
                return `<pre><code>${escapeHtml(codeBlocks[index])}</code></pre>`;
            });
            // Restore inline code
            processed = processed.replace(/%%INLINECODE(\d+)%%/g, (match, index) => {
                return `<code>${escapeHtml(inlineCodes[index])}</code>`;
            });
            // Rstore links
            processed = processed.replace(/%%LINK(\d+)%%/g, (match, index) => {
                const {url, linkText} = links[index];
                return `<a href="${escapeHtml(url)}" target="_blank" rel="noopener">${escapeHtml(linkText)}</a>`;
            });
            // Convert newlines to <br> and preserve multiple newlines
            processed = processed.replace(/\n/g, '<br>');
            return processed;
        }
        // Helper function to escape HTML special characters
        function escapeHtml(unsafe) {
            if (!unsafe) return '';
            return unsafe
                .replace(/&/g, "&amp;")
                .replace(/</g, "&lt;")
                .replace(/>/g, "&gt;")
                .replace(/"/g, "&quot;")
                .replace(/'/g, "&#039;");
        }
        function formatDisplayDate(dateString) {
            const date = new Date(dateString);
            return date.toLocaleDateString('en-US', { 
                weekday: 'long', 
                year: 'numeric', 
                month: 'long', 
                day: 'numeric' 
            });
        }
    </script>
</html><|MERGE_RESOLUTION|>--- conflicted
+++ resolved
@@ -133,7 +133,6 @@
         color: white;
         box-sizing: border-box;
     }
-<<<<<<< HEAD
     /* Add styles for the new buttons */
     .filter-buttons {
         display: flex;
@@ -161,9 +160,6 @@
         <button id="cspButton" class="filter-button">CSP</button>
         <button id="csseButton" class="filter-button">CSSE</button>
     </div>
-=======
-</style>
->>>>>>> 35e5316e
     <!-- FullCalendar Container -->
     <div id="calendar"></div>
     <!-- Modal -->
@@ -458,10 +454,6 @@
                         document.getElementById("eventModal").style.display = "none";
                     })
                     .catch(error => {
-<<<<<<< HEAD
-                        console.error("Error adding event:", error);
-                        alert("This event has been added to the calendar but could not be saved to the backend.");
-=======
                         console.warn("Error adding event to Slack:", error);
                         alert("This event has been added to the calendar but could not be updated in Slack.");
                         calendar.addEvent({
@@ -471,7 +463,6 @@
                             color: "#808080"
                         });
                         document.getElementById("eventModal").style.display = "none";
->>>>>>> 35e5316e
                     });
                 } else {
                     const payload = { newTitle: updatedTitle, description: updatedDescription, date: updatedDate };
