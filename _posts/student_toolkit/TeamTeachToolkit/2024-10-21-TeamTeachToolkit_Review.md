---
layout: toolkit
active_tab: teamteach
title: Review Page
description: Post questions and get replies from peers
permalink: /student/SAGAI/review
---



<<<<<<< HEAD
<body>
    <!-- Navigation buttons -->
    <div class="nav-buttons">
        <a href="{{site.baseurl}}/student/TeamTeachToolkit"><button>Home</button></a>
        <a href="{{site.baseurl}}/student/TeamTeachToolkit/grader"><button>Grader</button></a>
        <a href="{{site.baseurl}}/student/TeamTeachToolkit/generator"><button>Generator</button></a>
        <a href="{{site.baseurl}}/student/TeamTeachToolkit/signup"><button>Sign Up</button></a>
    </div>
    <!-- Main Q&A Section -->
    <div class="container">
        <!-- Question submission section -->
        <div id="ask-question">
            <h2>Ask a Question:</h2>
            <textarea id="question-input" placeholder="Insert questions, generated hacks, or responses here..."></textarea><br>
            <!--Drop down menu-->
              <select id="subject">
              <option value="other" selected="selected">Other</option>
              <option value="primitiveType">Primitive Type</option>
              <option value="objects">Objects</option>
              <option value="booleanAndIf">Boolean Expressions and if Statements</option>
              <option value="iteration">Iteration</option>
              <option value="classes">Classes</option>
              <option value="array">Array</option>
              <option value="arrayList">ArrayList</option>
              <option value="2DArray">2D Array</option>
              <option value="inheritance">Inheritance</option>
              <option value="recursion">Recursion</option>
            </select> <br>
            <button id="submit-button">Submit Question</button>
        </div>
        <!-- Questions container -->
        <div id="questions-container">
            <h2>Questions</h2>
            <!-- Questions will be dynamically inserted here -->
        </div>
        <div id="questions-container-other"  class="subject-container">
            <h4>other</h4>
        </div>
         <div id="questions-container-primitiveType" class="subject-container">
            <h4>primitive Type</h4>
        </div>
        <div id="questions-container-objects"   class="subject-container">
            <h4>objects</h4>
        </div>
          <div id="questions-container-booleanAndIf"  class="subject-container">
            <h4>boolean And If</h4>
        </div>
          <div id="questions-container-iteration"  class="subject-container">
            <h4>iteration</h4>
        </div>
          <div id="questions-container-classes"  class="subject-container">
            <h4>classes</h4>
        </div>
          <div id="questions-container-array"  class="subject-container">
            <h4>array</h4>
        </div>
          <div id="questions-container-arrayList"  class="subject-container">
            <h4>arrayList</h4>
        </div>
          <div id="questions-container-2DArray"  class="subject-container">
            <h4>2DArray</h4>
        </div>
         <div id="questions-container-inheritance"  class="subject-container">
            <h4>inheritance</h4>
        </div>
         <div id="questions-container-recursion"  class="subject-container">
            <h4>recursion</h4>
        </div>
        <table>
=======
  <!-- Navigation buttons -->
  <div class="nav-buttons">
      <a href="{{site.baseurl}}/student/TeamTeachToolkit"><button>Home</button></a>
      <a href="{{site.baseurl}}/student/TeamTeachToolkit/grader"><button>Grader</button></a>
      <a href="{{site.baseurl}}/student/TeamTeachToolkit/generator"><button>Generator</button></a>
      <a href="{{site.baseurl}}/student/TeamTeachToolkit/signup"><button>Sign Up</button></a>
  </div>
  <!-- Main Q&A Section -->
  <div class="container">
      <!-- Question submission section -->
      <div id="ask-question">
          <h2>Ask a Question:</h2>
          <textarea id="question-input" placeholder="Insert questions, generated hacks, or responses here..."></textarea><br>
          <!--Drop down menu-->
            <select id="subject">
            <option value="other" selected="selected">Other</option>
            <option value="primitiveType">Primitive Type</option>
            <option value="objects">Objects</option>
            <option value="booleanAndIf">Boolean Expressions and if Statements</option>
            <option value="iteration">Iteration</option>
            <option value="classes">Classes</option>
            <option value="array">Array</option>
            <option value="arrayList">ArrayList</option>
            <option value="2DArray">2D Array</option>
            <option value="inheritance">Inheritance</option>
            <option value="recursion">Recursion</option>
          </select> <br>
          <button id="submit-button">Submit Question</button>
      </div>
      <!-- Questions container -->
      <div id="questions-container">
          <h2>Questions</h2>
          <!-- Questions will be dynamically inserted here -->
      </div>
      <div id="questions-container-other"  class="subject-container">
          <h4>other</h4>
      </div>
        <div id="questions-container-primitiveType" class="subject-container">
          <h4>primitive Type</h4>
      </div>
      <div id="questions-container-objects"   class="subject-container">
          <h4>objects</h4>
      </div>
        <div id="questions-container-booleanAndIf"  class="subject-container">
          <h4>boolean And If</h4>
      </div>
        <div id="questions-container-iteration"  class="subject-container">
          <h4>iteration</h4>
      </div>
        <div id="questions-container-classes"  class="subject-container">
          <h4>classes</h4>
      </div>
        <div id="questions-container-array"  class="subject-container">
          <h4>array</h4>
      </div>
        <div id="questions-container-arrayList"  class="subject-container">
          <h4>arrayList</h4>
      </div>
        <div id="questions-container-2DArray"  class="subject-container">
          <h4>2DArray</h4>
      </div>
        <div id="questions-container-inheritance"  class="subject-container">
          <h4>inheritance</h4>
      </div>
        <div id="questions-container-recursion"  class="subject-container">
          <h4>recursion</h4>
      </div>
      <table>
>>>>>>> 47f573a2
  <thead>
  </thead>
  <tbody id="result">
    <!-- javascript generated data -->
  </tbody>
</table>
    </div>
    <script>
        let questionCount = 0;
        /*
        * Helper Function to toggle the arrow 
        */
        function toggleReplyBox(questionId) {
            const replyBox = document.getElementById(`reply-box-${questionId}`);
            replyBox.style.display = replyBox.style.display === 'block' ? 'none' : 'block';
        }
        /*
        * Helper Function to get the subject Container by subject string
        */
        function getSubjectContainerBySubject(subject) {
             let subjectContainer;
              let container = "questions-container"
              if(subject){
                  container = container+ "-"+subject;
                  subjectContainer = document.getElementById(container);
              }else{
                  subjectContainer = document.getElementById('questions-container-other');
              }
              if(!subjectContainer){
                subjectContainer = document.getElementById('questions-container-other');
              }
              return subjectContainer
        }
    </script>
  
<script type="module">
  import {javaURI, fetchOptions } from '{{ site.baseurl }}/assets/js/api/config.js';
  getMessages(javaURI, fetchOptions);

  /**
   *  Method to get all messages during startup
   * */
  function getMessages(javaURI, fetchOptions){ 
    // prepare HTML defined "result" container for new outputj
    const resultContainer = document.getElementById("result");

    // prepare fetch urls
    // const url = `${pythonURI}/api/jokes`;
    const url = `${javaURI}/api/sagai/messages`;
    const getURL = url +"/";
    const likeURL = url + "/message";  // haha reaction
    const jeerURL = url + "/jeer/";  // boohoo reaction

    // prepare fetch PUT options, clones with JS Spread Operator (...)
    const postOptions = {...fetchOptions,
      method: 'POST',
    }; // clones and replaces method

    // fetch the API
    fetch(getURL,fetchOptions)
      // response is a RESTful "promise" on any successful fetch
      .then(response => {
        // check for response errors
        if (response.status !== 200) {
            error('GET API response failure: ' + response.status);
            return;
        }
        // valid response will have JSON data
        response.json().then(data => {
            console.log(data);
            for (const row of data) {
                showMessage(row);
            }
        })
    })
    // catch fetch errors (ie Nginx ACCESS to server blocked)
    .catch(err => {
      error(err + ": " + getURL);
    });
  }

  /**
   * Function for each message show with submit comment
   * */
  function showMessage(message){
        let questionContainer = getSubjectContainerBySubject(message.subject);

       
        // Create the reply box (hidden by default)
        const commentDiv = showSubmitComment(message);
       // Create the new question element
        const messageDiv = showMessageHeader(message,commentDiv);
       
        // Add everything to the DOM
        const questionsHeader = questionContainer.querySelector("h4");
        questionsHeader.insertAdjacentElement("afterend", messageDiv);
        messageDiv.insertAdjacentElement("afterend", commentDiv);           
  }
  /**
   * function to show Message Header for a Message
   * */
  function showMessageHeader(message,commentDiv){
        const messageDiv = document.createElement('div');
        messageDiv.classList.add('question');
        messageDiv.id = `question-${message.id}`;
        const questionTextDiv = document.createElement('div');
        questionTextDiv.innerHTML = message.content ;

        const deleteDiv = document.createElement('div');
        deleteDiv.classList.add('arrow');
        deleteDiv.innerHTML = '&#x1F5D1;'; // Down arrow symbol
        deleteDiv.onclick = () => deleteMessage(message.id, commentDiv,  messageDiv, message.subject);


        const arrowDiv = document.createElement('div');
        arrowDiv.classList.add('arrow');
        arrowDiv.innerHTML = '&#9662;'; // Down arrow symbol
        arrowDiv.onclick = () => toggleReplyBox(message.id);
        messageDiv.appendChild(questionTextDiv);
        messageDiv.appendChild(deleteDiv);
        messageDiv.appendChild(arrowDiv);
        return messageDiv;
  } 
  /**
   * function to show Comment text and Submit button
   * */
  function showSubmitComment(message){
        const commentDiv = document.createElement('div');
        commentDiv.classList.add('reply-box');
        commentDiv.id = `reply-box-${message.id}`;

       
        const replyTextArea = document.createElement('textarea');
        replyTextArea.placeholder = 'Insert your reply here...';
        const replyButton = document.createElement('button');
        replyButton.innerHTML = 'Submit Reply';
        replyButton.onclick = () => createComment(message.id, replyTextArea, commentDiv);
        commentDiv.appendChild(replyTextArea);
        commentDiv.appendChild(replyButton);

         for (const comment of message.comments){
            showCommentAndDelete(commentDiv, comment);
        }
        return commentDiv;
  }
  /**
   * Function to show the comment and delete button
   * */
  function showCommentAndDelete(commentDiv,comment){
    const commentDivContainer = document.createElement('div');
            commentDivContainer.classList.add('question');
            const commentDivText = document.createElement('div');
            commentDivText.classList.add('reply-text');
            commentDivText.innerHTML = `<p>${comment.content}</p>`;
            const deleteDiv = document.createElement('div');
            deleteDiv.classList.add('arrow');
            deleteDiv.innerHTML = '&#x1F5D1;'; // Down arrow symbol
            deleteDiv.onclick = () => deleteComment(comment.id, commentDivContainer,  commentDiv);
            commentDivContainer.appendChild(commentDivText);
            commentDivContainer.appendChild(deleteDiv);
            commentDiv.appendChild(commentDivContainer);
  }

  /*
  * function to submit and create Message to the backend service
  */
  function createMessage() {
    const questionText = document.getElementById('question-input').value;
    // Read value from list selected from user
    const subjectText = document.querySelector('#subject').value;
    const postURL = `${javaURI}/api/sagai/messages/sagai/message`;
    const data = {
                content: questionText,
                subject: subjectText
            };
     const jsonData = JSON.stringify(data);
  // prepare fetch PUT options, clones with JS Spread Operator (...)
  const postOptions = {...fetchOptions,
    method: 'POST',
    body:jsonData
  }; // clones and replaces method
    // fetch the API
    fetch(postURL, postOptions)
    // response is a RESTful "promise" on any successful fetch
    .then(response => {
      // check for response errors
      if(response.status == 409){
        error("Message is similar to previously asked question: " + response.status)
          return;  // api failure
      }else if (response.status != 201) {
          error("Post API response failure: " + response.status)
          return;  // api failure
      }
      // valid response will have JSON data
      response.json().then(data => {
          console.log(data);
          document.getElementById('question-input').value = "";
          showMessage(data);
      })
    })
    // catch fetch errors (ie Nginx ACCESS to server blocked)
    .catch(err => {
      error(err + " " + postURL);
    });
  
  }

  /**
   * function to create comments for Message
   * */
  function createComment(questionId, replyTextArea, commentDiv) {
    const replyText = replyTextArea.value;
    if (replyText.trim() == "") {
        return;
    }
    const questionText = document.getElementById('question-input').value;
   
    const postURL = `${javaURI}/api/sagai/comments/${questionId}`;
    const data = {
                content: replyText
            };
     const jsonData = JSON.stringify(data);
  // prepare fetch PUT options, clones with JS Spread Operator (...)
  const postOptions = {...fetchOptions,
    method: 'POST',
    body:jsonData
  }; // clones and replaces method
    // fetch the API
    fetch(postURL, postOptions)
    // response is a RESTful "promise" on any successful fetch
    .then(response => {
      // check for response errors
      if (response.status != 200) {
          error("Post API response failure: " + response.status)
          return;  // api failure
      }
      // valid response will have JSON data
      response.json().then(data => {
          console.log(data);
                showCommentAndDelete(commentDiv, data);
      })
    })
    // catch fetch errors (ie Nginx ACCESS to server blocked)
    .catch(err => {
      error(err + " " + postURL);
    });
  
  }

  /*
  * function to delete comment 
  */
  function deleteComment(commentId, replyTextArea, commentDiv) {
    const postURL = `${javaURI}/api/sagai/comments/${commentId}`;
  // prepare fetch PUT options, clones with JS Spread Operator (...)
  const postOptions = {...fetchOptions,
    method: 'DELETE',
  }; // clones and replaces method
    // fetch the API
    fetch(postURL, postOptions)
    // response is a RESTful "promise" on any successful fetch
    .then(response => {
      // check for response errors
      if (response.status != 200) {
          error("Delete API response failure: " + response.status)
          return;  // api failure
      }
      commentDiv.removeChild(replyTextArea);
    })
    // catch fetch errors (ie Nginx ACCESS to server blocked)
    .catch(err => {
      error(err + " " + postURL);
    });
  
  }

  /*
  * function to delete Message
  */
  function deleteMessage(commentId, commentDiv, messageDiv, subject) {
    const postURL = `${javaURI}/api/sagai/messages/${commentId}`;
  // prepare fetch PUT options, clones with JS Spread Operator (...)
  const postOptions = {...fetchOptions,
    method: 'DELETE',
  }; // clones and replaces method
    // fetch the API
    fetch(postURL, postOptions)
    // response is a RESTful "promise" on any successful fetch
    .then(response => {
      // check for response errors
      if (response.status != 200) {
          error("Delete API response failure: " + response.status)
          return;  // api failure
      }
      const questionContainer = getSubjectContainerBySubject(subject);
      questionContainer.removeChild(commentDiv);
       questionContainer.removeChild(messageDiv);        
    })
    // catch fetch errors (ie Nginx ACCESS to server blocked)
    .catch(err => {
      error(err + " " + postURL);
    });
  
  }

  /*
  * Helper function to show error to the User
  */
  function error(err) {
    // log as Error in console
    const resultContainer = document.getElementById("result");
    console.error(err);
    // append error to resultContainer
    const tr = document.createElement("tr");
    const td = document.createElement("td");
    td.innerHTML = err;
    tr.appendChild(td);
    resultContainer.appendChild(tr);
    alert(err);
  }
    document.getElementById('submit-button').addEventListener('click', createMessage);
</script>  
<|MERGE_RESOLUTION|>--- conflicted
+++ resolved
@@ -8,7 +8,6 @@
 
 
 
-<<<<<<< HEAD
 <body>
     <!-- Navigation buttons -->
     <div class="nav-buttons">
@@ -78,76 +77,6 @@
             <h4>recursion</h4>
         </div>
         <table>
-=======
-  <!-- Navigation buttons -->
-  <div class="nav-buttons">
-      <a href="{{site.baseurl}}/student/TeamTeachToolkit"><button>Home</button></a>
-      <a href="{{site.baseurl}}/student/TeamTeachToolkit/grader"><button>Grader</button></a>
-      <a href="{{site.baseurl}}/student/TeamTeachToolkit/generator"><button>Generator</button></a>
-      <a href="{{site.baseurl}}/student/TeamTeachToolkit/signup"><button>Sign Up</button></a>
-  </div>
-  <!-- Main Q&A Section -->
-  <div class="container">
-      <!-- Question submission section -->
-      <div id="ask-question">
-          <h2>Ask a Question:</h2>
-          <textarea id="question-input" placeholder="Insert questions, generated hacks, or responses here..."></textarea><br>
-          <!--Drop down menu-->
-            <select id="subject">
-            <option value="other" selected="selected">Other</option>
-            <option value="primitiveType">Primitive Type</option>
-            <option value="objects">Objects</option>
-            <option value="booleanAndIf">Boolean Expressions and if Statements</option>
-            <option value="iteration">Iteration</option>
-            <option value="classes">Classes</option>
-            <option value="array">Array</option>
-            <option value="arrayList">ArrayList</option>
-            <option value="2DArray">2D Array</option>
-            <option value="inheritance">Inheritance</option>
-            <option value="recursion">Recursion</option>
-          </select> <br>
-          <button id="submit-button">Submit Question</button>
-      </div>
-      <!-- Questions container -->
-      <div id="questions-container">
-          <h2>Questions</h2>
-          <!-- Questions will be dynamically inserted here -->
-      </div>
-      <div id="questions-container-other"  class="subject-container">
-          <h4>other</h4>
-      </div>
-        <div id="questions-container-primitiveType" class="subject-container">
-          <h4>primitive Type</h4>
-      </div>
-      <div id="questions-container-objects"   class="subject-container">
-          <h4>objects</h4>
-      </div>
-        <div id="questions-container-booleanAndIf"  class="subject-container">
-          <h4>boolean And If</h4>
-      </div>
-        <div id="questions-container-iteration"  class="subject-container">
-          <h4>iteration</h4>
-      </div>
-        <div id="questions-container-classes"  class="subject-container">
-          <h4>classes</h4>
-      </div>
-        <div id="questions-container-array"  class="subject-container">
-          <h4>array</h4>
-      </div>
-        <div id="questions-container-arrayList"  class="subject-container">
-          <h4>arrayList</h4>
-      </div>
-        <div id="questions-container-2DArray"  class="subject-container">
-          <h4>2DArray</h4>
-      </div>
-        <div id="questions-container-inheritance"  class="subject-container">
-          <h4>inheritance</h4>
-      </div>
-        <div id="questions-container-recursion"  class="subject-container">
-          <h4>recursion</h4>
-      </div>
-      <table>
->>>>>>> 47f573a2
   <thead>
   </thead>
   <tbody id="result">
