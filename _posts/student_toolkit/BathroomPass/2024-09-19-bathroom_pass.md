--- conflicted
+++ resolved
@@ -2,10 +2,7 @@
 toc: false
 layout: post
 title: Bathroom pass
-<<<<<<< HEAD
 description: If you need a bathroom pass, you've come to the right place.
-=======
->>>>>>> 322a65f6
 ---
 
 {% include bathroom_pass.html %}