---
layout: base
title: Crypto Mining Simulator
type: issueshen i
permalink: /crypto/mining
---

<html lang="en">
<head>
    <meta charset="UTF-8">
    <meta name="viewport" content="width=device-width, initial-scale=1.0">
    <title>Crypto Mining Simulator</title>
    <script src="https://cdn.jsdelivr.net/npm/chart.js"></script>
    <script src="https://cdnjs.cloudflare.com/ajax/libs/chartjs-plugin-zoom/2.0.1/chartjs-plugin-zoom.min.js"></script>
    <link href="https://cdn.jsdelivr.net/npm/tailwindcss@2.2.19/dist/tailwind.min.css" rel="stylesheet">
    <link href="https://unpkg.com/intro.js/minified/introjs.min.css" rel="stylesheet">
    <script src="https://unpkg.com/intro.js/minified/intro.min.js"></script>
</head>
<style>
/* Reset base styles */
body {
    margin: 0;
    padding: 0;
    background-color: #1a1a1a;
    min-height: 100vh;
}
/* Main content area */
.main-content {
    padding: 1rem;
    position: relative;
    z-index: 1; /* Keep all content at a lower z-index */
}
/* Title styles */
.page-title {
    color: #60A5FA;
    text-align: center;
    font-size: 2.5rem;
    font-weight: bold;
    margin-bottom: 2rem;
}
/* Tutorial button container */
.tutorial-button-container {
    display: flex;
    justify-content: center;
    margin-bottom: 1.5rem;
}
/* Modal and notification z-index control */
.modal-container,
.gpu-shop-modal,
.active-gpus-modal,
.tutorial-welcome,
.notification {
    z-index: 1; /* Keep all modals at a lower z-index */
}
.notification { /* This entire style, ".notification", is what makes the notification pops out from the top right! */
    position: fixed;
    top: 20px;
    right: 20px;
    background-color: #333;
    color: white;
    padding: 10px;
    border-radius: 5px;
    z-index: 1000; // Ensure it appears above other elements
}
.shadow-red-glow {
    box-shadow: 0 4px 15px -3px rgba(239, 68, 68, 0.3);
}
.shadow-green-glow {
    box-shadow: 0 4px 15px -3px rgba(16, 185, 129, 0.3);
}
/* GPU Inventory Styles */
.dashboard-card {
    @apply bg-gray-800 rounded-lg p-6 shadow-lg border border-gray-700;
    transition: transform 0.2s, box-shadow 0.2s;
}
.dashboard-card:hover {
    transform: translateY(-2px);
    box-shadow: 0 4px 12px rgba(0, 0, 0, 0.3);
}
.dashboard-card h2 {
    @apply text-xl font-bold mb-4 text-blue-400;
    border-bottom: 2px solid rgba(59, 130, 246, 0.2);
    padding-bottom: 0.5rem;
}
.stat-label {
    @apply text-gray-400 text-sm font-medium mb-1;
}
.stat-value {
    @apply text-2xl font-bold;
    text-shadow: 0 0 10px rgba(255, 255, 255, 0.1);
}
#gpu-inventory {
    @apply mt-4;
    min-height: 200px; /* Ensure minimum height even when empty */
}
.gpu-card {
    @apply bg-gray-800 rounded-lg p-4 shadow-lg mb-4;
    border: 1px solid rgba(255, 255, 255, 0.1);
}
/* Updated Navigation Bar Styles */
.navbar {
    display: flex;
    justify-content: space-between;
    align-items: center;
    padding: 10px 15px;
    background-color: #001f3f;
    color: #fff;
    width: 100%;
    z-index: 1; 
}
.navbar .logo {
    font-size: 24px;
    font-weight: bold;
    letter-spacing: 2px;
    margin-right: 20px; /* Add margin to separate logo from nav buttons */
}
.navbar .nav-buttons {
    display: flex;
    gap: 15px; /* Reduced gap between buttons */
    flex-wrap: nowrap; /* Prevent wrapping */
    align-items: center;
}
.navbar .nav-buttons a {
    color: #fff;
    text-decoration: none;
    font-size: 15px; /* Slightly smaller font size */
    padding: 6px 12px; /* Reduced padding */
    border-radius: 4px;
    transition: background-color 0.3s;
    white-space: nowrap; /* Prevent text wrapping */
}
.navbar .nav-buttons a:hover {
    background-color: #ff8c00;
}
<<<<<<< HEAD
.navbar .balance-display {
    background-color: #ff8c00;
    padding: 8px 16px;
    border-radius: 4px;
    font-weight: bold;
    margin-left: 20px;
    color: #fff;
    font-size: 0.99em; 
}

.navbar .balance-display #user-balance {
    font-size: 0.99em;
    margin-left: 3px;
}
=======
>>>>>>> df9cb65d
body {
    font-family: Arial, sans-serif;
    background-color: #f4f4f9;
    margin: 0;
    padding: 0;
}
.navbar {
    display: flex;
    justify-content: space-between;
    align-items: center;
    padding: 10px 20px;
    background-color: #001f3f;
    color: #fff;
}
.navbar .logo {
    font-size: 24px;
    font-weight: bold;
    letter-spacing: 2px;
}
.navbar .nav-buttons {
    display: flex;
    gap: 20px;
}
.navbar .nav-buttons a {
    color: #fff;
    text-decoration: none;
    font-size: 16px;
    padding: 8px 16px;
    border-radius: 4px;
    transition: background-color 0.3s;
}
.navbar .nav-buttons a:hover {
    background-color: #ff8c00;
}
.dashboard {
    padding: 20px;
    display: flex;
    justify-content: flex-start;
    gap: 40px;
}
.dashboard-content {
    width: 70%;
}
.sidebar {
    width: 25%;
    display: flex;
    flex-direction: column;
    gap: 20px;
}
.stock-table, .your-stocks {
    background-color: #fff;
    padding: 20px;
    border-radius: 8px;
    box-shadow: 0 2px 4px rgba(0, 0, 0, 0.1);
}
.your-stocks, .stock-table {
    height: full;
}
.stock-table table, .your-stocks table {
    width: 100%;
    border-collapse: collapse;
}
.stock-table table, th, td, .your-stocks table, th, td {
    border: none;
}
.stock-table th, td, .your-stocks th, td {
    padding: 10px;
    text-align: left;
}
.stock-table th, .your-stocks th {
    background-color: #f2f2f2;
}
.welcome {
    font-size: 24px;
    font-weight: bold;
}
.summary-cards {
    display: flex;
    justify-content: space-between;
    margin: 20px 0;
}
.card {
    padding: 0px;
    margin: 10px;
    border-radius: 8px;
    box-shadow: 0 2px 4px rgba(0, 0, 0, 0.1);
    flex: 1;
    text-align: center;
    color: #fff;
    padding-bottom: -40px;
}
.card-orange {
    background-color: #FF8C00;
}
.card-purple {
    background-color: #6A0DAD;
}
.card-darkblue {
    background-color: #001f3f;
}
.card h2 {
    font-size: 20px;
}
.card p {
    font-size: 36px;
    font-weight: bold;
}
.chart-container {
    @apply bg-gray-800 rounded-lg p-6 border border-gray-700;
    height: 300px;
    box-shadow: 0 4px 6px rgba(0, 0, 0, 0.1);
}
.chart {
    height: 100%;
    width: 100%;
    background-color: #fff;
    border-radius: 8px;
    display: flex;
    align-items: center;
    justify-content: center;
    font-size: 24px;
    color: #999;
    flex: 1;
}
.search-container {
    margin-bottom: 20px;
    display: flex;
}
.search-container input[type="text"] {
    width: 100%;
    padding: 12px;
    border: none;
    border-radius: 4px;
    outline: none;
    font-size: 16px;
}
.search-button {
    background-color: #ff8c00;
    color: #fff;
    border: none;
    border-radius: 0 4px 4px 0;
    padding: 12px 20px;
    cursor: pointer;
    font-size: 16px;
    transition: background-color 0.3s;
}
.search-button:hover {
    background-color: #e07b00;
}
/* ===== Mining Button Effects ===== */
#start-mining {
    background: linear-gradient(135deg, 
        rgba(147, 51, 234, 0.1) 0%,    /* Purple */
        rgba(59, 130, 246, 0.1) 50%,  /* Blue */
        rgba(239, 68, 68, 0.1) 100%   /* Red */
    );
    border: 2px solid;
    border-image-slice: 1;
    border-image-source: linear-gradient(
        45deg,
        #9333ea,  /* Purple */
        #3b82f6,  /* Blue */
        #ef4444   /* Red */
    );
    color: white;
    padding: 12px 24px;
    border-radius: 8px;
    font-weight: bold;
    transition: all 0.4s cubic-bezier(0.4, 0, 0.2, 1);
    position: relative;
    overflow: hidden;
    backdrop-filter: blur(8px);
}
/* Hover effect with chromatic aberration */
#start-mining:hover {
    transform: translateY(-2px) scale(1.02);
    box-shadow: 0 0 25px rgba(147, 51, 234, 0.4),
                0 0 15px rgba(59, 130, 246, 0.4),
                0 0 5px rgba(239, 68, 68, 0.4);
}
/* Active state with particle effect */
#start-mining.active {
    background: linear-gradient(135deg,
        rgba(147, 51, 234, 0.2) 0%,
        rgba(59, 130, 246, 0.2) 50%,
        rgba(239, 68, 68, 0.2) 100%
    );
    box-shadow: 0 0 40px rgba(147, 51, 234, 0.6),
                inset 0 0 20px rgba(59, 130, 246, 0.4);
}
/* RGB Cyclic Animation */
@keyframes chromatic-pulse {
    0% {
        border-color: #9333ea;  /* Purple */
        box-shadow: 0 0 15px rgba(147, 51, 234, 0.4);
    }
    33% {
        border-color: #3b82f6;   /* Blue */
        box-shadow: 0 0 15px rgba(59, 130, 246, 0.4);
    }
    66% {
        border-color: #ef4444;  /* Red */
        box-shadow: 0 0 15px rgba(239, 68, 68, 0.4);
    }
    100% {
        border-color: #9333ea;  /* Purple */
        box-shadow: 0 0 15px rgba(147, 51, 234, 0.4);
    }
}
#start-mining:not(.active) {
    animation: chromatic-pulse 3s ease-in-out infinite;
}
/* Holographic overlay effect */
#start-mining::before {
    content: '';
    position: absolute;
    top: -50%;
    left: -50%;
    width: 200%;
    height: 200%;
    background: linear-gradient(
        45deg,
        transparent 25%,
        rgba(147, 51, 234, 0.1) 33%,
        rgba(59, 130, 246, 0.1) 66%,
        transparent 75%
    );
    transform: rotate(45deg);
    animation: prismatic-flow 4s infinite linear;
    mix-blend-mode: screen;
}
@keyframes prismatic-flow {
    0% { transform: translateX(-150%) rotate(45deg); }
    100% { transform: translateX(150%) rotate(45deg); }
}
/* Text glow with color transition */
#start-mining span {
    position: relative;
    z-index: 2;
    animation: text-glow 2s ease-in-out infinite alternate;
}
@keyframes text-glow {
    from {
        text-shadow: 0 0 5px rgba(147, 51, 234, 0.5),
                     0 0 10px rgba(59, 130, 246, 0.5),
                     0 0 15px rgba(239, 68, 68, 0.5);
    }
    to {
        text-shadow: 0 0 10px rgba(147, 51, 234, 0.8),
                     0 0 20px rgba(59, 130, 246, 0.8),
                     0 0 30px rgba(239, 68, 68, 0.8);
    }
}
/* GPU Shop Modal */
.gpu-shop-modal {
    position: fixed;
    inset: 0;
    background-color: rgba(0, 0, 0, 0.75);
    display: flex;
    align-items: center;
    justify-content: center;
    z-index: 50;
}
/* GPU Shop Content */
.gpu-shop-content {
    background-color: #1F2937;
    width: 90%;
    max-width: 900px;
    max-height: 80vh;
    border-radius: 0.5rem;
    padding: 1.5rem;
    position: relative;
}
/* GPU List Container (with scrollbar) */
.gpu-list-container {
    overflow-y: auto;
    max-height: calc(80vh - 4rem);
    padding-right: 1rem;
    scrollbar-width: thin;
    scrollbar-color: #4B5563 #1F2937;
}
/* Scrollbar Style */
.gpu-list-container::-webkit-scrollbar {
    width: 8px;
}
.gpu-list-container::-webkit-scrollbar-track {
    background: #1F2937;
}
.gpu-list-container::-webkit-scrollbar-thumb {
    background-color: #4B5563;
    border-radius: 4px;
}
/* GPU Card Base Style */
.gpu-card {
    background: rgba(26, 31, 46, 0.95);
    border-radius: 0.5rem;
    padding: 1rem;
    margin-bottom: 1rem;
    transition: all 0.3s cubic-bezier(0.4, 0, 0.2, 1);
    border: 2px solid transparent;
    backdrop-filter: blur(5px);
}
/* Different price GPU Hover Effect */
.gpu-card.starter:hover { /* Free GPU */
    transform: translateY(-5px);
    box-shadow: 0 0 20px rgba(34, 197, 94, 0.3);
    border-color: rgba(34, 197, 94, 0.5);
}
.gpu-card.budget:hover { /* Entry-level */
    transform: translateY(-5px);
    box-shadow: 0 0 20px rgba(59, 130, 246, 0.3);
    border-color: rgba(59, 130, 246, 0.5);
}
.gpu-card.mid-range:hover { /* Mid-range */
    transform: translateY(-5px);
    box-shadow: 0 0 20px rgba(147, 51, 234, 0.3);
    border-color: rgba(147, 51, 234, 0.5);
}
.gpu-card.high-end:hover { /* High-end */
    transform: translateY(-5px);
    box-shadow: 0 0 20px rgba(251, 146, 60, 0.3);
    border-color: rgba(251, 146, 60, 0.5);
}
.gpu-card.premium:hover { /* Premium */
    transform: translateY(-5px);
    box-shadow: 0 0 20px rgba(239, 68, 68, 0.3);
    border-color: rgba(239, 68, 68, 0.5);
}
/* difference color = different category */
.gpu-card.starter h3 { color: #22C55E; }  /* Green */
.gpu-card.budget h3 { color: #3B82F6; }   /* Blue */
.gpu-card.mid-range h3 { color: #9333EA; } /* Purple */
.gpu-card.high-end h3 { color: #FB923C; } /* Orange */
.gpu-card.premium h3 { color: #EF4444; }  /* Red */
/* Buy Button Style */
.gpu-card button {
    background: rgba(39, 39, 42, 0.9);
    color: white;
    padding: 0.5rem 1rem;
    border-radius: 0.375rem;
    transition: all 0.2s ease;
}
.gpu-card button:hover {
    transform: scale(1.05);
    box-shadow: 0 0 10px currentColor;
}
/* Performance Metrics Style */
.gpu-card .performance-metrics {
    color: #A1A1AA;
    font-size: 0.875rem;
}
.gpu-card .performance-metrics span {
    color: white;
    font-weight: 500;
}
/* ROI Display Style */
.gpu-card .roi-indicator {
    color: #FACC15;
    font-weight: bold;
    text-shadow: 0 0 8px rgba(250, 204, 21, 0.3);
}
/* Update the active-gpus-modal styles to match GPU Shop */
.active-gpus-modal {
    position: fixed;
    inset: 0;
    background-color: rgba(0, 0, 0, 0.5);
    z-index: 50;
}
.active-gpus-content {
    position: absolute;
    top: 50%;
    left: 50%;
    transform: translate(-50%, -50%);
    background-color: #1f2937;
    border-radius: 0.5rem;
    padding: 1.5rem;
    width: 90%;
    max-width: 900px;
    max-height: 80vh;
}
#active-gpus-list {
    overflow-y: auto;
    max-height: calc(80vh - 120px);
    padding-right: 1rem;
    margin-right: -1rem;
    scrollbar-width: thin;
    scrollbar-color: #4b5563 #1f2937;
}
#active-gpus-list::-webkit-scrollbar {
    width: 8px;
}
#active-gpus-list::-webkit-scrollbar-track {
    background: #1f2937;
}
#active-gpus-list::-webkit-scrollbar-thumb {
    background-color: #4b5563;
    border-radius: 4px;
}
/* Update the GPU cards style */
#active-gpus-list .gpu-card {
    background: rgba(17, 24, 39, 0.95);
    border-radius: 0.75rem;
    padding: 1.25rem;
    margin-bottom: 1rem;
    border: 1px solid rgba(75, 85, 99, 0.4);
    transition: all 0.2s ease-in-out;
}
#active-gpus-list .gpu-card:hover {
    transform: translateY(-2px);
    border-color: rgba(59, 130, 246, 0.5);
    box-shadow: 0 4px 12px rgba(59, 130, 246, 0.1);
}
@keyframes rainbow-breathe {
    0% { background-position: 0% 50%; text-shadow: 0 0 10px #ff0000; }
    25% { background-position: 100% 50%; text-shadow: 0 0 10px #00ff00; }
    50% { background-position: 0% 50%; text-shadow: 0 0 10px #0000ff; }
    75% { background-position: 100% 50%; text-shadow: 0 0 10px #ff00ff; }
    100% { background-position: 0% 50%; text-shadow: 0 0 10px #ff0000; }
}
@keyframes rgb-border-breathe {
    0% { border-color: rgba(255, 0, 0, 0.7); box-shadow: 0 -4px 15px -3px rgba(255, 0, 0, 0.4); }
    33% { border-color: rgba(0, 255, 0, 0.7); box-shadow: 0 -4px 15px -3px rgba(0, 255, 0, 0.4); }
    66% { border-color: rgba(0, 0, 255, 0.7); box-shadow: 0 -4px 15px -3px rgba(0, 0, 255, 0.4); }
    100% { border-color: rgba(255, 0, 0, 0.7); box-shadow: 0 -4px 15px -3px rgba(255, 0, 0, 0.4); }
}
/* Add tutorial styles */
.introjs-tooltip {
    background-color: #1f2937;
    color: white;
    border: 1px solid #374151;
}
.introjs-button {
    background-color: #3b82f6;
    color: white;
    border: none;
    text-shadow: none;
}
.introjs-button:hover {
    background-color: #2563eb;
}
.introjs-helperLayer {
    background-color: rgba(59, 130, 246, 0.1);
    border: 2px solid #3b82f6;
}
.introjs-progress {
    background-color: #374151;
}
.introjs-progressbar {
    background-color: #3b82f6;
    border-radius: 2px;
}
.introjs-skipbutton {
    color: #9ca3af;
}
.introjs-skipbutton:hover {
    color: white;
}
/* Tutorial welcome modal */
.tutorial-welcome {
    position: fixed;
    top: 50%;
    left: 50%;
    transform: translate(-50%, -50%);
    background-color: #1f2937;
    padding: 2rem;
    border-radius: 0.5rem;
    box-shadow: 0 4px 6px rgba(0, 0, 0, 0.1);
    z-index: 1000;
    max-width: 500px;
    width: 90%;
    text-align: center;
}
.tutorial-welcome h2 {
    color: #3b82f6;
    font-size: 1.5rem;
    margin-bottom: 1rem;
}
.tutorial-welcome p {
    color: #9ca3af;
    margin-bottom: 1.5rem;
}
.tutorial-buttons {
    display: flex;
    gap: 1rem;
    justify-content: center;
    align-items: center;
}
.tutorial-button {
    padding: 0.5rem 1rem;
    border-radius: 0.375rem;
    font-weight: 500;
    cursor: pointer;
    transition: all 0.2s;
    font-size: 0.875rem;
    min-width: 100px;
    height: 36px;
    display: inline-flex;
    align-items: center;
    justify-content: center;
    background-color: #374151;
    color: white;
    border: none;
    margin: 0 0.25rem;
}
.tutorial-button:hover {
    background-color: #4b5563;
}
.tutorial-button-primary {
    background-color: #3b82f6;
}
.tutorial-button-primary:hover {
    background-color: #2563eb;
}
.tutorial-button-tertiary {
    background-color: #1f2937;
    color: #9ca3af;
    border: 1px solid #374151;
}
.tutorial-button-tertiary:hover {
    background-color: #374151;
    color: white;
}
/* Tutorial button in the main page */
.tutorial-button-container {
    display: flex;
    justify-content: center;
    margin-bottom: 1.5rem;
}
.tutorial-button-container button {
    background: linear-gradient(to right, #3b82f6, #6366f1);
    color: white;
    padding: 0.5rem 1rem;
    border-radius: 0.5rem;
    font-size: 0.875rem;
    font-weight: 500;
    transition: all 0.2s;
    display: flex;
    align-items: center;
    gap: 0.5rem;
    opacity: 0.85;
    box-shadow: 0 2px 4px rgba(0, 0, 0, 0.1);
}
.tutorial-button-container button:hover {
    opacity: 1;
    transform: translateY(-1px);
    box-shadow: 0 4px 6px rgba(0, 0, 0, 0.1);
}
.tutorial-button-container button span:first-child {
    font-size: 1.25rem;
}
/* Tutorial Help Button */
.tutorial-help-button {
    position: absolute;
    top: 1rem;
    right: 1rem;
    z-index: 10;
}
.tutorial-help-button button {
    font-weight: bold;
    transform: scale(1);
    transition: transform 0.2s ease;
}
.tutorial-help-button button:hover {
    transform: scale(1.1);
}
</style>
<body>
    <div id="notification" class="notification"></div>
    <div class="main-content">
        <!-- Page title -->
        <h1 class="page-title">Crypto Mining Simulator</h1>
        <!-- Warning messages -->
        <div class="text-center mb-4 text-yellow-400">
            *** note: If the stats number are not showing, try to stop the mining and start again... <br>
            *** note: If it says "Error loading mining state. Please try again.", please check if you are logged in or no...
        </div>
        <!-- Tutorial Help Button -->
        <div class="tutorial-help-button" title="Interactive Tutorial">
            <button onclick="startTutorial()" class="bg-gray-800 hover:bg-gray-700 text-green-500 w-8 h-8 rounded-full flex items-center justify-center shadow-lg hover:shadow-xl transition-all duration-300 border border-green-500/30">
                <span class="text-lg font-bold">?</span>
            </button>
        </div>
        <!-- Navigation Bar -->
        <nav class="navbar">
            <div class="nav-buttons">
                <a href="{{site.baseurl}}/stocks/home">Home</a>
                <a href="{{site.baseurl}}/crypto/portfolio">Crypto</a>
                <a href="{{site.baseurl}}/stocks/viewer">Stocks</a>
                <a href="{{site.baseurl}}/crypto/mining">Mining</a>
                <a href="{{site.baseurl}}/stocks/buysell">Buy/Sell</a>
                <a href="{{site.baseurl}}/stocks/game">Game</a>
                <a href="{{site.baseurl}}/stocks/portfolio">Portfolio</a>
<<<<<<< HEAD
                <div class="balance-display">Balance: $<span id="user-balance">Loading...</span></div>
=======
>>>>>>> df9cb65d
            </div>
        </nav>
        <div class="container mx-auto">
            <!-- Core Stats Cards -->
            <div class="grid grid-cols-1 md:grid-cols-2 lg:grid-cols-4 gap-4">
                <!-- Wallet -->
                <div class="dashboard-card">
                    <h2>Wallet</h2>
                    <div class="grid gap-2">
                        <div>
                            <div class="stat-label">BTC Balance</div>
                            <div class="stat-value" id="btc-balance">0.00000000</div>
                        </div>
                        <div>
                            <div class="stat-label">Pending BTC</div>
                            <div class="stat-value text-yellow-400" id="pending-balance">0.00000000</div>
                        </div>
                        <div>
                            <div class="stat-label">USD Value</div>
                            <div class="stat-value" id="usd-value">$0.00</div>
                        </div>
                        <div>
                            <div class="stat-label" id="pool-info">Min. Payout: 0.001 BTC</div>
                        </div>
                    </div>
                </div>
                <!-- Mining Stats -->
                <div class="dashboard-card">
                    <h2>Mining Stats</h2>
                    <div class="grid gap-2">
                        <div>
                            <div class="stat-label">Hashrate</div>
                            <div class="stat-value" id="hashrate">0 MH/s</div>
                        </div>
                        <div>
                            <div class="stat-label">Shares</div>
                            <div class="stat-value" id="shares">0</div>
                        </div>
                    </div>
                </div>
                <!-- Hardware -->
                <div class="dashboard-card">
                    <h2>Hardware</h2>
                    <div class="grid gap-2">
                        <div>
                            <div class="stat-label">Current GPU</div>
                            <div class="stat-value text-blue-400 cursor-pointer hover:text-blue-300 transition-colors" 
                                 onclick="openActiveGPUsModal()" 
                                 id="current-gpu">
                                No GPU
                            </div>
                        </div>
                        <div>
                            <div class="stat-label">GPU Temperature</div>
                            <div class="stat-value" id="gpu-temp">0°C</div>
                        </div>
                        <div>
                            <div class="stat-label">Power Draw</div>
                            <div class="stat-value" id="power-draw">0W</div>
                        </div>
                    </div>
                </div>
                <!-- Profitability -->
                <div class="dashboard-card">
                    <h2>Profitability</h2>
                    <div class="grid gap-2">
                        <div>
                            <div class="stat-label">24h Revenue</div>
                            <div class="stat-value" id="daily-revenue">$0.00</div>
                        </div>
                        <div>
                            <div class="stat-label">Power Cost</div>
                            <div class="stat-value text-red-400" id="power-cost">$0.00</div>
                        </div>
                    </div>
                </div>
            </div>
            <!-- Mining Controls -->
            <div class="flex justify-center mt-8 mb-8">
                <div class="flex justify-between items-center">
                    <button id="start-mining" onclick="toggleMining()">
                        <span>Start Mining</span>
                    </button>
                </div>
            </div>
            <!-- Performance Charts -->
            <div class="flex flex-col gap-4 mt-4">
                <div class="text-sm text-gray-400 text-center">
                    Drag to pan horizontally • Use mouse wheel to zoom • Double click to reset
                </div>
                <div class="chart-container">
                    <canvas id="hashrate-chart"></canvas>
                </div>
                <div class="chart-container">
                    <canvas id="profit-chart"></canvas>
                </div>
            </div>
            <!-- GPU Inventory -->
            <div class="dashboard-card mt-4 bg-gray-900 p-6 rounded-lg">
                <div class="flex justify-between items-center mb-4">
                    <h2 class="text-xl font-bold">My GPU Inventory</h2>
                    <button id="gpu-shop" 
                            class="bg-indigo-600 hover:bg-indigo-700 px-6 py-3 rounded-lg 
                                   font-medium transition-colors duration-200 flex items-center gap-2">
                        <span>🛒</span>
                        GPU Shop
                    </button>
                </div>
                <div id="gpu-inventory" class="min-h-[400px]">
                </div>
            </div>
        </div>
    </div>
    <!-- Tutorial Welcome Modal -->
    <div id="tutorial-welcome" class="tutorial-welcome hidden">
        <h2>Welcome to Crypto Mining Simulator!</h2>
        <p>Would you like to take a quick tour of the mining interface?</p>
        <div class="tutorial-buttons">
            <button class="tutorial-button tutorial-button-primary" onclick="startTutorial()">Start Tour</button>
            <button class="tutorial-button tutorial-button-tertiary" onclick="skipTutorial()">Skip</button>
            <button class="tutorial-button tutorial-button-tertiary" onclick="neverShowTutorial()">Never Show</button>
        </div>
    </div>
    <!-- GPU Shop Modal -->
    <div id="gpu-shop-modal" class="fixed inset-0 bg-black bg-opacity-50 hidden z-50">
        <div class="absolute top-1/2 left-1/2 transform -translate-x-1/2 -translate-y-1/2 
                    bg-gray-800 rounded-lg p-6 w-11/12 max-w-4xl max-h-[80vh] overflow-hidden">
            <div class="flex justify-between items-center mb-4">
                <h2 class="text-2xl font-bold">GPU Shop</h2>
                <button id="close-shop" class="text-gray-400 hover:text-white text-3xl">&times;</button>
            </div>
            <div class="overflow-y-auto pr-2" style="max-height: calc(80vh - 100px);">
                <div id="gpu-list" class="grid gap-4">
                    <!-- GPUs will be inserted here -->
                </div>
            </div>
            <!-- Total Cost Footer -->
            <div id="total-cost-footer" class="fixed bottom-0 left-0 right-0 bg-gray-900 bg-opacity-90 backdrop-blur-sm p-4 flex justify-between items-center"
                 style="border-top: 3px solid transparent;
                        background: rgba(17, 24, 39, 0.95);
                        animation: rgb-border-breathe 3s ease-in-out infinite;">
                <div class="text-2xl font-bold text-white">Total Cost:</div>
                <div class="flex items-center gap-4">
                    <div class="text-3xl font-bold text-white">
                        USD: <span id="shop-total-cost">0</span>
                    </div>
                    <button onclick="buySelectedGPUs()" 
                            class="bg-indigo-600 hover:bg-indigo-700 px-6 py-2 rounded-lg font-medium transition-colors duration-200">
                        Buy Selected GPUs
                    </button>
                </div>
            </div>
        </div>
    </div>
    <!-- Add this right before the closing </body> tag -->
    <div id="active-gpus-modal" class="active-gpus-modal hidden">
        <div class="active-gpus-content">
            <div class="flex justify-between items-center mb-4">
                <h2 class="text-2xl font-bold text-blue-400">Active GPUs</h2>
                <button onclick="closeActiveGPUsModal()" 
                        class="text-gray-400 hover:text-white text-2xl leading-none">&times;</button>
            </div>
            <div id="active-gpus-list">
                <!-- GPUs will be listed here -->
            </div>
        </div>
    </div>
    <div id="sellModal">
        <div id="sellModalContent"></div>
    </div>
    <script type="module">
        import { login, pythonURI, javaURI, fetchOptions } from '{{site.baseurl}}/assets/js/api/config.js';
        let userEmail = "";
        let userBalance = localStorage.getItem("userBalance");
        // Define showNotification globally at the top of your script
        window.showNotification = function(message, isError = false) {
            const notification = document.getElementById('notification');
            notification.textContent = message;
            notification.className = `notification ${isError ? 'bg-red-500' : 'bg-green-500'} text-white px-4 py-2 rounded shadow-lg`;
            notification.style.display = 'block';
            setTimeout(() => {
                notification.style.display = 'none';
            }, 3000);
        };
        async function fetchUser() {
            console.log("Attempting to fetch user...");
            try {
                const response = await fetch(javaURI + `/api/person/get`, fetchOptions);
                console.log("User fetch response status:", response.status);
                if (response.ok) {
                    const userInfo = await response.json();
                    userEmail = userInfo.email;
                    console.log("Successfully fetched user email:", userEmail);
                    localStorage.setItem("userEmail", userEmail);
                    fetchUserBalance(); // Fetch balance after getting the email
                } else if (response.status === 401 || response.status === 201) {
                    console.log("Guest user detected");
                    document.getElementById('user-balance').innerText = "0.00";
                }
            } catch (error) {
                console.error("Error fetching user:", error);
            }
        }
        function updateBalance(balance) {
            const formattedBalance = parseFloat(balance).toFixed(2);
            document.getElementById('user-balance').innerText = formattedBalance;
            localStorage.setItem("userBalance", formattedBalance);
        }
        async function fetchUserBalance() {
            console.log("Attempting to fetch balance for email:", userEmail);
            if (!userEmail) {
                console.error("User email not found, skipping balance fetch.");
                return;
            }
            try {
                // Use the mining-status endpoint which returns the correct balance from Person table
                const balanceUrl = `${javaURI}/api/mining/mining-status`;
                console.log("Fetching balance from:", balanceUrl);
                const response = await fetch(balanceUrl, fetchOptions);
                console.log("Balance fetch response status:", response.status);
                if (!response.ok) throw new Error(`Failed to fetch balance: ${response.status}`);
                const balanceData = await response.json();
                console.log("Received balance data:", balanceData);
                updateBalance(balanceData.userBalance);
            } catch (error) {
                console.error("Error fetching balance:", error);
                document.getElementById('user-balance').innerText = "Error";
            }
        }
        // Update balance every 5 seconds
        setInterval(fetchUserBalance, 5000);
        // Initial fetch
        fetchUser();
        // Make functions globally available
        window.openActiveGPUsModal = function() {
            const modal = document.getElementById('active-gpus-modal');
            modal.classList.remove('hidden');
            updateActiveGPUsList();
        }
        window.closeActiveGPUsModal = function() {
            const modal = document.getElementById('active-gpus-modal');
            modal.classList.add('hidden');
        }
        function updateActiveGPUsList() {
            const container = document.getElementById('active-gpus-list');
            container.innerHTML = '';
            if (!window.stats || !window.stats.gpus) return;
            // Group GPUs by ID
            const gpuGroups = {};
            window.stats.gpus.forEach(gpu => {
                if (gpu.isActive) {
                    if (!gpuGroups[gpu.id]) {
                        gpuGroups[gpu.id] = {
                            ...gpu,
                            quantity: gpu.quantity
                        };
                    }
                }
            });
            Object.values(gpuGroups).forEach(gpu => {
                const card = document.createElement('div');
                card.className = 'gpu-card';
                card.innerHTML = `
                    <div class="flex justify-between items-start">
                        <div class="flex-1">
                            <div class="flex justify-between items-center mb-4">
                                <h3 class="text-xl font-bold text-blue-400">${gpu.name}</h3>
                                <span class="text-green-400 text-lg font-bold">x${gpu.quantity}</span>
                            </div>
                            <div class="grid grid-cols-2 gap-6">
                                <div>
                                    <p class="text-gray-400 mb-2">Performance (Per GPU)</p>
                                    <div class="space-y-2">
                                        <p class="text-white">⚡ ${gpu.hashrate.toFixed(2)} MH/s</p>
                                        <p class="text-white">🔌 ${gpu.power}W</p>
                                        <p class="text-white">🌡️ ${gpu.temp}°C</p>
                                        <p class="text-white">📊 ${(gpu.hashrate/gpu.power).toFixed(3)} MH/W</p>
                                    </div>
                                </div>
                                <div>
                                    <p class="text-gray-400 mb-2">Total Output</p>
                                    <div class="space-y-2">
                                        <p class="text-white">⚡ ${(gpu.hashrate * gpu.quantity).toFixed(2)} MH/s</p>
                                        <p class="text-white">🔌 ${gpu.power * gpu.quantity}W</p>
                                        <p class="text-emerald-400">✅ All Active</p>
                                    </div>
                                </div>
                            </div>
                        </div>
                    </div>
                `;
                container.appendChild(card);
            });
        }
        // Make toggleMining globally available
        window.toggleMining = async function() {
            try {
                const options = {
                    ...fetchOptions,
                    method: 'POST',
                    cache: 'no-cache'
                };
                const response = await fetch(`${javaURI}/api/mining/toggle`, options);
                const result = await response.json();
                console.log('Mining toggle result:', result);
                // Update UI
                updateMiningButton(result.isMining);
                if (result.isMining) {
                    startPeriodicUpdates();
                    showNotification('Mining started successfully');
                } else {
                    stopPeriodicUpdates();
                    showNotification('Mining stopped');
                }
                await updateMiningStats();
            } catch (error) {
                console.error('Error toggling mining:', error);
                showNotification('Error toggling mining state');
            }
        };
        let hashrateChart, profitChart;
        let updateInterval;
        // Initialize charts and setup
        document.addEventListener('DOMContentLoaded', async () => {
            try {
                initializeCharts();
                setupEventListeners();
                await initializeMiningState();
                await loadGPUs();
            } catch (error) {
                console.error('Error during initialization:', error);
            }
        });
        function setupEventListeners() {
            // Remove this line since we're using onclick in HTML
            // document.getElementById('start-mining').addEventListener('click', toggleMining);
            document.getElementById('gpu-shop').addEventListener('click', openGpuShop);
        }
        function initializeCharts() {
            // Hashrate Chart
            const hashrateCtx = document.getElementById('hashrate-chart').getContext('2d');
            hashrateChart = new Chart(hashrateCtx, {
                type: 'line',
                data: {
                    labels: [],
                    datasets: [{
                        label: 'Hashrate (MH/s)',
                        data: [],
                        borderColor: '#3B82F6',
                        backgroundColor: 'rgba(59, 130, 246, 0.2)',
                        borderWidth: 3,
                        fill: true
                    }]
                },
                options: {
                    responsive: true,
                    maintainAspectRatio: false,
                    plugins: {
                        zoom: {
                            zoom: {
                                wheel: { enabled: true },
                                pinch: { enabled: true },
                                mode: 'x'
                            },
                            pan: { enabled: true }
                        }
                    }
                }
            });
            // Profit Chart
            const profitCtx = document.getElementById('profit-chart').getContext('2d');
            profitChart = new Chart(profitCtx, {
                type: 'line',
                data: {
                    labels: [],
                    datasets: [{
                        label: 'Profit (USD)',
                        data: [],
                        borderColor: '#BE0102',
                        backgroundColor: 'rgba(190, 1, 2, 0.2)',
                        borderWidth: 3,
                        fill: true
                    }]
                },
                options: {
                    responsive: true,
                    maintainAspectRatio: false,
                    plugins: {
                        zoom: {
                            zoom: {
                                wheel: { enabled: true },
                                pinch: { enabled: true },
                                mode: 'x'
                            },
                            pan: { enabled: true }
                        }
                    }
                }
            });
        }
        async function initializeMiningState() {
            try {
                const options = {
                    ...fetchOptions,
                    method: 'GET',
                    cache: 'no-cache'
                };
                // Fetch initial mining state
                const response = await fetch(`${javaURI}/api/mining/state`, options);
                if (!response.ok) {
                    throw new Error('Failed to fetch mining state');
                }
                const state = await response.json();
                console.log('Initial mining state:', state);
                // Update UI with initial state
                updateDisplay(state);
                updateMiningButton(state.isMining);
                // Start periodic updates if mining is active
                if (state.isMining) {
                    startPeriodicUpdates();
                }
            } catch (error) {
                console.error('Error initializing mining state:', error);
                showNotification('Error loading mining state. Please try again.');
            }
        }
        async function startPeriodicUpdates() {
            if (updateInterval) clearInterval(updateInterval);
            updateInterval = setInterval(async () => {
                await updateMiningStats();
            }, 5000);
            // 添加options定义
            const options = {
                ...fetchOptions,
                method: 'GET',
                cache: 'no-cache'
            };
            // 实时监控
            setInterval(async () => {
                try {
                    const response = await fetch(`${javaURI}/api/mining/stats`, options);
                    const stats = await response.json();
                    console.log('实时监控:', {
                        time: new Date().toLocaleTimeString(),
                        pending: stats.pendingBalance,
                        hashrate: stats.hashrate,
                        activeGPUs: stats.activeGPUs?.length || 0
                    });
                } catch (error) {
                    console.error('监控请求失败:', error);
                }
            }, 5000);
        }
        // API Calls
        async function loadGPUs() {
            try {
                const options = {
                    ...fetchOptions,
                    method: 'GET',
                    cache: 'no-cache'
                };
                const response = await fetch(`${javaURI}/api/mining/shop`, options);
                const gpus = await response.json();
                console.log('GPUs:', gpus); // Log the GPUs to check the structure
                renderGpuShop(gpus);
            } catch (error) {
                console.error('Error loading GPUs:', error);
            }
        }
        window.toggleGPU = async function(gpuId) {
            try {
                const options = {
                    ...fetchOptions,
                    method: 'POST',
                    cache: 'no-cache'
                };
                const response = await fetch(`${javaURI}/api/mining/gpu/toggle/${gpuId}`, options);
                const result = await response.json();
                if (result.success) {
                    showNotification(result.message);
                    // 局部更新GPU卡片
                    const gpuCard = document.querySelector(`[data-gpu-id="${gpuId}"]`);
                    if (gpuCard) {
                        const button = gpuCard.querySelector('button');
                        button.innerHTML = `
                            <span class="text-lg">${result.isActive ? '⏸️' : '▶️'}</span>
                            ${result.isActive ? 'Deactivate' : 'Activate'}
                        `;
                        button.className = `w-full ${result.isActive ? 'bg-red-500 hover:bg-red-600' : 'bg-green-500 hover:bg-green-600'} 
                            px-6 py-3 rounded-lg font-medium transition-colors duration-200 flex items-center justify-center gap-2`;
                    }
                    // 只更新统计数字，不重新渲染整个列表
                    await updateMiningStats();
                } else {
                    showNotification(result.message || 'Failed to toggle GPU');
                }
            } catch (error) {
                console.error('Error toggling GPU:', error);
                showNotification('Error toggling GPU: ' + error.message);
            }
        }
        window.buyGpu = async function(gpuId, quantity) {
            try {
                const options = {
                    ...fetchOptions,
                    method: 'POST',
                    cache: 'no-cache',
                    body: JSON.stringify({ quantity: quantity })
                };
                const response = await fetch(`${javaURI}/api/mining/gpu/buy/${gpuId}`, options);
                const result = await response.json();
                if (response.ok) {
                    showNotification(result.message);
                    await updateMiningStats();
                    await loadGPUs();
                } else {
                    showNotification(result.message || 'Failed to buy GPU');
                }
            } catch (error) {
                console.error('Error buying GPU:', error);
                showNotification('Error buying GPU: ' + error.message);
            }
        }
        async function updateMiningStats() {
            try {
                const options = {
                    ...fetchOptions,
                    method: 'GET',
                    cache: 'no-cache'
                };
                const response = await fetch(`${javaURI}/api/mining/stats`, options);
                if (!response.ok) {
                    throw new Error(`HTTP error! Status: ${response.status}`);
                }
                const stats = await response.json();
                console.log('完整统计信息:', {
                    pendingBalance: stats.pendingBalance,
                    shares: stats.shares,
                    hashrate: stats.hashrate,
                    activeGPUs: stats.activeGPUs
                });
                if (!stats.gpus) {
                    console.warn('API response missing gpus field', stats);
                    stats.gpus = []; // Set default
                }
                updateDisplay(stats);
                renderGpuInventory(stats);
                updateCharts(stats);
            } catch (error) {
                console.error('Error updating mining stats:', error);
                showNotification('Failed to fetch mining data, check your connection');
            }
        }
        // UI Updates
        function updateDisplay(stats) {
            // Log incoming data
            console.log('Updating display with stats:', stats);
            // Parse BTC values
            const btcBalance = parseFloat(stats.btcBalance) || 0;
            const pendingBalance = parseFloat(stats.pendingBalance) || 0;
            const totalBTC = btcBalance + pendingBalance;
            // Update BTC displays
            document.getElementById('btc-balance').textContent = btcBalance.toFixed(8);
            document.getElementById('pending-balance').textContent = pendingBalance.toFixed(8);
            // Calculate and update USD value
            let usdValue;
            if (stats.totalBalanceUSD) {
                // Use API-provided USD value if available
                usdValue = stats.totalBalanceUSD;
            } else {
                // Calculate USD value using BTC_PRICE constant
                usdValue = (totalBTC * 45000).toFixed(2);
            }
            document.getElementById('usd-value').textContent = `$${usdValue}`;
            // Log the values being displayed
            console.log('Display values:', {
                btcBalance: btcBalance.toFixed(8),
                pendingBalance: pendingBalance.toFixed(8),
                totalBTC: totalBTC.toFixed(8),
                usdValue: usdValue
            });
            // Add small random fluctuations to temperature and power
            const tempVariation = Math.random() * 2 - 1; // Random variation ±1°C
            const powerVariation = Math.random() * 10 - 5; // Random variation ±5W
            // Get base values
            const baseTemp = parseFloat(stats.averageTemperature) || 0;
            const basePower = parseFloat(stats.powerConsumption) || 0;
            // Calculate new values with fluctuations
            const newTemp = Math.max(30, Math.min(90, baseTemp + tempVariation)); // Keep between 30-90°C
            const newPower = Math.max(0, basePower + powerVariation); // Keep above 0W
            // Update display elements
            document.getElementById('hashrate').textContent = `${(parseFloat(stats.hashrate) || 0).toFixed(2)} MH/s`;
            document.getElementById('shares').textContent = stats.shares || 0;
            document.getElementById('gpu-temp').textContent = `${newTemp.toFixed(1)}°C`;
            document.getElementById('power-draw').textContent = `${newPower.toFixed(0)}W`;
            document.getElementById('daily-revenue').textContent = `$${(typeof stats.dailyRevenue === 'number' ? stats.dailyRevenue : 0).toFixed(2)}`;
            document.getElementById('power-cost').textContent = `$${(typeof stats.powerCost === 'number' ? stats.powerCost : 0).toFixed(2)}`;
            // Update GPU count display
            if (stats.gpus && stats.gpus.length > 0) {
                const totalGPUs = stats.gpus.reduce((sum, gpu) => sum + gpu.quantity, 0);
                const activeGPUs = stats.gpus.reduce((sum, gpu) => gpu.isActive ? sum + gpu.quantity : sum, 0);
                document.getElementById('current-gpu').textContent = 
                    `${activeGPUs} Active of ${totalGPUs} GPUs (Click to view)`;
            } else {
                document.getElementById('current-gpu').textContent = 'No GPUs';
            }
            // Add color indicators for temperature
            const tempElement = document.getElementById('gpu-temp');
            if (newTemp >= 80) {
                tempElement.className = 'stat-value text-red-500'; // Hot
            } else if (newTemp >= 70) {
                tempElement.className = 'stat-value text-yellow-500'; // Warm
            } else {
                tempElement.className = 'stat-value text-green-500'; // Good
            }
            // Store stats globally for modal access
            window.stats = stats;
        }
        function renderGpuInventory(stats) {
            const inventoryElement = document.getElementById('gpu-inventory');
            if (!inventoryElement) return;
            inventoryElement.innerHTML = '';
            const gpus = stats?.gpus || [];
            if (!gpus.length) {
                inventoryElement.innerHTML = '<p class="text-gray-400 text-center">No GPUs in inventory</p>';
                return;
            }
            // Create gpuGroups object to group GPUs by ID
            const gpuGroups = {};
            gpus.forEach(gpu => {
                const gpuId = gpu.id;
                if (!gpuGroups[gpuId]) {
                    gpuGroups[gpuId] = {
                        ...gpu,
                        quantity: gpu.quantity || 0,
                        activeCount: gpu.isActive ? (gpu.quantity || 0) : 0
                    };
                }
            });
            const container = document.createElement('div');
            container.className = 'grid grid-cols-1 md:grid-cols-2 lg:grid-cols-3 gap-6 p-4';
            Object.values(gpuGroups).forEach(gpu => {
                const gpuCard = document.createElement('div');
                gpuCard.className = 'bg-gray-800 rounded-xl p-6 shadow-2xl transform transition-all duration-300 hover:scale-[1.02] border border-gray-700';
                gpuCard.dataset.gpuId = gpu.id;
                // Fix property names to match the backend data
                const hashrate = parseFloat(gpu.hashRate) || 0;  // Changed from hashrate to hashRate
                const power = parseFloat(gpu.powerConsumption) || 0;  // Changed from power to powerConsumption
                const temp = parseFloat(gpu.temp) || 0;
                const price = parseFloat(gpu.price) || 0;
                const dailyRevenue = hashrate * 86400 * 0.00000001;
                const dailyPowerCost = (power * 24 / 1000 * 0.12);
                const dailyProfit = dailyRevenue - dailyPowerCost;
                const sellPrice = (price * 0.8).toFixed(2);
                gpuCard.innerHTML = `
                    <div class="flex flex-col h-full">
                        <div class="flex-1">
                            <div class="flex justify-between items-start">
                                <h3 class="text-xl font-bold text-white">${gpu.name}</h3>
                                <span class="text-green-400 text-lg font-bold">x${gpu.quantity}</span>
                            </div>
                            <p class="text-blue-400 text-sm mb-4">${gpu.activeCount} of ${gpu.quantity} Active</p>
                            <div class="grid grid-cols-2 gap-4 mt-2">
                                <div class="text-sm">
                                    <p class="text-gray-400">Performance (Per GPU)</p>
                                    <p class="text-white">⚡ ${hashrate.toFixed(2)} MH/s</p>
                                    <p class="text-white">🔌 ${power.toFixed(0)}W</p>
                                    <p class="text-white">🌡️ ${temp.toFixed(1)}°C</p>
                                </div>
                                <div class="text-sm">
                                    <p class="text-gray-400">Daily Estimates (Per GPU)</p>
                                    <p class="text-green-400">💰 $${dailyRevenue.toFixed(2)}</p>
                                    <p class="text-red-400">💡 -$${dailyPowerCost.toFixed(2)}</p>
                                    <p class="text-blue-400">📈 $${dailyProfit.toFixed(2)}</p>
                                </div>
                            </div>
                            <div class="mt-4 text-sm">
                                <p class="text-purple-400">Total Daily Profit: $${(dailyProfit * gpu.quantity).toFixed(2)}</p>
                                <p class="text-yellow-400">Sell Price: $${sellPrice} each</p>
                            </div>
                            <div class="mt-4 flex justify-end">
                                <button onclick="showSellModal(${gpu.id}, '${gpu.name}', ${gpu.quantity}, ${sellPrice})"
                                        class="bg-red-600 hover:bg-red-700 text-white px-4 py-2 rounded-lg transition-colors duration-200">
                                    Sell GPU
                                </button>
                            </div>
                        </div>
                    </div>
                `;
                container.appendChild(gpuCard);
            });
            inventoryElement.appendChild(container);
        }
        function updateCharts(stats) {
            if (!stats) {
                console.warn('updateCharts called without stats');
                return;
            }
            console.log('Updating charts with:', {
                hashrate: stats.hashrate,
                dailyRevenue: stats.dailyRevenue,
                powerCost: stats.powerCost
            });
            const now = new Date().toLocaleTimeString();
            // Update hashrate chart
            if (hashrateChart) {
                const numericHashrate = parseFloat(stats.hashrate) || 0;
                console.log('Adding hashrate data point:', numericHashrate);
                hashrateChart.data.labels.push(now);
                hashrateChart.data.datasets[0].data.push(numericHashrate);
                if (hashrateChart.data.labels.length > 50) {
                    hashrateChart.data.labels.shift();
                    hashrateChart.data.datasets[0].data.shift();
                }
                hashrateChart.update('none');
                console.log('Hashrate chart updated');
            }
            // Update profit chart with total profit (Power Cost + USD Value)
            if (profitChart) {
                const dailyRevenue = typeof stats.dailyRevenue === 'number' ? stats.dailyRevenue : 0;
                const powerCost = typeof stats.powerCost === 'number' ? stats.powerCost : 0;
                const totalBalanceUSD = parseFloat(stats.totalBalanceUSD) || 0;
                const totalProfit = totalBalanceUSD + powerCost; // Add power cost to total balance
                console.log('Calculated total profit:', { dailyRevenue, powerCost, totalBalanceUSD, totalProfit });
                profitChart.data.labels.push(now);
                profitChart.data.datasets[0].data.push(totalProfit);
                if (profitChart.data.labels.length > 50) {
                    profitChart.data.labels.shift();
                    profitChart.data.datasets[0].data.shift();
                }
                profitChart.update('none');
                console.log('Profit chart updated');
            }
        }
        function updateMiningButton(isActive) {
            const button = document.getElementById('start-mining');
            if (isActive) {
                button.textContent = 'Stop Mining';
                button.className = 'mining-button active';
            } else {
                button.textContent = 'Start Mining';
                button.className = 'mining-button';
            }
        }
        function renderGpuShop(gpus) {
            const gpuListElement = document.getElementById('gpu-list');
            gpuListElement.innerHTML = '';
            // Group GPUs by category
            const categories = {
                'Free Starter GPU': gpus.filter(gpu => gpu.price === 0),
                'Budget GPUs ($10000-20000)': gpus.filter(gpu => gpu.price > 0 && gpu.price <= 20000),
                'Mid-Range GPUs ($20000-50000)': gpus.filter(gpu => gpu.price > 20000 && gpu.price <= 50000),
                'High-End GPUs ($50000-100000)': gpus.filter(gpu => gpu.price > 50000 && gpu.price <= 100000),
                'Premium GPUs ($100000+)': gpus.filter(gpu => gpu.price > 100000)
            };
            Object.entries(categories).forEach(([category, categoryGpus]) => {
                if (categoryGpus.length === 0) return;
                const categoryHeader = document.createElement('div');
                categoryHeader.className = `text-xl font-bold mb-4 mt-6 ${getCategoryColor(category)}`;
                categoryHeader.textContent = category;
                gpuListElement.appendChild(categoryHeader);
                categoryGpus.forEach(gpu => {
                    const gpuCard = createGpuCard(gpu, category);
                    gpuListElement.appendChild(gpuCard);
                });
            });
        }
        function createGpuCard(gpu, category) {
            const card = document.createElement('div');
            card.className = `gpu-card mb-4 ${getCategoryClass(category)}`;
            // Calculate daily estimates
            const dailyRevenue = (gpu.hashRate || 0) * 86400 * 0.00000001;
            const dailyPowerCost = (gpu.powerConsumption || 0) * 24 / 1000 * 0.12;
            const dailyProfit = dailyRevenue - dailyPowerCost;
            const roi = dailyProfit > 0 ? (gpu.price / dailyProfit) : Infinity;
            // Add quantity selector for non-starter GPUs
            const isStarterGPU = gpu.price === 0;
            const quantitySelector = isStarterGPU ? '' : `
                <div class="flex flex-col items-end gap-2">
                    <div class="flex items-center">
                        <label class="text-gray-400 mr-2">Quantity:</label>
                        <select id="quantity-${gpu.id}" class="bg-gray-700 rounded px-2 py-1" 
                                data-price="${gpu.price}"
                                data-gpu-id="${gpu.id}"
                                onchange="updateTotalPrice(${gpu.id}, ${gpu.price}); updateShopTotalCost()">
                            ${[0,1,2,3,4,5].map(n => `<option value="${n}">${n}</option>`).join('')}
                        </select>
                    </div>
                    <div class="text-gray-400">
                        Total: $<span id="total-${gpu.id}">0</span>
                    </div>
                </div>
            `;
            // Show owned quantity if owned
            const ownedQuantity = gpu.quantity > 0 ? 
                `<p class="text-green-400 text-sm">Owned: ${gpu.quantity}</p>` : '';
            card.innerHTML = `
                <div class="flex justify-between items-start">
                    <div class="flex-1">
                        <h3 class="text-lg font-bold ${getCategoryColor(category)}">${gpu.name}</h3>
                        ${ownedQuantity}
                        <div class="grid grid-cols-2 gap-4 mt-2">
                            <div class="text-sm">
                                <p class="text-gray-400">Performance</p>
                                <p class="text-white">⚡ ${(gpu.hashRate || 0).toFixed(2)} MH/s</p>
                                <p class="text-white">🔌 ${(gpu.powerConsumption || 0).toFixed(0)}W</p>
                                <p class="text-white">🌡️ ${(gpu.temp || 0).toFixed(1)}°C</p>
                            </div>
                            <div class="text-sm">
                                <p class="text-gray-400">Daily Estimates</p>
                                <p class="text-green-400">💰 $${dailyRevenue.toFixed(2)}</p>
                                <p class="text-red-400">💡 -$${dailyPowerCost.toFixed(2)}</p>
                                <p class="text-blue-400">📈 $${dailyProfit.toFixed(2)}</p>
                            </div>
                        </div>
                        <div class="mt-2 text-sm">
                            <p class="text-gray-400">Efficiency: ${((gpu.hashRate || 0) / (gpu.powerConsumption || 1)).toFixed(3)} MH/W</p>
                            <p class="text-gray-400">ROI: ${roi.toFixed(1)} days</p>
                        </div>
                    </div>
                    <div class="text-right ml-4 flex flex-col items-end">
                        <p class="text-xl font-bold ${getCategoryColor(category)} mb-2">
                            ${gpu.price === 0 ? 'FREE' : '$' + gpu.price.toLocaleString()}
                        </p>
                        ${quantitySelector}
                    </div>
                </div>
            `;
            // After creating the card, attach the event listener
            setTimeout(() => {
                const quantitySelect = document.getElementById(`quantity-${gpu.id}`);
                if (quantitySelect) {
                    quantitySelect.addEventListener('change', function() {
                        const gpuId = this.dataset.gpuId;
                        const basePrice = parseFloat(this.dataset.price);
                        updateTotalPrice(gpuId, basePrice);
                        updateShopTotalCost();
                    });
                }
            }, 0);
            return card;
        }
        // Utility functions
        function getCategoryColor(category) {
            const colors = {
                'Free Starter GPU': 'text-green-400',
                'Budget GPUs ($10000-20000)': 'text-blue-400',
                'Mid-Range GPUs ($20000-50000)': 'text-purple-400',
                'High-End GPUs ($50000-100000)': 'text-orange-400',
                'Premium GPUs ($100000+)': 'text-red-400'
            };
            return colors[category] || 'text-white';
        }
        function getCategoryClass(category) {
            const classes = {
                'Free Starter GPU': 'starter',
                'Budget GPUs ($10000-20000)': 'budget',
                'Mid-Range GPUs ($20000-50000)': 'mid-range',
                'High-End GPUs ($50000-100000)': 'high-end',
                'Premium GPUs ($100000+)': 'premium'
            };
            return classes[category] || '';
        }
        function openGpuShop() {
            const modal = document.getElementById('gpu-shop-modal');
            modal.classList.remove('hidden');
        }
        // Add close shop functionality
        document.getElementById('close-shop').addEventListener('click', () => {
            const modal = document.getElementById('gpu-shop-modal');
            modal.classList.add('hidden');
        });
        // Close modal when clicking outside
        document.getElementById('gpu-shop-modal').addEventListener('click', (e) => {
            if (e.target.id === 'gpu-shop-modal') {
                e.target.classList.add('hidden');
            }
        });
        function stopPeriodicUpdates() {
            if (updateInterval) {
                clearInterval(updateInterval);
                updateInterval = null;
            }
        }
        // Update the total price function to properly format numbers
        function updateTotalPrice(gpuId, basePrice) {
            const quantitySelect = document.getElementById(`quantity-${gpuId}`);
            const totalSpan = document.getElementById(`total-${gpuId}`);
            if (quantitySelect && totalSpan) {
                const quantity = parseInt(quantitySelect.value);
                const total = quantity > 0 ? basePrice * quantity : 0;
                totalSpan.textContent = total.toLocaleString();
            }
        }
        function updateShopTotalCost() {
            let total = 0;
            document.querySelectorAll('[id^="quantity-"]').forEach(select => {
                const quantity = parseInt(select.value);
                if (quantity > 0) {  // Only include if quantity is greater than 0
                    const basePrice = parseFloat(select.dataset.price);
                    if (!isNaN(basePrice)) {
                        total += basePrice * quantity;
                    }
                }
            });
            document.getElementById('shop-total-cost').textContent = total.toLocaleString();
        }
        // Make the functions globally available
        window.updateTotalPrice = updateTotalPrice;
        window.updateShopTotalCost = updateShopTotalCost;
        window.buySelectedGPUs = async function() {
            const purchases = [];
            document.querySelectorAll('[id^="quantity-"]').forEach(select => {
                const quantity = parseInt(select.value);
                const gpuId = select.dataset.gpuId;
                if (quantity > 0) {
                    purchases.push({ gpuId, quantity });
                }
            });
            if (purchases.length === 0) {
                showNotification('Please select at least one GPU to buy');
                return;
            }
            // Process each purchase
            for (const purchase of purchases) {
                await buyGpu(purchase.gpuId, purchase.quantity);
            }
        };
        // Add sell functionality
        function showSellModal(gpuId, gpuName, maxQuantity, sellPrice) {
            const modal = document.getElementById('sellModal');
            const modalContent = document.getElementById('sellModalContent');
            modalContent.innerHTML = `
                <div class="bg-gray-800 p-6 rounded-lg shadow-xl">
                    <h2 class="text-2xl font-bold text-white mb-4">Sell ${gpuName}</h2>
                    <p class="text-gray-300 mb-4">Sell price: $${sellPrice.toFixed(2)} each</p>
                    <div class="mb-4">
                        <label class="text-gray-300 block mb-2">Quantity:</label>
                        <input type="number" id="sellQuantity" 
                               min="1" max="${maxQuantity}" value="1" 
                               class="bg-gray-700 text-white px-3 py-2 rounded w-full"
                               onchange="updateSellTotal(${sellPrice})">
                    </div>
                    <p class="text-lg text-green-400 mb-4">
                        Total value: $<span id="totalSellValue">${sellPrice.toFixed(2)}</span>
                    </p>
                    <div class="flex justify-end gap-4">
                        <button onclick="closeSellModal()"
                                class="bg-gray-600 hover:bg-gray-700 text-white px-4 py-2 rounded">
                            Cancel
                        </button>
                        <button onclick="confirmSell(${gpuId})"
                                class="bg-red-600 hover:bg-red-700 text-white px-4 py-2 rounded">
                            Confirm Sale
                        </button>
                    </div>
                </div>
            `;
            modal.style.display = 'flex';
            modal.className = 'fixed inset-0 bg-black bg-opacity-50 flex items-center justify-center z-50';
            updateSellTotal(sellPrice);
        }
        window.updateSellTotal = function(sellPrice) {
            const quantity = parseInt(document.getElementById('sellQuantity').value) || 0;
            const total = (sellPrice * quantity).toFixed(2);
            document.getElementById('totalSellValue').textContent = total;
        };
        window.closeSellModal = function() {
            document.getElementById('sellModal').style.display = 'none';
        };
        // Update the confirmSell function with proper headers
        window.confirmSell = async function(gpuId) {
            const quantity = parseInt(document.getElementById('sellQuantity').value);
            try {
                const response = await fetch(`${javaURI}/api/mining/gpu/sell/${gpuId}`, {
                    method: 'POST',
                    headers: {
                        'Content-Type': 'application/json',
                        ...fetchOptions.headers
                    },
                    credentials: 'include',
                    body: JSON.stringify({ quantity: quantity })
                });
                const result = await response.json();
                if (result.success) {
                    window.showNotification(result.message);
                    closeSellModal();
                    await updateMiningStats();
                    // Update user balance
                    await fetchUserBalance();
                } else {
                    window.showNotification(result.message || 'Failed to sell GPU', true);
                }
            } catch (error) {
                console.error('Error selling GPU:', error);
                window.showNotification('Error selling GPU: ' + error.message, true);
            }
        };
        // Make functions globally available
        window.showSellModal = showSellModal;
        window.updateSellTotal = updateSellTotal;
        window.closeSellModal = closeSellModal;
        window.confirmSell = confirmSell;
    </script>
    <script>
    // Add tutorial initialization code
    document.addEventListener('DOMContentLoaded', async function() {
        // Check login status first
        try {
            const response = await fetch(`${javaURI}/api/auth/status`, {
                ...fetchOptions,
                method: 'GET'
            });
            const data = await response.json();
            if (!data.isLoggedIn) {
                showNotification('Please log in to access the tutorial');
                return;
            }
            // Check if user has seen the tutorial
            const lastLogin = localStorage.getItem('lastLogin');
            const now = new Date().getTime();
            const oneWeek = 7 * 24 * 60 * 60 * 1000; // 7 days in milliseconds
            // Show tutorial if:
            // 1. Tutorial has never been seen, or
            // 2. Last login was more than a week ago, or
            // 3. User hasn't chosen to never show it
            if (!localStorage.getItem('tutorialSeen') || 
                (lastLogin && (now - parseInt(lastLogin)) > oneWeek)) {
                if (!localStorage.getItem('neverShowTutorial')) {
                    document.getElementById('tutorial-welcome').classList.remove('hidden');
                }
            }
        } catch (error) {
            console.error('Error checking login status:', error);
            showNotification('Error checking login status');
        }
    });
    function startTutorial() {
        document.getElementById('tutorial-welcome').classList.add('hidden');
        introJs().setOptions({
            steps: [
                {
                    title: 'Wallet Overview',
                    intro: 'Your wallet shows your BTC balance, pending rewards, and USD value. The minimum payout is 0.001 BTC.',
                    element: document.querySelector('.dashboard-card:nth-child(1)'),
                    position: 'bottom'
                },
                {
                    title: 'Mining Statistics',
                    intro: 'Track your mining performance with hashrate and shares. Higher hashrate means more mining power!',
                    element: document.querySelector('.dashboard-card:nth-child(2)'),
                    position: 'bottom'
                },
                {
                    title: 'Hardware Status',
                    intro: 'Monitor your GPU temperature and power consumption. Keep your hardware cool for optimal performance!',
                    element: document.querySelector('.dashboard-card:nth-child(3)'),
                    position: 'bottom'
                },
                {
                    title: 'Profitability',
                    intro: 'See your daily revenue and power costs. This helps you calculate your mining profitability.',
                    element: document.querySelector('.dashboard-card:nth-child(4)'),
                    position: 'bottom'
                },
                {
                    title: 'Mining Control',
                    intro: 'Click here to start/stop mining. Watch your hashrate and earnings grow!',
                    element: document.getElementById('start-mining'),
                    position: 'bottom'
                },
                {
                    title: 'GPU Management',
                    intro: 'Visit the GPU Shop to upgrade your mining power. Better GPUs = Higher hashrate!',
                    element: document.getElementById('gpu-shop'),
                    position: 'left'
                },
                {
                    title: 'Performance Monitoring',
                    intro: 'Monitor your mining performance and earnings with real-time charts.',
                    element: document.querySelector('.chart-container'),
                    position: 'top'
                }
            ],
            showProgress: true,
            showBullets: true,
            exitOnOverlayClick: false,
            exitOnEsc: false,
            nextLabel: 'Next →',
            prevLabel: '← Back',
            skipLabel: 'Skip',
            doneLabel: 'Got it!',
            tooltipClass: 'customTooltip'
        }).start();
    }
    function skipTutorial() {
        document.getElementById('tutorial-welcome').classList.add('hidden');
        localStorage.setItem('tutorialSeen', 'true');
        localStorage.setItem('lastLogin', new Date().getTime().toString());
    }
    function neverShowTutorial() {
        document.getElementById('tutorial-welcome').classList.add('hidden');
        localStorage.setItem('tutorialSeen', 'true');
        localStorage.setItem('neverShowTutorial', 'true');
        localStorage.setItem('lastLogin', new Date().getTime().toString());
    }
    </script>
<<<<<<< HEAD
=======
    <script>
    // Add tutorial initialization code
    document.addEventListener('DOMContentLoaded', async function() {
        // Check login status first
        try {
            const response = await fetch(`${javaURI}/api/auth/status`, {
                ...fetchOptions,
                method: 'GET'
            });
            const data = await response.json();
            if (!data.isLoggedIn) {
                showNotification('Please log in to access the tutorial');
                return;
            }
            // Check if user has seen the tutorial
            const lastLogin = localStorage.getItem('lastLogin');
            const now = new Date().getTime();
            const oneWeek = 7 * 24 * 60 * 60 * 1000; // 7 days in milliseconds
            // Show tutorial if:
            // 1. Tutorial has never been seen, or
            // 2. Last login was more than a week ago, or
            // 3. User hasn't chosen to never show it
            if (!localStorage.getItem('tutorialSeen') || 
                (lastLogin && (now - parseInt(lastLogin)) > oneWeek)) {
                if (!localStorage.getItem('neverShowTutorial')) {
                    document.getElementById('tutorial-welcome').classList.remove('hidden');
                }
            }
        } catch (error) {
            console.error('Error checking login status:', error);
            showNotification('Error checking login status');
        }
    });
    function startTutorial() {
        document.getElementById('tutorial-welcome').classList.add('hidden');
        introJs().setOptions({
            steps: [
                {
                    title: 'Wallet Overview',
                    intro: 'Your wallet shows your BTC balance, pending rewards, and USD value. The minimum payout is 0.001 BTC.',
                    element: document.querySelector('.dashboard-card:nth-child(1)'),
                    position: 'bottom'
                },
                {
                    title: 'Mining Statistics',
                    intro: 'Track your mining performance with hashrate and shares. Higher hashrate means more mining power!',
                    element: document.querySelector('.dashboard-card:nth-child(2)'),
                    position: 'bottom'
                },
                {
                    title: 'Hardware Status',
                    intro: 'Monitor your GPU temperature and power consumption. Keep your hardware cool for optimal performance!',
                    element: document.querySelector('.dashboard-card:nth-child(3)'),
                    position: 'bottom'
                },
                {
                    title: 'Profitability',
                    intro: 'See your daily revenue and power costs. This helps you calculate your mining profitability.',
                    element: document.querySelector('.dashboard-card:nth-child(4)'),
                    position: 'bottom'
                },
                {
                    title: 'Mining Control',
                    intro: 'Click here to start/stop mining. Watch your hashrate and earnings grow!',
                    element: document.getElementById('start-mining'),
                    position: 'bottom'
                },
                {
                    title: 'GPU Management',
                    intro: 'Visit the GPU Shop to upgrade your mining power. Better GPUs = Higher hashrate!',
                    element: document.getElementById('gpu-shop'),
                    position: 'left'
                },
                {
                    title: 'Performance Monitoring',
                    intro: 'Monitor your mining performance and earnings with real-time charts.',
                    element: document.querySelector('.chart-container'),
                    position: 'top'
                }
            ],
            showProgress: true,
            showBullets: true,
            exitOnOverlayClick: false,
            exitOnEsc: false,
            nextLabel: 'Next →',
            prevLabel: '← Back',
            skipLabel: 'Skip',
            doneLabel: 'Got it!',
            tooltipClass: 'customTooltip'
        }).start();
    }
    function skipTutorial() {
        document.getElementById('tutorial-welcome').classList.add('hidden');
        localStorage.setItem('tutorialSeen', 'true');
        localStorage.setItem('lastLogin', new Date().getTime().toString());
    }
    function neverShowTutorial() {
        document.getElementById('tutorial-welcome').classList.add('hidden');
        localStorage.setItem('tutorialSeen', 'true');
        localStorage.setItem('neverShowTutorial', 'true');
        localStorage.setItem('lastLogin', new Date().getTime().toString());
    }
    </script>
    <script>
    // Add these functions for selling functionality
    function showSellModal(gpuId, gpuName, maxQuantity, sellPrice) {
        // Ensure sellPrice is a valid number
        sellPrice = parseFloat(sellPrice) || 0;
        const modal = document.getElementById('sellModal');
        const modalContent = document.getElementById('sellModalContent');
        modalContent.innerHTML = `
            <div class="bg-gray-800 p-6 rounded-lg shadow-xl">
                <h2 class="text-2xl font-bold text-white mb-4">Sell ${gpuName}</h2>
                <p class="text-gray-300 mb-4">Sell price: $${sellPrice.toFixed(2)} each</p>
                <div class="mb-4">
                    <label class="text-gray-300 block mb-2">Quantity:</label>
                    <input type="number" id="sellQuantity" 
                           min="1" max="${maxQuantity}" value="1" 
                           class="bg-gray-700 text-white px-3 py-2 rounded w-full"
                           onchange="updateSellTotal(${sellPrice})">
                </div>
                <p class="text-lg text-green-400 mb-4">
                    Total value: $<span id="totalSellValue">${sellPrice.toFixed(2)}</span>
                </p>
                <div class="flex justify-end gap-4">
                    <button onclick="closeSellModal()"
                            class="bg-gray-600 hover:bg-gray-700 text-white px-4 py-2 rounded">
                        Cancel
                    </button>
                    <button onclick="confirmSell(${gpuId})"
                            class="bg-red-600 hover:bg-red-700 text-white px-4 py-2 rounded">
                        Confirm Sale
                    </button>
                </div>
            </div>
        `;
        modal.style.display = 'flex';
        modal.className = 'fixed inset-0 bg-black bg-opacity-50 flex items-center justify-center z-50';
        // Initialize the total value
        updateSellTotal(sellPrice);
    }
    // Make these functions global
    window.updateSellTotal = function(sellPrice) {
        const quantity = parseInt(document.getElementById('sellQuantity').value) || 0;
        const total = (sellPrice * quantity).toFixed(2);
        document.getElementById('totalSellValue').textContent = total;
    };
    window.closeSellModal = function() {
        document.getElementById('sellModal').style.display = 'none';
    };
    // Update the confirmSell function to use the correct URI
    window.confirmSell = async function(gpuId) {
        const quantity = parseInt(document.getElementById('sellQuantity').value);
        try {
            // Use the correct URI from your config
            const response = await fetch(`/api/mining/gpu/sell/${gpuId}`, {
                ...window.fetchOptions,
                method: 'POST',
                body: JSON.stringify({ quantity })
            });
            const result = await response.json();
            if (result.success) {
                window.showNotification(result.message);
                closeSellModal();
                updateMiningStats();
            } else {
                window.showNotification(result.message || 'Failed to sell GPU', true);
            }
        } catch (error) {
            window.showNotification('Error selling GPU: ' + error.message, true);
        }
    };
    </script>
    <script>
    // Define these at the very top of your first script tag
    const showNotification = (message, isError = false) => {
        const notification = document.getElementById('notification');
        notification.textContent = message;
        notification.className = `notification ${isError ? 'bg-red-500' : 'bg-green-500'} text-white px-4 py-2 rounded shadow-lg`;
        notification.style.display = 'block';
        setTimeout(() => {
            notification.style.display = 'none';
        }, 3000);
    };
    // Make it globally available
    window.showNotification = showNotification;
    // Also define fetchOptions globally if not already defined
    window.fetchOptions = {
        credentials: 'include',
        headers: {
            'Content-Type': 'application/json',
        },
    };
    </script>
>>>>>>> df9cb65d
</body><|MERGE_RESOLUTION|>--- conflicted
+++ resolved
@@ -132,7 +132,6 @@
 .navbar .nav-buttons a:hover {
     background-color: #ff8c00;
 }
-<<<<<<< HEAD
 .navbar .balance-display {
     background-color: #ff8c00;
     padding: 8px 16px;
@@ -147,8 +146,6 @@
     font-size: 0.99em;
     margin-left: 3px;
 }
-=======
->>>>>>> df9cb65d
 body {
     font-family: Arial, sans-serif;
     background-color: #f4f4f9;
@@ -741,10 +738,8 @@
                 <a href="{{site.baseurl}}/stocks/buysell">Buy/Sell</a>
                 <a href="{{site.baseurl}}/stocks/game">Game</a>
                 <a href="{{site.baseurl}}/stocks/portfolio">Portfolio</a>
-<<<<<<< HEAD
                 <div class="balance-display">Balance: $<span id="user-balance">Loading...</span></div>
-=======
->>>>>>> df9cb65d
+              
             </div>
         </nav>
         <div class="container mx-auto">
@@ -1852,8 +1847,6 @@
         localStorage.setItem('lastLogin', new Date().getTime().toString());
     }
     </script>
-<<<<<<< HEAD
-=======
     <script>
     // Add tutorial initialization code
     document.addEventListener('DOMContentLoaded', async function() {
@@ -2048,5 +2041,4 @@
         },
     };
     </script>
->>>>>>> df9cb65d
 </body>