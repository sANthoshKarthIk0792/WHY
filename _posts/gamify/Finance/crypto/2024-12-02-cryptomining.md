--- conflicted
+++ resolved
@@ -13,7 +13,6 @@
     <link href="https://cdn.jsdelivr.net/npm/tailwindcss@2.2.19/dist/tailwind.min.css" rel="stylesheet">
 </head>
 <style>
-<<<<<<< HEAD
        .notification { /* This entire style, ".notification", is what makes the notification pops out from the top right! */
        position: fixed;
        top: 20px;
@@ -77,7 +76,6 @@
         background-color: #ff8c00; /* Orange hover effect */
     }
     
-=======
 body {
     font-family: Arial, sans-serif;
     background-color: #f4f4f9;
@@ -232,7 +230,6 @@
 .search-button:hover {
     background-color: #e07b00;
 }
->>>>>>> 0c9be61d
 </style>
 <body class="bg-gray-900 text-white min-h-screen p-6">
     *** note: If the stats number are not showing, try to stop the mining and start again... <br>
