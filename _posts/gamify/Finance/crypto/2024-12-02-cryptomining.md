---
layout: base
title: Crypto Mining Simulator
type: issueshen i
permalink: /crypto/mining
---

<html lang="en">
<head>
    <meta charset="UTF-8">
    <meta name="viewport" content="width=device-width, initial-scale=1.0">
    <title>Crypto Mining Simulator</title>
    <script src="https://cdn.jsdelivr.net/npm/chart.js"></script>
    <script src="https://cdnjs.cloudflare.com/ajax/libs/chartjs-plugin-zoom/2.0.1/chartjs-plugin-zoom.min.js"></script>
    <link href="https://cdn.jsdelivr.net/npm/tailwindcss@2.2.19/dist/tailwind.min.css" rel="stylesheet">
    <link href="https://unpkg.com/intro.js/minified/introjs.min.css" rel="stylesheet">
    <script src="https://unpkg.com/intro.js/minified/intro.min.js"></script>
</head>
<<<<<<< HEAD

<link rel="stylesheet" href="crypto.scss">

=======
<style>
/* Reset base styles */
body {
    margin: 0;
    padding: 0;
    background-color: #1a1a1a;
    min-height: 100vh;
}
/* Main content area */
.main-content {
    padding: 1rem;
    position: relative;
    z-index: 1; /* Keep all content at a lower z-index */
}
/* Title styles */
.page-title {
    color: #60A5FA;
    text-align: center;
    font-size: 2.5rem;
    font-weight: bold;
    margin-bottom: 2rem;
}
/* Tutorial button container */
.tutorial-button-container {
    display: flex;
    justify-content: center;
    margin-bottom: 1.5rem;
}
/* Modal and notification z-index control */
.modal-container,
.gpu-shop-modal,
.active-gpus-modal,
.tutorial-welcome,
.notification {
    z-index: 1; /* Keep all modals at a lower z-index */
}
.notification { /* This entire style, ".notification", is what makes the notification pops out from the top right! */
    position: fixed;
    top: 20px;
    right: 20px;
    background-color: #333;
    color: white;
    padding: 10px;
    border-radius: 5px;
    z-index: 1000; // Ensure it appears above other elements
}
.shadow-red-glow {
    box-shadow: 0 4px 15px -3px rgba(239, 68, 68, 0.3);
}
.shadow-green-glow {
    box-shadow: 0 4px 15px -3px rgba(16, 185, 129, 0.3);
}
/* GPU Inventory Styles */
.dashboard-card {
    @apply bg-gray-800 rounded-lg p-6 shadow-lg border border-gray-700;
    transition: transform 0.2s, box-shadow 0.2s;
}
.dashboard-card:hover {
    transform: translateY(-2px);
    box-shadow: 0 4px 12px rgba(0, 0, 0, 0.3);
}
.dashboard-card h2 {
    @apply text-xl font-bold mb-4 text-blue-400;
    border-bottom: 2px solid rgba(59, 130, 246, 0.2);
    padding-bottom: 0.5rem;
}
.stat-label {
    @apply text-gray-400 text-sm font-medium mb-1;
}
.stat-value {
    @apply text-2xl font-bold;
    text-shadow: 0 0 10px rgba(255, 255, 255, 0.1);
}
#gpu-inventory {
    @apply mt-4;
    min-height: 200px; /* Ensure minimum height even when empty */
}
.gpu-card {
    @apply bg-gray-800 rounded-lg p-4 shadow-lg mb-4;
    border: 1px solid rgba(255, 255, 255, 0.1);
}
/* Updated Navigation Bar Styles */
.navbar {
    display: flex;
    justify-content: space-between;
    align-items: center;
    padding: 10px 15px;
    background-color: #001f3f;
    color: #fff;
    width: 100%;
    z-index: 1; 
}
.navbar .logo {
    font-size: 24px;
    font-weight: bold;
    letter-spacing: 2px;
    margin-right: 20px; /* Add margin to separate logo from nav buttons */
}
.navbar .nav-buttons {
    display: flex;
    gap: 15px; /* Reduced gap between buttons */
    flex-wrap: nowrap; /* Prevent wrapping */
    align-items: center;
}
.navbar .nav-buttons a {
    color: #fff;
    text-decoration: none;
    font-size: 15px; /* Slightly smaller font size */
    padding: 6px 12px; /* Reduced padding */
    border-radius: 4px;
    transition: background-color 0.3s;
    white-space: nowrap; /* Prevent text wrapping */
}
.navbar .nav-buttons a:hover {
    background-color: #ff8c00;
}
.navbar .balance-display {
    background-color: #ff8c00;
    padding: 8px 16px;
    border-radius: 4px;
    font-weight: bold;
    margin-left: 20px;
    color: #fff;
    font-size: 0.99em; 
}
.navbar .balance-display #user-balance {
    font-size: 0.99em;
    margin-left: 3px;
}
body {
    font-family: Arial, sans-serif;
    background-color: #f4f4f9;
    margin: 0;
    padding: 0;
}
.navbar {
    display: flex;
    justify-content: space-between;
    align-items: center;
    padding: 10px 20px;
    background-color: #001f3f;
    color: #fff;
}
.navbar .logo {
    font-size: 24px;
    font-weight: bold;
    letter-spacing: 2px;
}
.navbar .nav-buttons {
    display: flex;
    gap: 20px;
}
.navbar .nav-buttons a {
    color: #fff;
    text-decoration: none;
    font-size: 16px;
    padding: 8px 16px;
    border-radius: 4px;
    transition: background-color 0.3s;
}
.navbar .nav-buttons a:hover {
    background-color: #ff8c00;
}
.dashboard {
    padding: 20px;
    display: flex;
    justify-content: flex-start;
    gap: 40px;
}
.dashboard-content {
    width: 70%;
}
.sidebar {
    width: 25%;
    display: flex;
    flex-direction: column;
    gap: 20px;
}
.stock-table, .your-stocks {
    background-color: #fff;
    padding: 20px;
    border-radius: 8px;
    box-shadow: 0 2px 4px rgba(0, 0, 0, 0.1);
}
.your-stocks, .stock-table {
    height: full;
}
.stock-table table, .your-stocks table {
    width: 100%;
    border-collapse: collapse;
}
.stock-table table, th, td, .your-stocks table, th, td {
    border: none;
}
.stock-table th, td, .your-stocks th, td {
    padding: 10px;
    text-align: left;
}
.stock-table th, .your-stocks th {
    background-color: #f2f2f2;
}
.welcome {
    font-size: 24px;
    font-weight: bold;
}
.summary-cards {
    display: flex;
    justify-content: space-between;
    margin: 20px 0;
}
.card {
    padding: 0px;
    margin: 10px;
    border-radius: 8px;
    box-shadow: 0 2px 4px rgba(0, 0, 0, 0.1);
    flex: 1;
    text-align: center;
    color: #fff;
    padding-bottom: -40px;
}
.card-orange {
    background-color: #FF8C00;
}
.card-purple {
    background-color: #6A0DAD;
}
.card-darkblue {
    background-color: #001f3f;
}
.card h2 {
    font-size: 20px;
}
.card p {
    font-size: 36px;
    font-weight: bold;
}
.chart-container {
    @apply bg-gray-800 rounded-lg p-6 border border-gray-700;
    height: 300px;
    box-shadow: 0 4px 6px rgba(0, 0, 0, 0.1);
}
.chart {
    height: 100%;
    width: 100%;
    background-color: #fff;
    border-radius: 8px;
    display: flex;
    align-items: center;
    justify-content: center;
    font-size: 24px;
    color: #999;
    flex: 1;
}
.search-container {
    margin-bottom: 20px;
    display: flex;
}
.search-container input[type="text"] {
    width: 100%;
    padding: 12px;
    border: none;
    border-radius: 4px;
    outline: none;
    font-size: 16px;
}
.search-button {
    background-color: #ff8c00;
    color: #fff;
    border: none;
    border-radius: 0 4px 4px 0;
    padding: 12px 20px;
    cursor: pointer;
    font-size: 16px;
    transition: background-color 0.3s;
}
.search-button:hover {
    background-color: #e07b00;
}
/* ===== Mining Button Effects ===== */
#start-mining {
    background: linear-gradient(135deg, 
        rgba(147, 51, 234, 0.1) 0%,    /* Purple */
        rgba(59, 130, 246, 0.1) 50%,  /* Blue */
        rgba(239, 68, 68, 0.1) 100%   /* Red */
    );
    border: 2px solid;
    border-image-slice: 1;
    border-image-source: linear-gradient(
        45deg,
        #9333ea,  /* Purple */
        #3b82f6,  /* Blue */
        #ef4444   /* Red */
    );
    color: white;
    padding: 12px 24px;
    border-radius: 8px;
    font-weight: bold;
    transition: all 0.4s cubic-bezier(0.4, 0, 0.2, 1);
    position: relative;
    overflow: hidden;
    backdrop-filter: blur(8px);
}
/* Hover effect with chromatic aberration */
#start-mining:hover {
    transform: translateY(-2px) scale(1.02);
    box-shadow: 0 0 25px rgba(147, 51, 234, 0.4),
                0 0 15px rgba(59, 130, 246, 0.4),
                0 0 5px rgba(239, 68, 68, 0.4);
}
/* Active state with particle effect */
#start-mining.active {
    background: linear-gradient(135deg,
        rgba(147, 51, 234, 0.2) 0%,
        rgba(59, 130, 246, 0.2) 50%,
        rgba(239, 68, 68, 0.2) 100%
    );
    box-shadow: 0 0 40px rgba(147, 51, 234, 0.6),
                inset 0 0 20px rgba(59, 130, 246, 0.4);
}
/* RGB Cyclic Animation */
@keyframes chromatic-pulse {
    0% {
        border-color: #9333ea;  /* Purple */
        box-shadow: 0 0 15px rgba(147, 51, 234, 0.4);
    }
    33% {
        border-color: #3b82f6;   /* Blue */
        box-shadow: 0 0 15px rgba(59, 130, 246, 0.4);
    }
    66% {
        border-color: #ef4444;  /* Red */
        box-shadow: 0 0 15px rgba(239, 68, 68, 0.4);
    }
    100% {
        border-color: #9333ea;  /* Purple */
        box-shadow: 0 0 15px rgba(147, 51, 234, 0.4);
    }
}
#start-mining:not(.active) {
    animation: chromatic-pulse 3s ease-in-out infinite;
}
/* Holographic overlay effect */
#start-mining::before {
    content: '';
    position: absolute;
    top: -50%;
    left: -50%;
    width: 200%;
    height: 200%;
    background: linear-gradient(
        45deg,
        transparent 25%,
        rgba(147, 51, 234, 0.1) 33%,
        rgba(59, 130, 246, 0.1) 66%,
        transparent 75%
    );
    transform: rotate(45deg);
    animation: prismatic-flow 4s infinite linear;
    mix-blend-mode: screen;
}
@keyframes prismatic-flow {
    0% { transform: translateX(-150%) rotate(45deg); }
    100% { transform: translateX(150%) rotate(45deg); }
}
/* Text glow with color transition */
#start-mining span {
    position: relative;
    z-index: 2;
    animation: text-glow 2s ease-in-out infinite alternate;
}
@keyframes text-glow {
    from {
        text-shadow: 0 0 5px rgba(147, 51, 234, 0.5),
                     0 0 10px rgba(59, 130, 246, 0.5),
                     0 0 15px rgba(239, 68, 68, 0.5);
    }
    to {
        text-shadow: 0 0 10px rgba(147, 51, 234, 0.8),
                     0 0 20px rgba(59, 130, 246, 0.8),
                     0 0 30px rgba(239, 68, 68, 0.8);
    }
}
/* GPU Shop Modal */
.gpu-shop-modal {
    position: fixed;
    inset: 0;
    background-color: rgba(0, 0, 0, 0.75);
    display: flex;
    align-items: center;
    justify-content: center;
    z-index: 50;
}
/* GPU Shop Content */
.gpu-shop-content {
    background-color: #1F2937;
    width: 90%;
    max-width: 900px;
    max-height: 80vh;
    border-radius: 0.5rem;
    padding: 1.5rem;
    position: relative;
}
/* GPU List Container (with scrollbar) */
.gpu-list-container {
    overflow-y: auto;
    max-height: calc(80vh - 4rem);
    padding-right: 1rem;
    scrollbar-width: thin;
    scrollbar-color: #4B5563 #1F2937;
}
/* Scrollbar Style */
.gpu-list-container::-webkit-scrollbar {
    width: 8px;
}
.gpu-list-container::-webkit-scrollbar-track {
    background: #1F2937;
}
.gpu-list-container::-webkit-scrollbar-thumb {
    background-color: #4B5563;
    border-radius: 4px;
}
/* GPU Card Base Style */
.gpu-card {
    background: rgba(26, 31, 46, 0.95);
    border-radius: 0.5rem;
    padding: 1rem;
    margin-bottom: 1rem;
    transition: all 0.3s cubic-bezier(0.4, 0, 0.2, 1);
    border: 2px solid transparent;
    backdrop-filter: blur(5px);
}
/* Different price GPU Hover Effect */
.gpu-card.starter:hover { /* Free GPU */
    transform: translateY(-5px);
    box-shadow: 0 0 20px rgba(34, 197, 94, 0.3);
    border-color: rgba(34, 197, 94, 0.5);
}
.gpu-card.budget:hover { /* Entry-level */
    transform: translateY(-5px);
    box-shadow: 0 0 20px rgba(59, 130, 246, 0.3);
    border-color: rgba(59, 130, 246, 0.5);
}
.gpu-card.mid-range:hover { /* Mid-range */
    transform: translateY(-5px);
    box-shadow: 0 0 20px rgba(147, 51, 234, 0.3);
    border-color: rgba(147, 51, 234, 0.5);
}
.gpu-card.high-end:hover { /* High-end */
    transform: translateY(-5px);
    box-shadow: 0 0 20px rgba(251, 146, 60, 0.3);
    border-color: rgba(251, 146, 60, 0.5);
}
.gpu-card.premium:hover { /* Premium */
    transform: translateY(-5px);
    box-shadow: 0 0 20px rgba(239, 68, 68, 0.3);
    border-color: rgba(239, 68, 68, 0.5);
}
/* difference color = different category */
.gpu-card.starter h3 { color: #22C55E; }  /* Green */
.gpu-card.budget h3 { color: #3B82F6; }   /* Blue */
.gpu-card.mid-range h3 { color: #9333EA; } /* Purple */
.gpu-card.high-end h3 { color: #FB923C; } /* Orange */
.gpu-card.premium h3 { color: #EF4444; }  /* Red */
/* Buy Button Style */
.gpu-card button {
    background: rgba(39, 39, 42, 0.9);
    color: white;
    padding: 0.5rem 1rem;
    border-radius: 0.375rem;
    transition: all 0.2s ease;
}
.gpu-card button:hover {
    transform: scale(1.05);
    box-shadow: 0 0 10px currentColor;
}
/* Performance Metrics Style */
.gpu-card .performance-metrics {
    color: #A1A1AA;
    font-size: 0.875rem;
}
.gpu-card .performance-metrics span {
    color: white;
    font-weight: 500;
}
/* ROI Display Style */
.gpu-card .roi-indicator {
    color: #FACC15;
    font-weight: bold;
    text-shadow: 0 0 8px rgba(250, 204, 21, 0.3);
}
/* Update the active-gpus-modal styles to match GPU Shop */
.active-gpus-modal {
    position: fixed;
    inset: 0;
    background-color: rgba(0, 0, 0, 0.5);
    z-index: 50;
}
.active-gpus-content {
    position: absolute;
    top: 50%;
    left: 50%;
    transform: translate(-50%, -50%);
    background-color: #1f2937;
    border-radius: 0.5rem;
    padding: 1.5rem;
    width: 90%;
    max-width: 900px;
    max-height: 80vh;
}
#active-gpus-list {
    overflow-y: auto;
    max-height: calc(80vh - 120px);
    padding-right: 1rem;
    margin-right: -1rem;
    scrollbar-width: thin;
    scrollbar-color: #4b5563 #1f2937;
}
#active-gpus-list::-webkit-scrollbar {
    width: 8px;
}
#active-gpus-list::-webkit-scrollbar-track {
    background: #1f2937;
}
#active-gpus-list::-webkit-scrollbar-thumb {
    background-color: #4b5563;
    border-radius: 4px;
}
/* Update the GPU cards style */
#active-gpus-list .gpu-card {
    background: rgba(17, 24, 39, 0.95);
    border-radius: 0.75rem;
    padding: 1.25rem;
    margin-bottom: 1rem;
    border: 1px solid rgba(75, 85, 99, 0.4);
    transition: all 0.2s ease-in-out;
}
#active-gpus-list .gpu-card:hover {
    transform: translateY(-2px);
    border-color: rgba(59, 130, 246, 0.5);
    box-shadow: 0 4px 12px rgba(59, 130, 246, 0.1);
}
@keyframes rainbow-breathe {
    0% { background-position: 0% 50%; text-shadow: 0 0 10px #ff0000; }
    25% { background-position: 100% 50%; text-shadow: 0 0 10px #00ff00; }
    50% { background-position: 0% 50%; text-shadow: 0 0 10px #0000ff; }
    75% { background-position: 100% 50%; text-shadow: 0 0 10px #ff00ff; }
    100% { background-position: 0% 50%; text-shadow: 0 0 10px #ff0000; }
}
@keyframes rgb-border-breathe {
    0% { border-color: rgba(255, 0, 0, 0.7); box-shadow: 0 -4px 15px -3px rgba(255, 0, 0, 0.4); }
    33% { border-color: rgba(0, 255, 0, 0.7); box-shadow: 0 -4px 15px -3px rgba(0, 255, 0, 0.4); }
    66% { border-color: rgba(0, 0, 255, 0.7); box-shadow: 0 -4px 15px -3px rgba(0, 0, 255, 0.4); }
    100% { border-color: rgba(255, 0, 0, 0.7); box-shadow: 0 -4px 15px -3px rgba(255, 0, 0, 0.4); }
}
/* Add tutorial styles */
.introjs-tooltip {
    background-color: #1f2937;
    color: white;
    border: 1px solid #374151;
}
.introjs-button {
    background-color: #3b82f6;
    color: white;
    border: none;
    text-shadow: none;
}
.introjs-button:hover {
    background-color: #2563eb;
}
.introjs-helperLayer {
    background-color: rgba(59, 130, 246, 0.1);
    border: 2px solid #3b82f6;
}
.introjs-progress {
    background-color: #374151;
}
.introjs-progressbar {
    background-color: #3b82f6;
    border-radius: 2px;
}
.introjs-skipbutton {
    color: #9ca3af;
}
.introjs-skipbutton:hover {
    color: white;
}
/* Tutorial welcome modal */
.tutorial-welcome {
    position: fixed;
    top: 50%;
    left: 50%;
    transform: translate(-50%, -50%);
    background-color: #1f2937;
    padding: 2rem;
    border-radius: 0.5rem;
    box-shadow: 0 4px 6px rgba(0, 0, 0, 0.1);
    z-index: 1000;
    max-width: 500px;
    width: 90%;
    text-align: center;
}
.tutorial-welcome h2 {
    color: #3b82f6;
    font-size: 1.5rem;
    margin-bottom: 1rem;
}
.tutorial-welcome p {
    color: #9ca3af;
    margin-bottom: 1.5rem;
}
.tutorial-buttons {
    display: flex;
    gap: 1rem;
    justify-content: center;
    align-items: center;
}
.tutorial-button {
    padding: 0.5rem 1rem;
    border-radius: 0.375rem;
    font-weight: 500;
    cursor: pointer;
    transition: all 0.2s;
    font-size: 0.875rem;
    min-width: 100px;
    height: 36px;
    display: inline-flex;
    align-items: center;
    justify-content: center;
    background-color: #374151;
    color: white;
    border: none;
    margin: 0 0.25rem;
}
.tutorial-button:hover {
    background-color: #4b5563;
}
.tutorial-button-primary {
    background-color: #3b82f6;
}
.tutorial-button-primary:hover {
    background-color: #2563eb;
}
.tutorial-button-tertiary {
    background-color: #1f2937;
    color: #9ca3af;
    border: 1px solid #374151;
}
.tutorial-button-tertiary:hover {
    background-color: #374151;
    color: white;
}
/* Tutorial button in the main page */
.tutorial-button-container {
    display: flex;
    justify-content: center;
    margin-bottom: 1.5rem;
}
.tutorial-button-container button {
    background: linear-gradient(to right, #3b82f6, #6366f1);
    color: white;
    padding: 0.5rem 1rem;
    border-radius: 0.5rem;
    font-size: 0.875rem;
    font-weight: 500;
    transition: all 0.2s;
    display: flex;
    align-items: center;
    gap: 0.5rem;
    opacity: 0.85;
    box-shadow: 0 2px 4px rgba(0, 0, 0, 0.1);
}
.tutorial-button-container button:hover {
    opacity: 1;
    transform: translateY(-1px);
    box-shadow: 0 4px 6px rgba(0, 0, 0, 0.1);
}
.tutorial-button-container button span:first-child {
    font-size: 1.25rem;
}
/* Tutorial Help Button */
.tutorial-help-button {
    position: absolute;
    top: 1rem;
    right: 1rem;
    z-index: 10;
}
.tutorial-help-button button {
    font-weight: bold;
    transform: scale(1);
    transition: transform 0.2s ease;
}
.tutorial-help-button button:hover {
    transform: scale(1.1);
}
/* Custom scrollbar for crypto modal */
#crypto-balances-container::-webkit-scrollbar,
#crypto-selection-container::-webkit-scrollbar {
    width: 6px;
}

#crypto-balances-container::-webkit-scrollbar-track,
#crypto-selection-container::-webkit-scrollbar-track {
    background: #1F2937;
    border-radius: 3px;
}

#crypto-balances-container::-webkit-scrollbar-thumb,
#crypto-selection-container::-webkit-scrollbar-thumb {
    background-color: #4B5563;
    border-radius: 3px;
}

/* Smooth scrolling */
#crypto-balances-container,
#crypto-selection-container {
    scroll-behavior: smooth;
}

/* Force scrolling for the crypto modal content */
#crypto-details-modal .overflow-y-auto {
    overflow-y: scroll !important;
    -webkit-overflow-scrolling: touch;
    max-height: calc(80vh - 70px); /* Account for header */
}

/* Improved scrollbar styles */
#crypto-details-modal .overflow-y-auto::-webkit-scrollbar {
    width: 8px;
}

#crypto-details-modal .overflow-y-auto::-webkit-scrollbar-track {
    background: #1F2937;
    border-radius: 4px;
}

#crypto-details-modal .overflow-y-auto::-webkit-scrollbar-thumb {
    background-color: #4B5563;
    border-radius: 4px;
    border: 2px solid #1F2937;
}

/* Prevent body scrolling when modal is open */
body.modal-open {
    overflow: hidden;
}
</style>
>>>>>>> 8d728262
<body>
    <div id="notification" class="notification"></div>
    <div class="main-content">
        <!-- Page title -->
        <h1 class="page-title">Crypto Mining Simulator</h1>
        <!-- Warning messages -->
        <div class="text-center mb-4 text-yellow-400">
            *** note: If the stats number are not showing, try to stop the mining and start again... <br>
            *** note: If it says "Error loading mining state. Please try again.", please check if you are logged in or no...
        </div>
        <!-- Tutorial Help Button -->
        <div class="tutorial-help-button" title="Interactive Tutorial">
            <button onclick="startTutorial()" class="bg-gray-800 hover:bg-gray-700 text-green-500 w-8 h-8 rounded-full flex items-center justify-center shadow-lg hover:shadow-xl transition-all duration-300 border border-green-500/30">
                <span class="text-lg font-bold">?</span>
            </button>
        </div>
        <!-- Navigation Bar -->
        <nav class="navbar">
            <div class="nav-buttons">
                <a href="{{site.baseurl}}/stocks/home">Home</a>
                <a href="{{site.baseurl}}/crypto/portfolio">Crypto</a>
                <a href="{{site.baseurl}}/stocks/viewer">Stocks</a>
                <a href="{{site.baseurl}}/crypto/mining">Mining</a>
                <a href="{{site.baseurl}}/stocks/buysell">Buy/Sell</a>
                <a href="{{site.baseurl}}/stocks/game">Game</a>
                <a href="{{site.baseurl}}/crypto/energy">Energy Plan</a>
                <a href="{{site.baseurl}}/crypto/energy-store">Energy Store</a>
                <a href="{{site.baseurl}}/stocks/portfolio">Portfolio</a>
                <div class="balance-display">Balance: $<span id="user-balance">Loading...</span></div>
            </div>
        </nav>
        <div class="container mx-auto">
            <!-- Core Stats Cards -->
            <div class="grid grid-cols-1 md:grid-cols-2 lg:grid-cols-4 gap-4">
                <!-- Wallet -->
                <div class="dashboard-card">
                    <h2>Wallet</h2>
                    <div class="grid gap-2">
                        <div>
                            <div class="stat-label">Crypto Balance</div>
                            <div class="stat-value" id="btc-balance">0.00000000</div>
                        </div>
                        <div>
                            <div class="stat-label">Pending Crypto Balance</div>
                            <div class="stat-value text-yellow-400" id="pending-balance">0.00000000</div>
                            <span class="text-sm text-blue-400 cursor-pointer hover:underline mt-1 inline-block" onclick="openCryptoDetailsModal()">View all crypto balances &rarr;</span>
                        </div>
                        <div>
                            <div class="stat-label">USD Value</div>
                            <div class="stat-value" id="usd-value">$0.00</div>
                        </div>
                        <div>
                            <div class="stat-label" id="pool-info">Min. Payout: 0.001 BTC</div>
                        </div>
                    </div>
                </div>
                <!-- Mining Stats -->
                <div class="dashboard-card">
                    <h2>Mining Stats</h2>
                    <div class="grid gap-2">
                        <div>
                            <div class="stat-label">Hashrate</div>
                            <div class="stat-value" id="hashrate">0 MH/s</div>
                        </div>
                        <div>
                            <div class="stat-label">Shares</div>
                            <div class="stat-value" id="shares">0</div>
                        </div>
                    </div>
                </div>
                <!-- Hardware -->
                <div class="dashboard-card">
                    <h2>Hardware</h2>
                    <div class="grid gap-2">
                        <div>
                            <div class="stat-label">Current GPU</div>
                            <div class="stat-value text-blue-400 cursor-pointer hover:text-blue-300 transition-colors" 
                                 onclick="openActiveGPUsModal()" 
                                 id="current-gpu">
                                No GPU
                            </div>
                        </div>
                        <div>
                            <div class="stat-label">GPU Temperature</div>
                            <div class="stat-value" id="gpu-temp">0°C</div>
                        </div>
                        <div>
                            <div class="stat-label">Power Draw</div>
                            <div class="stat-value" id="power-draw">0W</div>
                        </div>
                    </div>
                </div>
                <!-- Profitability -->
                <div class="dashboard-card">
                    <h2>Profitability</h2>
                    <div class="grid gap-2">
                        <div>
                            <div class="stat-label">24h Revenue</div>
                            <div class="stat-value" id="daily-revenue">$0.00</div>
                        </div>
                        <div>
                            <div class="stat-label">Power Cost</div>
                            <div class="stat-value text-red-400" id="power-cost">$0.00</div>
                        </div>
                    </div>
                </div>
            </div>
            <!-- Mining Controls -->
            <div class="flex justify-center mt-8 mb-8">
                <div class="flex justify-between items-center">
                    <button id="start-mining" onclick="toggleMining()">
                        <span>Start Mining</span>
                    </button>
                </div>
            </div>
            <!-- Performance Charts -->
            <div class="flex flex-col gap-4 mt-4">
                <div class="text-sm text-gray-400 text-center">
                    Drag to pan horizontally • Use mouse wheel to zoom • Double click to reset
                </div>
                <div class="chart-container">
                    <canvas id="hashrate-chart"></canvas>
                </div>
                <div class="chart-container">
                    <canvas id="profit-chart"></canvas>
                </div>
            </div>
            <!-- GPU Inventory -->
            <div class="dashboard-card mt-4 bg-gray-900 p-6 rounded-lg">
                <div class="flex justify-between items-center mb-4">
                    <h2 class="text-xl font-bold">My GPU Inventory</h2>
                    <button id="gpu-shop" 
                            class="bg-indigo-600 hover:bg-indigo-700 px-6 py-3 rounded-lg 
                                   font-medium transition-colors duration-200 flex items-center gap-2">
                        <span>🛒</span>
                        GPU Shop
                    </button>
                </div>
                <div id="gpu-inventory" class="min-h-[400px]">
                </div>
            </div>
        </div>
    </div>
    <!-- Tutorial Welcome Modal -->
    <div id="tutorial-welcome" class="tutorial-welcome hidden">
        <h2>Welcome to Crypto Mining Simulator!</h2>
        <p>Would you like to take a quick tour of the mining interface?</p>
        <div class="tutorial-buttons">
            <button class="tutorial-button tutorial-button-primary" onclick="startTutorial()">Start Tour</button>
            <button class="tutorial-button tutorial-button-tertiary" onclick="skipTutorial()">Skip</button>
            <button class="tutorial-button tutorial-button-tertiary" onclick="neverShowTutorial()">Never Show</button>
        </div>
    </div>
    <!-- GPU Shop Modal -->
    <div id="gpu-shop-modal" class="fixed inset-0 bg-black bg-opacity-50 hidden z-50">
        <div class="absolute top-1/2 left-1/2 transform -translate-x-1/2 -translate-y-1/2 
                    bg-gray-800 rounded-lg p-6 w-11/12 max-w-4xl max-h-[80vh] overflow-hidden">
            <div class="flex justify-between items-center mb-4">
                <h2 class="text-2xl font-bold">GPU Shop</h2>
                <button id="close-shop" class="text-gray-400 hover:text-white text-3xl">&times;</button>
            </div>
            <div class="overflow-y-auto pr-2" style="max-height: calc(80vh - 100px);">
                <div id="gpu-list" class="grid gap-4">
                    <!-- GPUs will be inserted here -->
                </div>
            </div>
            <!-- Total Cost Footer -->
            <div id="total-cost-footer" class="fixed bottom-0 left-0 right-0 bg-gray-900 bg-opacity-90 backdrop-blur-sm p-4 flex justify-between items-center"
                 style="border-top: 3px solid transparent;
                        background: rgba(17, 24, 39, 0.95);
                        animation: rgb-border-breathe 3s ease-in-out infinite;">
                <div class="text-2xl font-bold text-white">Total Cost:</div>
                <div class="flex items-center gap-4">
                    <div class="text-3xl font-bold text-white">
                        USD: <span id="shop-total-cost">0</span>
                    </div>
                    <button onclick="buySelectedGPUs()" 
                            class="bg-indigo-600 hover:bg-indigo-700 px-6 py-2 rounded-lg font-medium transition-colors duration-200">
                        Buy Selected GPUs
                    </button>
                </div>
            </div>
        </div>
    </div>
    <!-- Add this right before the closing </body> tag -->
    <div id="active-gpus-modal" class="active-gpus-modal hidden">
        <div class="active-gpus-content">
            <div class="flex justify-between items-center mb-4">
                <h2 class="text-2xl font-bold text-blue-400">Active GPUs</h2>
                <button onclick="closeActiveGPUsModal()" 
                        class="text-gray-400 hover:text-white text-2xl leading-none">&times;</button>
            </div>
            <div id="active-gpus-list">
                <!-- GPUs will be listed here -->
            </div>
        </div>
    </div>
    <div id="sellModal">
        <div id="sellModalContent"></div>
    </div>
    <!-- Replace the entire crypto-details-modal div with this updated version -->
    <div id="crypto-details-modal" class="fixed inset-0 bg-black bg-opacity-50 hidden z-50 flex items-center justify-center p-4">
        <div class="bg-gray-900 rounded-lg w-full max-w-4xl h-[80vh] flex flex-col overflow-hidden">
            <!-- Header -->
            <div class="p-4 border-b border-gray-700 flex justify-between items-center">
                <h2 class="text-2xl font-bold text-white">Your Cryptocurrency Balances</h2>
                <button onclick="closeCryptoDetailsModal()" class="text-gray-400 hover:text-white text-2xl">&times;</button>
            </div>
            <!-- Main content - scrollable -->
            <div class="overflow-y-auto flex-grow p-4" style="overflow-y: auto !important;">
                <div id="crypto-balances-container">
                    <!-- Crypto balances will be loaded here dynamically -->
                    <div class="animate-pulse">
                        <div class="h-8 bg-gray-700 rounded w-1/3 mb-4"></div>
                        <div class="h-24 bg-gray-800 rounded mb-4"></div>
                        <div class="h-24 bg-gray-800 rounded mb-4"></div>
                        <div class="h-24 bg-gray-800 rounded mb-4"></div>
                    </div>
                </div>
                <!-- Cryptocurrency selection -->
                <div class="mt-8 border-t border-gray-700 pt-4">
                    <h3 class="text-xl font-bold text-white mb-4">Change Mining Cryptocurrency</h3>
                    <div id="crypto-selection-container" class="grid grid-cols-2 md:grid-cols-4 gap-3">
                        <!-- Cryptocurrency options will be loaded here dynamically -->
                        <div class="animate-pulse">
                            <div class="h-16 bg-gray-800 rounded"></div>
                        </div>
                        <div class="animate-pulse">
                            <div class="h-16 bg-gray-800 rounded"></div>
                        </div>
                        <div class="animate-pulse">
                            <div class="h-16 bg-gray-800 rounded"></div>
                        </div>
                        <div class="animate-pulse">
                            <div class="h-16 bg-gray-800 rounded"></div>
                        </div>
                    </div>
                </div>
            </div>
        </div>
    </div>
    <script type="module">
        import { login, pythonURI, javaURI, fetchOptions } from '{{site.baseurl}}/assets/js/api/config.js';
        let userEmail = "";
        let userBalance = localStorage.getItem("userBalance");
        // Define showNotification globally at the top of your script
        window.showNotification = function(message, isError = false) {
            const notification = document.getElementById('notification');
            notification.textContent = message;
            notification.className = `notification ${isError ? 'bg-red-500' : 'bg-green-500'} text-white px-4 py-2 rounded shadow-lg`;
            notification.style.display = 'block';
            setTimeout(() => {
                notification.style.display = 'none';
            }, 3000);
        };
        async function fetchUser() {
            console.log("Attempting to fetch user...");
            try {
                const response = await fetch(javaURI + `/api/person/get`, fetchOptions);
                console.log("User fetch response status:", response.status);
                if (response.ok) {
                    const userInfo = await response.json();
                    userEmail = userInfo.email;
                    console.log("Successfully fetched user email:", userEmail);
                    localStorage.setItem("userEmail", userEmail);
                    fetchUserBalance(); // Fetch balance after getting the email
                } else if (response.status === 401 || response.status === 201) {
                    console.log("Guest user detected");
                    document.getElementById('user-balance').innerText = "0.00";
                }
            } catch (error) {
                console.error("Error fetching user:", error);
            }
        }
        function updateBalance(balance) {
            const formattedBalance = parseFloat(balance).toFixed(2);
            document.getElementById('user-balance').innerText = formattedBalance;
            localStorage.setItem("userBalance", formattedBalance);
        }
        async function fetchUserBalance() {
            console.log("Attempting to fetch balance for email:", userEmail);
            if (!userEmail) {
                console.error("User email not found, skipping balance fetch.");
                return;
            }
            try {
                // Use the mining-status endpoint which returns the correct balance from Person table
                const balanceUrl = `${javaURI}/api/mining/mining-status`;
                console.log("Fetching balance from:", balanceUrl);
                const response = await fetch(balanceUrl, fetchOptions);
                console.log("Balance fetch response status:", response.status);
                if (!response.ok) throw new Error(`Failed to fetch balance: ${response.status}`);
                const balanceData = await response.json();
                console.log("Received balance data:", balanceData);
                updateBalance(balanceData.userBalance);
            } catch (error) {
                console.error("Error fetching balance:", error);
                document.getElementById('user-balance').innerText = "Error";
            }
        }
        // Update balance every 5 seconds
        setInterval(fetchUserBalance, 5000);
        // Initial fetch
        fetchUser();
        // Make functions globally available
        window.openActiveGPUsModal = function() {
            const modal = document.getElementById('active-gpus-modal');
            modal.classList.remove('hidden');
            updateActiveGPUsList();
        }
        window.closeActiveGPUsModal = function() {
            const modal = document.getElementById('active-gpus-modal');
            modal.classList.add('hidden');
        }
        function updateActiveGPUsList() {
            const container = document.getElementById('active-gpus-list');
            container.innerHTML = '';
            if (!window.stats || !window.stats.gpus) return;
            // Group GPUs by ID
            const gpuGroups = {};
            window.stats.gpus.forEach(gpu => {
                if (gpu.isActive) {
                    if (!gpuGroups[gpu.id]) {
                        gpuGroups[gpu.id] = {
                            ...gpu,
                            quantity: gpu.quantity
                        };
                    }
                }
            });
            Object.values(gpuGroups).forEach(gpu => {
                const card = document.createElement('div');
                card.className = 'gpu-card';
                card.innerHTML = `
                    <div class="flex justify-between items-start">
                        <div class="flex-1">
                            <div class="flex justify-between items-center mb-4">
                                <h3 class="text-xl font-bold text-blue-400">${gpu.name}</h3>
                                <span class="text-green-400 text-lg font-bold">x${gpu.quantity}</span>
                            </div>
                            <div class="grid grid-cols-2 gap-6">
                                <div>
                                    <p class="text-gray-400 mb-2">Performance (Per GPU)</p>
                                    <div class="space-y-2">
                                        <p class="text-white">⚡ ${gpu.hashrate.toFixed(2)} MH/s</p>
                                        <p class="text-white">🔌 ${gpu.power}W</p>
                                        <p class="text-white">🌡️ ${gpu.temp}°C</p>
                                        <p class="text-white">📊 ${(gpu.hashrate/gpu.power).toFixed(3)} MH/W</p>
                                    </div>
                                </div>
                                <div>
                                    <p class="text-gray-400 mb-2">Total Output</p>
                                    <div class="space-y-2">
                                        <p class="text-white">⚡ ${(gpu.hashrate * gpu.quantity).toFixed(2)} MH/s</p>
                                        <p class="text-white">🔌 ${gpu.power * gpu.quantity}W</p>
                                        <p class="text-emerald-400">✅ All Active</p>
                                    </div>
                                </div>
                            </div>
                        </div>
                    </div>
                `;
                container.appendChild(card);
            });
        }
        // Make toggleMining globally available
        window.toggleMining = async function() {
            try {
                const options = {
                    ...fetchOptions,
                    method: 'POST',
                    cache: 'no-cache'
                };
                const response = await fetch(`${javaURI}/api/mining/toggle`, options);
                const result = await response.json();
                console.log('Mining toggle result:', result);
                // Update UI
                updateMiningButton(result.isMining);
                if (result.isMining) {
                    startPeriodicUpdates();
                    showNotification('Mining started successfully');
                } else {
                    stopPeriodicUpdates();
                    showNotification('Mining stopped');
                }
                await updateMiningStats();
            } catch (error) {
                console.error('Error toggling mining:', error);
                showNotification('Error toggling mining state');
            }
        };
        let hashrateChart, profitChart;
        let updateInterval;
        // Initialize charts and setup
        document.addEventListener('DOMContentLoaded', async () => {
            try {
                initializeCharts();
                setupEventListeners();
                await initializeMiningState();
                await loadGPUs();
            } catch (error) {
                console.error('Error during initialization:', error);
            }
        });
        function setupEventListeners() {
            // Remove this line since we're using onclick in HTML
            // document.getElementById('start-mining').addEventListener('click', toggleMining);
            document.getElementById('gpu-shop').addEventListener('click', openGpuShop);
        }
        function initializeCharts() {
            // Hashrate Chart
            const hashrateCtx = document.getElementById('hashrate-chart').getContext('2d');
            hashrateChart = new Chart(hashrateCtx, {
                type: 'line',
                data: {
                    labels: [],
                    datasets: [{
                        label: 'Hashrate (MH/s)',
                        data: [],
                        borderColor: '#3B82F6',
                        backgroundColor: 'rgba(59, 130, 246, 0.2)',
                        borderWidth: 3,
                        fill: true
                    }]
                },
                options: {
                    responsive: true,
                    maintainAspectRatio: false,
                    plugins: {
                        zoom: {
                            zoom: {
                                wheel: { enabled: true },
                                pinch: { enabled: true },
                                mode: 'x'
                            },
                            pan: { enabled: true }
                        }
                    }
                }
            });
            // Profit Chart
            const profitCtx = document.getElementById('profit-chart').getContext('2d');
            profitChart = new Chart(profitCtx, {
                type: 'line',
                data: {
                    labels: [],
                    datasets: [{
                        label: 'Profit (USD)',
                        data: [],
                        borderColor: '#BE0102',
                        backgroundColor: 'rgba(190, 1, 2, 0.2)',
                        borderWidth: 3,
                        fill: true
                    }]
                },
                options: {
                    responsive: true,
                    maintainAspectRatio: false,
                    plugins: {
                        zoom: {
                            zoom: {
                                wheel: { enabled: true },
                                pinch: { enabled: true },
                                mode: 'x'
                            },
                            pan: { enabled: true }
                        }
                    }
                }
            });
        }
        async function initializeMiningState() {
            try {
                const options = {
                    ...fetchOptions,
                    method: 'GET',
                    cache: 'no-cache'
                };
                // Fetch initial mining state
                const response = await fetch(`${javaURI}/api/mining/state`, options);
                if (!response.ok) {
                    throw new Error('Failed to fetch mining state');
                }
                const state = await response.json();
                console.log('Initial mining state:', state);
                // Update UI with initial state
                updateDisplay(state);
                updateMiningButton(state.isMining);
                // Start periodic updates if mining is active
                if (state.isMining) {
                    startPeriodicUpdates();
                }
            } catch (error) {
                console.error('Error initializing mining state:', error);
                showNotification('Error loading mining state. Please try again.');
            }
        }
        async function startPeriodicUpdates() {
            if (updateInterval) clearInterval(updateInterval);
            updateInterval = setInterval(async () => {
                await updateMiningStats();
            }, 5000);
            const options = {
                ...fetchOptions,
                method: 'GET',
                cache: 'no-cache'
            };
            // Real time monitor
            setInterval(async () => {
                try {
                    const response = await fetch(`${javaURI}/api/mining/stats`, options);
                    const stats = await response.json();
                    console.log('Real time monitor:', {
                        time: new Date().toLocaleTimeString(),
                        pending: stats.pendingBalance,
                        hashrate: stats.hashrate,
                        activeGPUs: stats.activeGPUs?.length || 0
                    });
                } catch (error) {
                    console.error('Real time monitor **FAILED**:', error);
                }
            }, 5000);
        }
        // API Calls
        async function loadGPUs() {
            try {
                const options = {
                    ...fetchOptions,
                    method: 'GET',
                    cache: 'no-cache'
                };
                const response = await fetch(`${javaURI}/api/mining/shop`, options);
                const gpus = await response.json();
                console.log('GPUs:', gpus); // Log the GPUs to check the structure
                renderGpuShop(gpus);
            } catch (error) {
                console.error('Error loading GPUs:', error);
            }
        }
        window.toggleGPU = async function(gpuId) {
            try {
                const options = {
                    ...fetchOptions,
                    method: 'POST',
                    cache: 'no-cache'
                };
                const response = await fetch(`${javaURI}/api/mining/gpu/toggle/${gpuId}`, options);
                const result = await response.json();
                if (result.success) {
                    showNotification(result.message);
                    // 局部更新GPU卡片
                    const gpuCard = document.querySelector(`[data-gpu-id="${gpuId}"]`);
                    if (gpuCard) {
                        const button = gpuCard.querySelector('button');
                        button.innerHTML = `
                            <span class="text-lg">${result.isActive ? '⏸️' : '▶️'}</span>
                            ${result.isActive ? 'Deactivate' : 'Activate'}
                        `;
                        button.className = `w-full ${result.isActive ? 'bg-red-500 hover:bg-red-600' : 'bg-green-500 hover:bg-green-600'} 
                            px-6 py-3 rounded-lg font-medium transition-colors duration-200 flex items-center justify-center gap-2`;
                    }
                    await updateMiningStats();
                } else {
                    showNotification(result.message || 'Failed to toggle GPU');
                }
            } catch (error) {
                console.error('Error toggling GPU:', error);
                showNotification('Error toggling GPU: ' + error.message);
            }
        }
        window.buyGpu = async function(gpuId, quantity) {
            try {
                const options = {
                    ...fetchOptions,
                    method: 'POST',
                    cache: 'no-cache',
                    body: JSON.stringify({ quantity: quantity })
                };
                const response = await fetch(`${javaURI}/api/mining/gpu/buy/${gpuId}`, options);
                const result = await response.json();
                if (response.ok) {
                    showNotification(result.message);
                    await updateMiningStats();
                    await loadGPUs();
                } else {
                    showNotification(result.message || 'Failed to buy GPU');
                }
            } catch (error) {
                console.error('Error buying GPU:', error);
                showNotification('Error buying GPU: ' + error.message);
            }
        }
        async function updateMiningStats() {
            // Get current cryptocurrency from localStorage or default to BTC
            let currentSymbol = localStorage.getItem('currentMiningCrypto') || 'BTC';
            // Update the pool info with the current cryptocurrency
            document.getElementById('pool-info').textContent = `Mining: ${currentSymbol}`;
            try {
                const options = {
                    ...fetchOptions,
                    method: 'GET',
                    cache: 'no-cache'
                };
                const response = await fetch(`${javaURI}/api/mining/stats`, options);
                if (!response.ok) {
                    throw new Error(`HTTP error! Status: ${response.status}`);
                }
                const stats = await response.json();
                console.log('Full info:', {
                    pendingBalance: stats.pendingBalance,
                    shares: stats.shares,
                    hashrate: stats.hashrate,
                    activeGPUs: stats.activeGPUs
                });
                if (!stats.gpus) {
                    console.warn('API response missing gpus field', stats);
                    stats.gpus = []; // Set default
                }
                updateDisplay(stats);
                renderGpuInventory(stats);
                updateCharts(stats);
            } catch (error) {
                console.error('Error updating mining stats:', error);
                showNotification('Failed to fetch mining data, check your connection');
            }
        }
        // UI Updates
        function updateDisplay(stats) {
            // Log incoming data
            console.log('Updating display with stats:', stats);
            // Parse BTC values
            const btcBalance = parseFloat(stats.btcBalance) || 0;
            const pendingBalance = parseFloat(stats.pendingBalance) || 0;
            const totalBTC = btcBalance + pendingBalance;
            // Update BTC displays
            document.getElementById('btc-balance').textContent = btcBalance.toFixed(8);
            document.getElementById('pending-balance').textContent = pendingBalance.toFixed(8);
            // Calculate and update USD value
            let usdValue;
            if (stats.totalBalanceUSD) {
                // Use API-provided USD value if available
                usdValue = stats.totalBalanceUSD;
            } else {
                // Calculate USD value using BTC_PRICE constant
                usdValue = (totalBTC * 45000).toFixed(2);
            }
            document.getElementById('usd-value').textContent = `$${usdValue}`;
            // Log the values being displayed
            console.log('Display values:', {
                btcBalance: btcBalance.toFixed(8),
                pendingBalance: pendingBalance.toFixed(8),
                totalBTC: totalBTC.toFixed(8),
                usdValue: usdValue
            });
            // Add small random fluctuations to temperature and power
            const tempVariation = Math.random() * 2 - 1; // Random variation ±1°C
            const powerVariation = Math.random() * 10 - 5; // Random variation ±5W
            // Get base values
            const baseTemp = parseFloat(stats.averageTemperature) || 0;
            const basePower = parseFloat(stats.powerConsumption) || 0;
            // Calculate new values with fluctuations
            const newTemp = Math.max(30, Math.min(90, baseTemp + tempVariation)); // Keep between 30-90°C
            const newPower = Math.max(0, basePower + powerVariation); // Keep above 0W
            // Update display elements
            document.getElementById('hashrate').textContent = `${(parseFloat(stats.hashrate) || 0).toFixed(2)} MH/s`;
            document.getElementById('shares').textContent = stats.shares || 0;
            document.getElementById('gpu-temp').textContent = `${newTemp.toFixed(1)}°C`;
            document.getElementById('power-draw').textContent = `${newPower.toFixed(0)}W`;
            document.getElementById('daily-revenue').textContent = `$${(typeof stats.dailyRevenue === 'number' ? stats.dailyRevenue : 0).toFixed(2)}`;
            document.getElementById('power-cost').textContent = `$${(typeof stats.powerCost === 'number' ? stats.powerCost : 0).toFixed(2)}`;
            // Update GPU count display
            if (stats.gpus && stats.gpus.length > 0) {
                const totalGPUs = stats.gpus.reduce((sum, gpu) => sum + gpu.quantity, 0);
                const activeGPUs = stats.gpus.reduce((sum, gpu) => gpu.isActive ? sum + gpu.quantity : sum, 0);
                document.getElementById('current-gpu').textContent = 
                    `${activeGPUs} Active of ${totalGPUs} GPUs (Click to view)`;
            } else {
                document.getElementById('current-gpu').textContent = 'No GPUs';
            }
            // Add color indicators for temperature
            const tempElement = document.getElementById('gpu-temp');
            if (newTemp >= 80) {
                tempElement.className = 'stat-value text-red-500'; // Hot
            } else if (newTemp >= 70) {
                tempElement.className = 'stat-value text-yellow-500'; // Warm
            } else {
                tempElement.className = 'stat-value text-green-500'; // Good
            }
            // Store stats globally for modal access
            window.stats = stats;
        }
        function renderGpuInventory(stats) {
            const inventoryElement = document.getElementById('gpu-inventory');
            if (!inventoryElement) return;
            inventoryElement.innerHTML = '';
            const gpus = stats?.gpus || [];
            if (!gpus.length) {
                inventoryElement.innerHTML = '<p class="text-gray-400 text-center">No GPUs in inventory</p>';
                return;
            }
            // Create gpuGroups object to group GPUs by ID
            const gpuGroups = {};
            gpus.forEach(gpu => {
                const gpuId = gpu.id;
                if (!gpuGroups[gpuId]) {
                    gpuGroups[gpuId] = {
                        ...gpu,
                        quantity: gpu.quantity || 0,
                        activeCount: gpu.isActive ? (gpu.quantity || 0) : 0
                    };
                }
            });
            const container = document.createElement('div');
            container.className = 'grid grid-cols-1 md:grid-cols-2 lg:grid-cols-3 gap-6 p-4';
            Object.values(gpuGroups).forEach(gpu => {
                const gpuCard = document.createElement('div');
                gpuCard.className = 'bg-gray-800 rounded-xl p-6 shadow-2xl transform transition-all duration-300 hover:scale-[1.02] border border-gray-700';
                gpuCard.dataset.gpuId = gpu.id;
                // Fix property names to match the backend data
                const hashrate = parseFloat(gpu.hashRate) || 0;  // Changed from hashrate to hashRate
                const power = parseFloat(gpu.powerConsumption) || 0;  // Changed from power to powerConsumption
                const temp = parseFloat(gpu.temp) || 0;
                const price = parseFloat(gpu.price) || 0;
                const dailyRevenue = hashrate * 86400 * 0.00000001;
                const dailyPowerCost = (power * 24 / 1000 * 0.12);
                const dailyProfit = dailyRevenue - dailyPowerCost;
                const sellPrice = (price * 0.8).toFixed(2);
                gpuCard.innerHTML = `
                    <div class="flex flex-col h-full">
                        <div class="flex-1">
                            <div class="flex justify-between items-start">
                                <h3 class="text-xl font-bold text-white">${gpu.name}</h3>
                                <span class="text-green-400 text-lg font-bold">x${gpu.quantity}</span>
                            </div>
                            <p class="text-blue-400 text-sm mb-4">${gpu.activeCount} of ${gpu.quantity} Active</p>
                            <div class="grid grid-cols-2 gap-4 mt-2">
                                <div class="text-sm">
                                    <p class="text-gray-400">Performance (Per GPU)</p>
                                    <p class="text-white">⚡ ${hashrate.toFixed(2)} MH/s</p>
                                    <p class="text-white">🔌 ${power.toFixed(0)}W</p>
                                    <p class="text-white">🌡️ ${temp.toFixed(1)}°C</p>
                                </div>
                                <div class="text-sm">
                                    <p class="text-gray-400">Daily Estimates (Per GPU)</p>
                                    <p class="text-green-400">💰 $${dailyRevenue.toFixed(2)}</p>
                                    <p class="text-red-400">💡 -$${dailyPowerCost.toFixed(2)}</p>
                                    <p class="text-blue-400">📈 $${dailyProfit.toFixed(2)}</p>
                                </div>
                            </div>
                            <div class="mt-4 text-sm">
                                <p class="text-purple-400">Total Daily Profit: $${(dailyProfit * gpu.quantity).toFixed(2)}</p>
                                <p class="text-yellow-400">Sell Price: $${sellPrice} each</p>
                            </div>
                            <div class="mt-4 flex justify-end">
                                <button onclick="showSellModal(${gpu.id}, '${gpu.name}', ${gpu.quantity}, ${sellPrice})"
                                        class="bg-red-600 hover:bg-red-700 text-white px-4 py-2 rounded-lg transition-colors duration-200">
                                    Sell GPU
                                </button>
                            </div>
                        </div>
                    </div>
                `;
                container.appendChild(gpuCard);
            });
            inventoryElement.appendChild(container);
        }
        function updateCharts(stats) {
            if (!stats) {
                console.warn('updateCharts called without stats');
                return;
            }
            console.log('Updating charts with:', {
                hashrate: stats.hashrate,
                dailyRevenue: stats.dailyRevenue,
                powerCost: stats.powerCost
            });
            const now = new Date().toLocaleTimeString();
            // Update hashrate chart
            if (hashrateChart) {
                const numericHashrate = parseFloat(stats.hashrate) || 0;
                console.log('Adding hashrate data point:', numericHashrate);
                hashrateChart.data.labels.push(now);
                hashrateChart.data.datasets[0].data.push(numericHashrate);
                if (hashrateChart.data.labels.length > 50) {
                    hashrateChart.data.labels.shift();
                    hashrateChart.data.datasets[0].data.shift();
                }
                hashrateChart.update('none');
                console.log('Hashrate chart updated');
            }
            // Update profit chart with total profit (Power Cost + USD Value)
            if (profitChart) {
                const dailyRevenue = typeof stats.dailyRevenue === 'number' ? stats.dailyRevenue : 0;
                const powerCost = typeof stats.powerCost === 'number' ? stats.powerCost : 0;
                const totalBalanceUSD = parseFloat(stats.totalBalanceUSD) || 0;
                const totalProfit = totalBalanceUSD + powerCost; // Add power cost to total balance
                console.log('Calculated total profit:', { dailyRevenue, powerCost, totalBalanceUSD, totalProfit });
                profitChart.data.labels.push(now);
                profitChart.data.datasets[0].data.push(totalProfit);
                if (profitChart.data.labels.length > 50) {
                    profitChart.data.labels.shift();
                    profitChart.data.datasets[0].data.shift();
                }
                profitChart.update('none');
                console.log('Profit chart updated');
            }
        }
        function updateMiningButton(isActive) {
            const button = document.getElementById('start-mining');
            if (isActive) {
                button.textContent = 'Stop Mining';
                button.className = 'mining-button active';
            } else {
                button.textContent = 'Start Mining';
                button.className = 'mining-button';
            }
        }
        function renderGpuShop(gpus) {
            const gpuListElement = document.getElementById('gpu-list');
            gpuListElement.innerHTML = '';
            // Group GPUs by category
            const categories = {
                'Free Starter GPU': gpus.filter(gpu => gpu.price === 0),
                'Budget GPUs ($10000-20000)': gpus.filter(gpu => gpu.price > 0 && gpu.price <= 20000),
                'Mid-Range GPUs ($20000-50000)': gpus.filter(gpu => gpu.price > 20000 && gpu.price <= 50000),
                'High-End GPUs ($50000-100000)': gpus.filter(gpu => gpu.price > 50000 && gpu.price <= 100000),
                'Premium GPUs ($100000+)': gpus.filter(gpu => gpu.price > 100000)
            };
            Object.entries(categories).forEach(([category, categoryGpus]) => {
                if (categoryGpus.length === 0) return;
                const categoryHeader = document.createElement('div');
                categoryHeader.className = `text-xl font-bold mb-4 mt-6 ${getCategoryColor(category)}`;
                categoryHeader.textContent = category;
                gpuListElement.appendChild(categoryHeader);
                categoryGpus.forEach(gpu => {
                    const gpuCard = createGpuCard(gpu, category);
                    gpuListElement.appendChild(gpuCard);
                });
            });
        }
        function createGpuCard(gpu, category) {
            const card = document.createElement('div');
            card.className = `gpu-card mb-4 ${getCategoryClass(category)}`;
            // Calculate daily estimates
            const dailyRevenue = (gpu.hashRate || 0) * 86400 * 0.00000001;
            const dailyPowerCost = (gpu.powerConsumption || 0) * 24 / 1000 * 0.12;
            const dailyProfit = dailyRevenue - dailyPowerCost;
            const roi = dailyProfit > 0 ? (gpu.price / dailyProfit) : Infinity;
            // Add quantity selector for non-starter GPUs
            const isStarterGPU = gpu.price === 0;
            const quantitySelector = isStarterGPU ? '' : `
                <div class="flex flex-col items-end gap-2">
                    <div class="flex items-center">
                        <label class="text-gray-400 mr-2">Quantity:</label>
                        <select id="quantity-${gpu.id}" class="bg-gray-700 rounded px-2 py-1" 
                                data-price="${gpu.price}"
                                data-gpu-id="${gpu.id}"
                                onchange="updateTotalPrice(${gpu.id}, ${gpu.price}); updateShopTotalCost()">
                            ${[0,1,2,3,4,5].map(n => `<option value="${n}">${n}</option>`).join('')}
                        </select>
                    </div>
                    <div class="text-gray-400">
                        Total: $<span id="total-${gpu.id}">0</span>
                    </div>
                </div>
            `;
            // Show owned quantity if owned
            const ownedQuantity = gpu.quantity > 0 ? 
                `<p class="text-green-400 text-sm">Owned: ${gpu.quantity}</p>` : '';
            card.innerHTML = `
                <div class="flex justify-between items-start">
                    <div class="flex-1">
                        <h3 class="text-lg font-bold ${getCategoryColor(category)}">${gpu.name}</h3>
                        ${ownedQuantity}
                        <div class="grid grid-cols-2 gap-4 mt-2">
                            <div class="text-sm">
                                <p class="text-gray-400">Performance</p>
                                <p class="text-white">⚡ ${(gpu.hashRate || 0).toFixed(2)} MH/s</p>
                                <p class="text-white">🔌 ${(gpu.powerConsumption || 0).toFixed(0)}W</p>
                                <p class="text-white">🌡️ ${(gpu.temp || 0).toFixed(1)}°C</p>
                            </div>
                            <div class="text-sm">
                                <p class="text-gray-400">Daily Estimates</p>
                                <p class="text-green-400">💰 $${dailyRevenue.toFixed(2)}</p>
                                <p class="text-red-400">💡 -$${dailyPowerCost.toFixed(2)}</p>
                                <p class="text-blue-400">📈 $${dailyProfit.toFixed(2)}</p>
                            </div>
                        </div>
                        <div class="mt-2 text-sm">
                            <p class="text-gray-400">Efficiency: ${((gpu.hashRate || 0) / (gpu.powerConsumption || 1)).toFixed(3)} MH/W</p>
                            <p class="text-gray-400">ROI: ${roi.toFixed(1)} days</p>
                        </div>
                    </div>
                    <div class="text-right ml-4 flex flex-col items-end">
                        <p class="text-xl font-bold ${getCategoryColor(category)} mb-2">
                            ${gpu.price === 0 ? 'FREE' : '$' + gpu.price.toLocaleString()}
                        </p>
                        ${quantitySelector}
                    </div>
                </div>
            `;
            // After creating the card, attach the event listener
            setTimeout(() => {
                const quantitySelect = document.getElementById(`quantity-${gpu.id}`);
                if (quantitySelect) {
                    quantitySelect.addEventListener('change', function() {
                        const gpuId = this.dataset.gpuId;
                        const basePrice = parseFloat(this.dataset.price);
                        updateTotalPrice(gpuId, basePrice);
                        updateShopTotalCost();
                    });
                }
            }, 0);
            return card;
        }
        // Utility functions
        function getCategoryColor(category) {
            const colors = {
                'Free Starter GPU': 'text-green-400',
                'Budget GPUs ($10000-20000)': 'text-blue-400',
                'Mid-Range GPUs ($20000-50000)': 'text-purple-400',
                'High-End GPUs ($50000-100000)': 'text-orange-400',
                'Premium GPUs ($100000+)': 'text-red-400'
            };
            return colors[category] || 'text-white';
        }
        function getCategoryClass(category) {
            const classes = {
                'Free Starter GPU': 'starter',
                'Budget GPUs ($10000-20000)': 'budget',
                'Mid-Range GPUs ($20000-50000)': 'mid-range',
                'High-End GPUs ($50000-100000)': 'high-end',
                'Premium GPUs ($100000+)': 'premium'
            };
            return classes[category] || '';
        }
        function openGpuShop() {
            const modal = document.getElementById('gpu-shop-modal');
            modal.classList.remove('hidden');
        }
        // Add close shop functionality
        document.getElementById('close-shop').addEventListener('click', () => {
            const modal = document.getElementById('gpu-shop-modal');
            modal.classList.add('hidden');
        });
        // Close modal when clicking outside
        document.getElementById('gpu-shop-modal').addEventListener('click', (e) => {
            if (e.target.id === 'gpu-shop-modal') {
                e.target.classList.add('hidden');
            }
        });
        function stopPeriodicUpdates() {
            if (updateInterval) {
                clearInterval(updateInterval);
                updateInterval = null;
            }
        }
        // Update the total price function to properly format numbers
        function updateTotalPrice(gpuId, basePrice) {
            const quantitySelect = document.getElementById(`quantity-${gpuId}`);
            const totalSpan = document.getElementById(`total-${gpuId}`);
            if (quantitySelect && totalSpan) {
                const quantity = parseInt(quantitySelect.value);
                const total = quantity > 0 ? basePrice * quantity : 0;
                totalSpan.textContent = total.toLocaleString();
            }
        }
        function updateShopTotalCost() {
            let total = 0;
            document.querySelectorAll('[id^="quantity-"]').forEach(select => {
                const quantity = parseInt(select.value);
                if (quantity > 0) {  // Only include if quantity is greater than 0
                    const basePrice = parseFloat(select.dataset.price);
                    if (!isNaN(basePrice)) {
                        total += basePrice * quantity;
                    }
                }
            });
            document.getElementById('shop-total-cost').textContent = total.toLocaleString();
        }
        // Make the functions globally available
        window.updateTotalPrice = updateTotalPrice;
        window.updateShopTotalCost = updateShopTotalCost;
        window.buySelectedGPUs = async function() {
            const purchases = [];
            document.querySelectorAll('[id^="quantity-"]').forEach(select => {
                const quantity = parseInt(select.value);
                const gpuId = select.dataset.gpuId;
                if (quantity > 0) {
                    purchases.push({ gpuId, quantity });
                }
            });
            if (purchases.length === 0) {
                showNotification('Please select at least one GPU to buy');
                return;
            }
            // Process each purchase
            for (const purchase of purchases) {
                await buyGpu(purchase.gpuId, purchase.quantity);
            }
        };
        // Add sell functionality
        function showSellModal(gpuId, gpuName, maxQuantity, sellPrice) {
            const modal = document.getElementById('sellModal');
            const modalContent = document.getElementById('sellModalContent');
            modalContent.innerHTML = `
                <div class="bg-gray-800 p-6 rounded-lg shadow-xl">
                    <h2 class="text-2xl font-bold text-white mb-4">Sell ${gpuName}</h2>
                    <p class="text-gray-300 mb-4">Sell price: $${sellPrice.toFixed(2)} each</p>
                    <div class="mb-4">
                        <label class="text-gray-300 block mb-2">Quantity:</label>
                        <input type="number" id="sellQuantity" 
                               min="1" max="${maxQuantity}" value="1" 
                               class="bg-gray-700 text-white px-3 py-2 rounded w-full"
                               onchange="updateSellTotal(${sellPrice})">
                    </div>
                    <p class="text-lg text-green-400 mb-4">
                        Total value: $<span id="totalSellValue">${sellPrice.toFixed(2)}</span>
                    </p>
                    <div class="flex justify-end gap-4">
                        <button onclick="closeSellModal()"
                                class="bg-gray-600 hover:bg-gray-700 text-white px-4 py-2 rounded">
                            Cancel
                        </button>
                        <button onclick="confirmSell(${gpuId})"
                                class="bg-red-600 hover:bg-red-700 text-white px-4 py-2 rounded">
                            Confirm Sale
                        </button>
                    </div>
                </div>
            `;
            modal.style.display = 'flex';
            modal.className = 'fixed inset-0 bg-black bg-opacity-50 flex items-center justify-center z-50';
            updateSellTotal(sellPrice);
        }
        window.updateSellTotal = function(sellPrice) {
            const quantity = parseInt(document.getElementById('sellQuantity').value) || 0;
            const total = (sellPrice * quantity).toFixed(2);
            document.getElementById('totalSellValue').textContent = total;
        };
        window.closeSellModal = function() {
            document.getElementById('sellModal').style.display = 'none';
        };
        // Update the confirmSell function with proper headers
        window.confirmSell = async function(gpuId) {
            const quantity = parseInt(document.getElementById('sellQuantity').value);
            try {
                const response = await fetch(`${javaURI}/api/mining/gpu/sell/${gpuId}`, {
                    method: 'POST',
                    headers: {
                        'Content-Type': 'application/json',
                        ...fetchOptions.headers
                    },
                    credentials: 'include',
                    body: JSON.stringify({ quantity: quantity })
                });
                const result = await response.json();
                if (result.success) {
                    window.showNotification(result.message);
                    closeSellModal();
                    await updateMiningStats();
                    // Update user balance
                    await fetchUserBalance();
                } else {
                    window.showNotification(result.message || 'Failed to sell GPU', true);
                }
            } catch (error) {
                console.error('Error selling GPU:', error);
                window.showNotification('Error selling GPU: ' + error.message, true);
            }
        };
        // Make functions globally available
        window.showSellModal = showSellModal;
        window.updateSellTotal = updateSellTotal;
        window.closeSellModal = closeSellModal;
        window.confirmSell = confirmSell;
    </script>
    <script>
    // Add tutorial initialization code
    document.addEventListener('DOMContentLoaded', async function() {
        // Check login status first
        try {
            const response = await fetch(`${javaURI}/api/auth/status`, {
                ...fetchOptions,
                method: 'GET'
            });
            const data = await response.json();
            if (!data.isLoggedIn) {
                showNotification('Please log in to access the tutorial');
                return;
            }
            // Check if user has seen the tutorial
            const lastLogin = localStorage.getItem('lastLogin');
            const now = new Date().getTime();
            const oneWeek = 7 * 24 * 60 * 60 * 1000; // 7 days in milliseconds
            // Show tutorial if:
            // 1. Tutorial has never been seen, or
            // 2. Last login was more than a week ago, or
            // 3. User hasn't chosen to never show it
            if (!localStorage.getItem('tutorialSeen') || 
                (lastLogin && (now - parseInt(lastLogin)) > oneWeek)) {
                if (!localStorage.getItem('neverShowTutorial')) {
                    document.getElementById('tutorial-welcome').classList.remove('hidden');
                }
            }
        } catch (error) {
            console.error('Error checking login status:', error);
            showNotification('Error checking login status');
        }
    });
    function startTutorial() {
        document.getElementById('tutorial-welcome').classList.add('hidden');
        introJs().setOptions({
            steps: [
                {
                    title: 'Wallet Overview',
                    intro: 'Your wallet shows your BTC balance, pending rewards, and USD value. The minimum payout is 0.001 BTC.',
                    element: document.querySelector('.dashboard-card:nth-child(1)'),
                    position: 'bottom'
                },
                {
                    title: 'Mining Statistics',
                    intro: 'Track your mining performance with hashrate and shares. Higher hashrate means more mining power!',
                    element: document.querySelector('.dashboard-card:nth-child(2)'),
                    position: 'bottom'
                },
                {
                    title: 'Hardware Status',
                    intro: 'Monitor your GPU temperature and power consumption. Keep your hardware cool for optimal performance!',
                    element: document.querySelector('.dashboard-card:nth-child(3)'),
                    position: 'bottom'
                },
                {
                    title: 'Profitability',
                    intro: 'See your daily revenue and power costs. This helps you calculate your mining profitability.',
                    element: document.querySelector('.dashboard-card:nth-child(4)'),
                    position: 'bottom'
                },
                {
                    title: 'Mining Control',
                    intro: 'Click here to start/stop mining. Watch your hashrate and earnings grow!',
                    element: document.getElementById('start-mining'),
                    position: 'bottom'
                },
                {
                    title: 'GPU Management',
                    intro: 'Visit the GPU Shop to upgrade your mining power. Better GPUs = Higher hashrate!',
                    element: document.getElementById('gpu-shop'),
                    position: 'left'
                },
                {
                    title: 'Performance Monitoring',
                    intro: 'Monitor your mining performance and earnings with real-time charts.',
                    element: document.querySelector('.chart-container'),
                    position: 'top'
                }
            ],
            showProgress: true,
            showBullets: true,
            exitOnOverlayClick: false,
            exitOnEsc: false,
            nextLabel: 'Next →',
            prevLabel: '← Back',
            skipLabel: 'Skip',
            doneLabel: 'Got it!',
            tooltipClass: 'customTooltip'
        }).start();
    }
    function skipTutorial() {
        document.getElementById('tutorial-welcome').classList.add('hidden');
        localStorage.setItem('tutorialSeen', 'true');
        localStorage.setItem('lastLogin', new Date().getTime().toString());
    }
    function neverShowTutorial() {
        document.getElementById('tutorial-welcome').classList.add('hidden');
        localStorage.setItem('tutorialSeen', 'true');
        localStorage.setItem('neverShowTutorial', 'true');
        localStorage.setItem('lastLogin', new Date().getTime().toString());
    }
    </script>
    <script>
    // Function to open the cryptocurrency details modal
    function openCryptoDetailsModal() {
        const modal = document.getElementById('crypto-details-modal');
        modal.classList.remove('hidden');
        document.body.classList.add('modal-open'); // Add class to body
        loadCryptoBalances();
        loadAvailableCryptocurrencies();
    }
    // Function to close the cryptocurrency details modal
    function closeCryptoDetailsModal() {
        const modal = document.getElementById('crypto-details-modal');
        modal.classList.add('hidden');
        document.body.classList.remove('modal-open'); // Remove class from body
    }
    // Function to load cryptocurrency balances
    function loadCryptoBalances() {
        console.log('Fetching crypto balances from: http://localhost:8085/api/mining/balances');
        // Get currently selected cryptocurrency from localStorage or default to BTC
        const currentMining = localStorage.getItem('currentMiningCrypto') || 'BTC';
        // Sample data to display when backend is unavailable
        const sampleData = {
            balances: [
                {
                    name: "Bitcoin",
                    symbol: "BTC",
                    logoUrl: "https://cryptologos.cc/logos/bitcoin-btc-logo.png",
                    price: 45000.0,
                    confirmedBalance: "0.00025000",
                    pendingBalance: "0.00010000",
                    confirmedUSD: "11.25",
                    pendingUSD: "4.50",
                    totalUSD: "15.75",
                    algorithm: "SHA-256",
                    difficulty: "Very High",
                    minPayout: 0.001,
                    blockReward: 6.25
                },
                {
                    name: "Ethereum",
                    symbol: "ETH",
                    logoUrl: "https://cryptologos.cc/logos/ethereum-eth-logo.png",
                    price: 3000.0,
                    confirmedBalance: "0.00300000",
                    pendingBalance: "0.00050000",
                    confirmedUSD: "9.00",
                    pendingUSD: "1.50",
                    totalUSD: "10.50",
                    algorithm: "Ethash",
                    difficulty: "High",
                    minPayout: 0.01,
                    blockReward: 2.0
                },
                {
                    name: "Litecoin",
                    symbol: "LTC",
                    logoUrl: "https://cryptologos.cc/logos/litecoin-ltc-logo.png",
                    price: 80.0,
                    confirmedBalance: "0.15000000",
                    pendingBalance: "0.05000000",
                    confirmedUSD: "12.00",
                    pendingUSD: "4.00",
                    totalUSD: "16.00",
                    algorithm: "Scrypt",
                    difficulty: "Medium",
                    minPayout: 0.02,
                    blockReward: 12.5
                },
                {
                    name: "Monero",
                    symbol: "XMR",
                    logoUrl: "https://cryptologos.cc/logos/monero-xmr-logo.png",
                    price: 170.0,
                    confirmedBalance: "0.01000000",
                    pendingBalance: "0.00500000",
                    confirmedUSD: "1.70",
                    pendingUSD: "0.85",
                    totalUSD: "2.55",
                    algorithm: "RandomX",
                    difficulty: "Medium",
                    minPayout: 0.01,
                    blockReward: 0.6
                }
            ],
            totalUSD: "44.80",
            currentMining: currentMining // Use the saved cryptocurrency
        };
        // Try to fetch from the API first
        fetch('http://localhost:8085/api/mining/balances')
            .then(response => {
                console.log('Response status:', response.status);
                if (!response.ok) {
                    throw new Error(`HTTP error! Status: ${response.status}`);
                }
                return response.json();
            })
            .then(data => {
                console.log('Received balances data:', data);
                displayCryptoBalances(data);
            })
            .catch(error => {
                console.error('Error loading crypto balances:', error);
                // Display sample data instead
                console.log('Using sample data instead');
                displayCryptoBalances(sampleData);
            });
    }
    // Function to display cryptocurrency balances
    function displayCryptoBalances(data) {
        const container = document.getElementById('crypto-balances-container');
        if (!data.balances || data.balances.length === 0) {
            container.innerHTML = '<p class="text-gray-400">No cryptocurrency balances found.</p>';
            return;
        }
        let html = '';
        // Current mining
        const currentMining = data.currentMining || 'BTC';
        html += `<p class="text-sm text-blue-400 mb-4">Currently mining: <span class="font-bold">${currentMining}</span></p>`;
        // Total value
        html += `<p class="text-xl mb-6">Total value: <span class="font-bold text-green-400">$${data.totalUSD}</span></p>`;
        // Individual balances
        data.balances.forEach(balance => {
            html += `
            <div class="bg-gray-800 rounded-lg p-4 mb-4 border border-gray-700">
                <div class="flex items-center justify-between">
                    <div class="flex items-center">
                        <img src="${balance.logoUrl}" alt="${balance.symbol}" class="w-10 h-10 mr-3" onerror="this.src='https://via.placeholder.com/40'">
                        <div>
                            <h3 class="text-lg font-semibold">${balance.name} (${balance.symbol})</h3>
                            <p class="text-gray-400">$${typeof balance.price === 'number' ? balance.price.toLocaleString() : balance.price}</p>
                        </div>
                    </div>
                    <div class="text-right">
                        <p class="font-semibold">${balance.confirmedBalance} ${balance.symbol}</p>
                        <p class="text-yellow-400">${balance.pendingBalance} ${balance.symbol} pending</p>
                        <p class="text-green-400">$${balance.totalUSD}</p>
                    </div>
                </div>
                <!-- Pool Info Section -->
                <div class="mt-3 pt-3 border-t border-gray-700 grid grid-cols-4 gap-2 text-sm">
                    <div>
                        <p class="text-gray-400">Algorithm</p>
                        <p>${balance.algorithm}</p>
                    </div>
                    <div>
                        <p class="text-gray-400">Difficulty</p>
                        <p>${balance.difficulty}</p>
                    </div>
                    <div>
                        <p class="text-gray-400">Min Payout</p>
                        <p>${balance.minPayout} ${balance.symbol}</p>
                    </div>
                    <div>
                        <p class="text-gray-400">Block Reward</p>
                        <p>${balance.blockReward} ${balance.symbol}</p>
                    </div>
                </div>
            </div>
            `;
        });
        container.innerHTML = html;
    }
    // Function to load available cryptocurrencies
    function loadAvailableCryptocurrencies() {
        console.log('Fetching cryptocurrencies from: http://localhost:8085/api/mining/cryptocurrencies');
        // Sample cryptocurrency data to display when backend is unavailable
        const sampleCryptos = [
            {
                id: 1,
                name: "Bitcoin",
                symbol: "BTC",
                price: 45000.0,
                logoUrl: "https://cryptologos.cc/logos/bitcoin-btc-logo.png",
                algorithm: "SHA-256",
                blockReward: 6.25,
                difficulty: "Very High",
                minPayout: 0.001
            },
            {
                id: 2,
                name: "Ethereum",
                symbol: "ETH",
                price: 3000.0,
                logoUrl: "https://cryptologos.cc/logos/ethereum-eth-logo.png",
                algorithm: "Ethash",
                blockReward: 2.0,
                difficulty: "High",
                minPayout: 0.01
            },
            {
                id: 3,
                name: "Litecoin",
                symbol: "LTC",
                price: 80.0,
                logoUrl: "https://cryptologos.cc/logos/litecoin-ltc-logo.png",
                algorithm: "Scrypt",
                blockReward: 12.5,
                difficulty: "Medium",
                minPayout: 0.02
            },
            {
                id: 4,
                name: "Monero",
                symbol: "XMR",
                price: 170.0,
                logoUrl: "https://cryptologos.cc/logos/monero-xmr-logo.png",
                algorithm: "RandomX",
                blockReward: 0.6,
                difficulty: "Medium",
                minPayout: 0.01
            }
        ];
        // Try to fetch from the API first
        fetch('http://localhost:8085/api/mining/cryptocurrencies')
            .then(response => {
                console.log('Response status:', response.status);
                if (!response.ok) {
                    throw new Error(`HTTP error! Status: ${response.status}`);
                }
                return response.json();
            })
            .then(cryptos => {
                console.log('Received cryptocurrencies data:', cryptos);
                displayCryptocurrencies(cryptos);
            })
            .catch(error => {
                console.error('Error loading cryptocurrencies:', error);
                // Display sample data instead
                console.log('Using sample cryptocurrency data instead');
                displayCryptocurrencies(sampleCryptos);
            });
    }
    // Function to display cryptocurrencies
    function displayCryptocurrencies(cryptos) {
        const container = document.getElementById('crypto-selection-container');
        if (!cryptos || cryptos.length === 0) {
            container.innerHTML = '<p class="text-gray-400">No cryptocurrencies available.</p>';
            return;
        }
        let html = '';
        cryptos.forEach(crypto => {
            html += `
            <div class="bg-gray-800 rounded-lg p-3 border border-gray-700 cursor-pointer hover:bg-gray-700 transition-colors"
                 onclick="selectCryptocurrency('${crypto.symbol}')">
                <div class="flex items-center">
                    <img src="${crypto.logoUrl}" alt="${crypto.symbol}" class="w-8 h-8 mr-2" onerror="this.src='https://via.placeholder.com/32'">
                    <div>
                        <h4 class="font-semibold">${crypto.symbol}</h4>
                        <p class="text-xs text-gray-400">${crypto.name}</p>
                    </div>
                </div>
            </div>
            `;
        });
        container.innerHTML = html;
    }
    // Function to select a cryptocurrency for mining
    function selectCryptocurrency(symbol) {
        console.log(`Selecting cryptocurrency: ${symbol}`);
        // Save the selected cryptocurrency to localStorage
        localStorage.setItem('currentMiningCrypto', symbol);
        // Try to call the API first
        fetch(`http://localhost:8085/api/mining/crypto/select/${symbol}`, {
            method: 'POST'
        })
        .then(response => {
            console.log('Response status:', response.status);
            if (!response.ok) {
                throw new Error(`HTTP error! Status: ${response.status}`);
            }
            return response.json();
        })
        .then(data => {
            console.log('Received selection response:', data);
            if (data.success) {
                showNotification(`Now mining ${symbol}`, 'success');
                loadCryptoBalances(); // Refresh the balances display
                updateMiningStats(); // Refresh mining stats
            } else {
                showNotification(`Failed to select ${symbol}`, 'error');
            }
        })
        .catch(error => {
            console.error('Error selecting cryptocurrency:', error);
            // Simulate success even if the API call failed
            showNotification(`Now mining ${symbol} (simulated)`, 'success');
            // Manually update the UI with the new cryptocurrency
            document.getElementById('crypto-balances-container').querySelectorAll('.text-blue-400').forEach(el => {
                if (el.textContent.includes('Currently mining:')) {
                    el.innerHTML = `Currently mining: <span class="font-bold">${symbol}</span>`;
                }
            });
            // Update mining stats
            updateMiningStats();
        });
    }
    </script>
</body><|MERGE_RESOLUTION|>--- conflicted
+++ resolved
@@ -16,758 +16,9 @@
     <link href="https://unpkg.com/intro.js/minified/introjs.min.css" rel="stylesheet">
     <script src="https://unpkg.com/intro.js/minified/intro.min.js"></script>
 </head>
-<<<<<<< HEAD
 
 <link rel="stylesheet" href="crypto.scss">
 
-=======
-<style>
-/* Reset base styles */
-body {
-    margin: 0;
-    padding: 0;
-    background-color: #1a1a1a;
-    min-height: 100vh;
-}
-/* Main content area */
-.main-content {
-    padding: 1rem;
-    position: relative;
-    z-index: 1; /* Keep all content at a lower z-index */
-}
-/* Title styles */
-.page-title {
-    color: #60A5FA;
-    text-align: center;
-    font-size: 2.5rem;
-    font-weight: bold;
-    margin-bottom: 2rem;
-}
-/* Tutorial button container */
-.tutorial-button-container {
-    display: flex;
-    justify-content: center;
-    margin-bottom: 1.5rem;
-}
-/* Modal and notification z-index control */
-.modal-container,
-.gpu-shop-modal,
-.active-gpus-modal,
-.tutorial-welcome,
-.notification {
-    z-index: 1; /* Keep all modals at a lower z-index */
-}
-.notification { /* This entire style, ".notification", is what makes the notification pops out from the top right! */
-    position: fixed;
-    top: 20px;
-    right: 20px;
-    background-color: #333;
-    color: white;
-    padding: 10px;
-    border-radius: 5px;
-    z-index: 1000; // Ensure it appears above other elements
-}
-.shadow-red-glow {
-    box-shadow: 0 4px 15px -3px rgba(239, 68, 68, 0.3);
-}
-.shadow-green-glow {
-    box-shadow: 0 4px 15px -3px rgba(16, 185, 129, 0.3);
-}
-/* GPU Inventory Styles */
-.dashboard-card {
-    @apply bg-gray-800 rounded-lg p-6 shadow-lg border border-gray-700;
-    transition: transform 0.2s, box-shadow 0.2s;
-}
-.dashboard-card:hover {
-    transform: translateY(-2px);
-    box-shadow: 0 4px 12px rgba(0, 0, 0, 0.3);
-}
-.dashboard-card h2 {
-    @apply text-xl font-bold mb-4 text-blue-400;
-    border-bottom: 2px solid rgba(59, 130, 246, 0.2);
-    padding-bottom: 0.5rem;
-}
-.stat-label {
-    @apply text-gray-400 text-sm font-medium mb-1;
-}
-.stat-value {
-    @apply text-2xl font-bold;
-    text-shadow: 0 0 10px rgba(255, 255, 255, 0.1);
-}
-#gpu-inventory {
-    @apply mt-4;
-    min-height: 200px; /* Ensure minimum height even when empty */
-}
-.gpu-card {
-    @apply bg-gray-800 rounded-lg p-4 shadow-lg mb-4;
-    border: 1px solid rgba(255, 255, 255, 0.1);
-}
-/* Updated Navigation Bar Styles */
-.navbar {
-    display: flex;
-    justify-content: space-between;
-    align-items: center;
-    padding: 10px 15px;
-    background-color: #001f3f;
-    color: #fff;
-    width: 100%;
-    z-index: 1; 
-}
-.navbar .logo {
-    font-size: 24px;
-    font-weight: bold;
-    letter-spacing: 2px;
-    margin-right: 20px; /* Add margin to separate logo from nav buttons */
-}
-.navbar .nav-buttons {
-    display: flex;
-    gap: 15px; /* Reduced gap between buttons */
-    flex-wrap: nowrap; /* Prevent wrapping */
-    align-items: center;
-}
-.navbar .nav-buttons a {
-    color: #fff;
-    text-decoration: none;
-    font-size: 15px; /* Slightly smaller font size */
-    padding: 6px 12px; /* Reduced padding */
-    border-radius: 4px;
-    transition: background-color 0.3s;
-    white-space: nowrap; /* Prevent text wrapping */
-}
-.navbar .nav-buttons a:hover {
-    background-color: #ff8c00;
-}
-.navbar .balance-display {
-    background-color: #ff8c00;
-    padding: 8px 16px;
-    border-radius: 4px;
-    font-weight: bold;
-    margin-left: 20px;
-    color: #fff;
-    font-size: 0.99em; 
-}
-.navbar .balance-display #user-balance {
-    font-size: 0.99em;
-    margin-left: 3px;
-}
-body {
-    font-family: Arial, sans-serif;
-    background-color: #f4f4f9;
-    margin: 0;
-    padding: 0;
-}
-.navbar {
-    display: flex;
-    justify-content: space-between;
-    align-items: center;
-    padding: 10px 20px;
-    background-color: #001f3f;
-    color: #fff;
-}
-.navbar .logo {
-    font-size: 24px;
-    font-weight: bold;
-    letter-spacing: 2px;
-}
-.navbar .nav-buttons {
-    display: flex;
-    gap: 20px;
-}
-.navbar .nav-buttons a {
-    color: #fff;
-    text-decoration: none;
-    font-size: 16px;
-    padding: 8px 16px;
-    border-radius: 4px;
-    transition: background-color 0.3s;
-}
-.navbar .nav-buttons a:hover {
-    background-color: #ff8c00;
-}
-.dashboard {
-    padding: 20px;
-    display: flex;
-    justify-content: flex-start;
-    gap: 40px;
-}
-.dashboard-content {
-    width: 70%;
-}
-.sidebar {
-    width: 25%;
-    display: flex;
-    flex-direction: column;
-    gap: 20px;
-}
-.stock-table, .your-stocks {
-    background-color: #fff;
-    padding: 20px;
-    border-radius: 8px;
-    box-shadow: 0 2px 4px rgba(0, 0, 0, 0.1);
-}
-.your-stocks, .stock-table {
-    height: full;
-}
-.stock-table table, .your-stocks table {
-    width: 100%;
-    border-collapse: collapse;
-}
-.stock-table table, th, td, .your-stocks table, th, td {
-    border: none;
-}
-.stock-table th, td, .your-stocks th, td {
-    padding: 10px;
-    text-align: left;
-}
-.stock-table th, .your-stocks th {
-    background-color: #f2f2f2;
-}
-.welcome {
-    font-size: 24px;
-    font-weight: bold;
-}
-.summary-cards {
-    display: flex;
-    justify-content: space-between;
-    margin: 20px 0;
-}
-.card {
-    padding: 0px;
-    margin: 10px;
-    border-radius: 8px;
-    box-shadow: 0 2px 4px rgba(0, 0, 0, 0.1);
-    flex: 1;
-    text-align: center;
-    color: #fff;
-    padding-bottom: -40px;
-}
-.card-orange {
-    background-color: #FF8C00;
-}
-.card-purple {
-    background-color: #6A0DAD;
-}
-.card-darkblue {
-    background-color: #001f3f;
-}
-.card h2 {
-    font-size: 20px;
-}
-.card p {
-    font-size: 36px;
-    font-weight: bold;
-}
-.chart-container {
-    @apply bg-gray-800 rounded-lg p-6 border border-gray-700;
-    height: 300px;
-    box-shadow: 0 4px 6px rgba(0, 0, 0, 0.1);
-}
-.chart {
-    height: 100%;
-    width: 100%;
-    background-color: #fff;
-    border-radius: 8px;
-    display: flex;
-    align-items: center;
-    justify-content: center;
-    font-size: 24px;
-    color: #999;
-    flex: 1;
-}
-.search-container {
-    margin-bottom: 20px;
-    display: flex;
-}
-.search-container input[type="text"] {
-    width: 100%;
-    padding: 12px;
-    border: none;
-    border-radius: 4px;
-    outline: none;
-    font-size: 16px;
-}
-.search-button {
-    background-color: #ff8c00;
-    color: #fff;
-    border: none;
-    border-radius: 0 4px 4px 0;
-    padding: 12px 20px;
-    cursor: pointer;
-    font-size: 16px;
-    transition: background-color 0.3s;
-}
-.search-button:hover {
-    background-color: #e07b00;
-}
-/* ===== Mining Button Effects ===== */
-#start-mining {
-    background: linear-gradient(135deg, 
-        rgba(147, 51, 234, 0.1) 0%,    /* Purple */
-        rgba(59, 130, 246, 0.1) 50%,  /* Blue */
-        rgba(239, 68, 68, 0.1) 100%   /* Red */
-    );
-    border: 2px solid;
-    border-image-slice: 1;
-    border-image-source: linear-gradient(
-        45deg,
-        #9333ea,  /* Purple */
-        #3b82f6,  /* Blue */
-        #ef4444   /* Red */
-    );
-    color: white;
-    padding: 12px 24px;
-    border-radius: 8px;
-    font-weight: bold;
-    transition: all 0.4s cubic-bezier(0.4, 0, 0.2, 1);
-    position: relative;
-    overflow: hidden;
-    backdrop-filter: blur(8px);
-}
-/* Hover effect with chromatic aberration */
-#start-mining:hover {
-    transform: translateY(-2px) scale(1.02);
-    box-shadow: 0 0 25px rgba(147, 51, 234, 0.4),
-                0 0 15px rgba(59, 130, 246, 0.4),
-                0 0 5px rgba(239, 68, 68, 0.4);
-}
-/* Active state with particle effect */
-#start-mining.active {
-    background: linear-gradient(135deg,
-        rgba(147, 51, 234, 0.2) 0%,
-        rgba(59, 130, 246, 0.2) 50%,
-        rgba(239, 68, 68, 0.2) 100%
-    );
-    box-shadow: 0 0 40px rgba(147, 51, 234, 0.6),
-                inset 0 0 20px rgba(59, 130, 246, 0.4);
-}
-/* RGB Cyclic Animation */
-@keyframes chromatic-pulse {
-    0% {
-        border-color: #9333ea;  /* Purple */
-        box-shadow: 0 0 15px rgba(147, 51, 234, 0.4);
-    }
-    33% {
-        border-color: #3b82f6;   /* Blue */
-        box-shadow: 0 0 15px rgba(59, 130, 246, 0.4);
-    }
-    66% {
-        border-color: #ef4444;  /* Red */
-        box-shadow: 0 0 15px rgba(239, 68, 68, 0.4);
-    }
-    100% {
-        border-color: #9333ea;  /* Purple */
-        box-shadow: 0 0 15px rgba(147, 51, 234, 0.4);
-    }
-}
-#start-mining:not(.active) {
-    animation: chromatic-pulse 3s ease-in-out infinite;
-}
-/* Holographic overlay effect */
-#start-mining::before {
-    content: '';
-    position: absolute;
-    top: -50%;
-    left: -50%;
-    width: 200%;
-    height: 200%;
-    background: linear-gradient(
-        45deg,
-        transparent 25%,
-        rgba(147, 51, 234, 0.1) 33%,
-        rgba(59, 130, 246, 0.1) 66%,
-        transparent 75%
-    );
-    transform: rotate(45deg);
-    animation: prismatic-flow 4s infinite linear;
-    mix-blend-mode: screen;
-}
-@keyframes prismatic-flow {
-    0% { transform: translateX(-150%) rotate(45deg); }
-    100% { transform: translateX(150%) rotate(45deg); }
-}
-/* Text glow with color transition */
-#start-mining span {
-    position: relative;
-    z-index: 2;
-    animation: text-glow 2s ease-in-out infinite alternate;
-}
-@keyframes text-glow {
-    from {
-        text-shadow: 0 0 5px rgba(147, 51, 234, 0.5),
-                     0 0 10px rgba(59, 130, 246, 0.5),
-                     0 0 15px rgba(239, 68, 68, 0.5);
-    }
-    to {
-        text-shadow: 0 0 10px rgba(147, 51, 234, 0.8),
-                     0 0 20px rgba(59, 130, 246, 0.8),
-                     0 0 30px rgba(239, 68, 68, 0.8);
-    }
-}
-/* GPU Shop Modal */
-.gpu-shop-modal {
-    position: fixed;
-    inset: 0;
-    background-color: rgba(0, 0, 0, 0.75);
-    display: flex;
-    align-items: center;
-    justify-content: center;
-    z-index: 50;
-}
-/* GPU Shop Content */
-.gpu-shop-content {
-    background-color: #1F2937;
-    width: 90%;
-    max-width: 900px;
-    max-height: 80vh;
-    border-radius: 0.5rem;
-    padding: 1.5rem;
-    position: relative;
-}
-/* GPU List Container (with scrollbar) */
-.gpu-list-container {
-    overflow-y: auto;
-    max-height: calc(80vh - 4rem);
-    padding-right: 1rem;
-    scrollbar-width: thin;
-    scrollbar-color: #4B5563 #1F2937;
-}
-/* Scrollbar Style */
-.gpu-list-container::-webkit-scrollbar {
-    width: 8px;
-}
-.gpu-list-container::-webkit-scrollbar-track {
-    background: #1F2937;
-}
-.gpu-list-container::-webkit-scrollbar-thumb {
-    background-color: #4B5563;
-    border-radius: 4px;
-}
-/* GPU Card Base Style */
-.gpu-card {
-    background: rgba(26, 31, 46, 0.95);
-    border-radius: 0.5rem;
-    padding: 1rem;
-    margin-bottom: 1rem;
-    transition: all 0.3s cubic-bezier(0.4, 0, 0.2, 1);
-    border: 2px solid transparent;
-    backdrop-filter: blur(5px);
-}
-/* Different price GPU Hover Effect */
-.gpu-card.starter:hover { /* Free GPU */
-    transform: translateY(-5px);
-    box-shadow: 0 0 20px rgba(34, 197, 94, 0.3);
-    border-color: rgba(34, 197, 94, 0.5);
-}
-.gpu-card.budget:hover { /* Entry-level */
-    transform: translateY(-5px);
-    box-shadow: 0 0 20px rgba(59, 130, 246, 0.3);
-    border-color: rgba(59, 130, 246, 0.5);
-}
-.gpu-card.mid-range:hover { /* Mid-range */
-    transform: translateY(-5px);
-    box-shadow: 0 0 20px rgba(147, 51, 234, 0.3);
-    border-color: rgba(147, 51, 234, 0.5);
-}
-.gpu-card.high-end:hover { /* High-end */
-    transform: translateY(-5px);
-    box-shadow: 0 0 20px rgba(251, 146, 60, 0.3);
-    border-color: rgba(251, 146, 60, 0.5);
-}
-.gpu-card.premium:hover { /* Premium */
-    transform: translateY(-5px);
-    box-shadow: 0 0 20px rgba(239, 68, 68, 0.3);
-    border-color: rgba(239, 68, 68, 0.5);
-}
-/* difference color = different category */
-.gpu-card.starter h3 { color: #22C55E; }  /* Green */
-.gpu-card.budget h3 { color: #3B82F6; }   /* Blue */
-.gpu-card.mid-range h3 { color: #9333EA; } /* Purple */
-.gpu-card.high-end h3 { color: #FB923C; } /* Orange */
-.gpu-card.premium h3 { color: #EF4444; }  /* Red */
-/* Buy Button Style */
-.gpu-card button {
-    background: rgba(39, 39, 42, 0.9);
-    color: white;
-    padding: 0.5rem 1rem;
-    border-radius: 0.375rem;
-    transition: all 0.2s ease;
-}
-.gpu-card button:hover {
-    transform: scale(1.05);
-    box-shadow: 0 0 10px currentColor;
-}
-/* Performance Metrics Style */
-.gpu-card .performance-metrics {
-    color: #A1A1AA;
-    font-size: 0.875rem;
-}
-.gpu-card .performance-metrics span {
-    color: white;
-    font-weight: 500;
-}
-/* ROI Display Style */
-.gpu-card .roi-indicator {
-    color: #FACC15;
-    font-weight: bold;
-    text-shadow: 0 0 8px rgba(250, 204, 21, 0.3);
-}
-/* Update the active-gpus-modal styles to match GPU Shop */
-.active-gpus-modal {
-    position: fixed;
-    inset: 0;
-    background-color: rgba(0, 0, 0, 0.5);
-    z-index: 50;
-}
-.active-gpus-content {
-    position: absolute;
-    top: 50%;
-    left: 50%;
-    transform: translate(-50%, -50%);
-    background-color: #1f2937;
-    border-radius: 0.5rem;
-    padding: 1.5rem;
-    width: 90%;
-    max-width: 900px;
-    max-height: 80vh;
-}
-#active-gpus-list {
-    overflow-y: auto;
-    max-height: calc(80vh - 120px);
-    padding-right: 1rem;
-    margin-right: -1rem;
-    scrollbar-width: thin;
-    scrollbar-color: #4b5563 #1f2937;
-}
-#active-gpus-list::-webkit-scrollbar {
-    width: 8px;
-}
-#active-gpus-list::-webkit-scrollbar-track {
-    background: #1f2937;
-}
-#active-gpus-list::-webkit-scrollbar-thumb {
-    background-color: #4b5563;
-    border-radius: 4px;
-}
-/* Update the GPU cards style */
-#active-gpus-list .gpu-card {
-    background: rgba(17, 24, 39, 0.95);
-    border-radius: 0.75rem;
-    padding: 1.25rem;
-    margin-bottom: 1rem;
-    border: 1px solid rgba(75, 85, 99, 0.4);
-    transition: all 0.2s ease-in-out;
-}
-#active-gpus-list .gpu-card:hover {
-    transform: translateY(-2px);
-    border-color: rgba(59, 130, 246, 0.5);
-    box-shadow: 0 4px 12px rgba(59, 130, 246, 0.1);
-}
-@keyframes rainbow-breathe {
-    0% { background-position: 0% 50%; text-shadow: 0 0 10px #ff0000; }
-    25% { background-position: 100% 50%; text-shadow: 0 0 10px #00ff00; }
-    50% { background-position: 0% 50%; text-shadow: 0 0 10px #0000ff; }
-    75% { background-position: 100% 50%; text-shadow: 0 0 10px #ff00ff; }
-    100% { background-position: 0% 50%; text-shadow: 0 0 10px #ff0000; }
-}
-@keyframes rgb-border-breathe {
-    0% { border-color: rgba(255, 0, 0, 0.7); box-shadow: 0 -4px 15px -3px rgba(255, 0, 0, 0.4); }
-    33% { border-color: rgba(0, 255, 0, 0.7); box-shadow: 0 -4px 15px -3px rgba(0, 255, 0, 0.4); }
-    66% { border-color: rgba(0, 0, 255, 0.7); box-shadow: 0 -4px 15px -3px rgba(0, 0, 255, 0.4); }
-    100% { border-color: rgba(255, 0, 0, 0.7); box-shadow: 0 -4px 15px -3px rgba(255, 0, 0, 0.4); }
-}
-/* Add tutorial styles */
-.introjs-tooltip {
-    background-color: #1f2937;
-    color: white;
-    border: 1px solid #374151;
-}
-.introjs-button {
-    background-color: #3b82f6;
-    color: white;
-    border: none;
-    text-shadow: none;
-}
-.introjs-button:hover {
-    background-color: #2563eb;
-}
-.introjs-helperLayer {
-    background-color: rgba(59, 130, 246, 0.1);
-    border: 2px solid #3b82f6;
-}
-.introjs-progress {
-    background-color: #374151;
-}
-.introjs-progressbar {
-    background-color: #3b82f6;
-    border-radius: 2px;
-}
-.introjs-skipbutton {
-    color: #9ca3af;
-}
-.introjs-skipbutton:hover {
-    color: white;
-}
-/* Tutorial welcome modal */
-.tutorial-welcome {
-    position: fixed;
-    top: 50%;
-    left: 50%;
-    transform: translate(-50%, -50%);
-    background-color: #1f2937;
-    padding: 2rem;
-    border-radius: 0.5rem;
-    box-shadow: 0 4px 6px rgba(0, 0, 0, 0.1);
-    z-index: 1000;
-    max-width: 500px;
-    width: 90%;
-    text-align: center;
-}
-.tutorial-welcome h2 {
-    color: #3b82f6;
-    font-size: 1.5rem;
-    margin-bottom: 1rem;
-}
-.tutorial-welcome p {
-    color: #9ca3af;
-    margin-bottom: 1.5rem;
-}
-.tutorial-buttons {
-    display: flex;
-    gap: 1rem;
-    justify-content: center;
-    align-items: center;
-}
-.tutorial-button {
-    padding: 0.5rem 1rem;
-    border-radius: 0.375rem;
-    font-weight: 500;
-    cursor: pointer;
-    transition: all 0.2s;
-    font-size: 0.875rem;
-    min-width: 100px;
-    height: 36px;
-    display: inline-flex;
-    align-items: center;
-    justify-content: center;
-    background-color: #374151;
-    color: white;
-    border: none;
-    margin: 0 0.25rem;
-}
-.tutorial-button:hover {
-    background-color: #4b5563;
-}
-.tutorial-button-primary {
-    background-color: #3b82f6;
-}
-.tutorial-button-primary:hover {
-    background-color: #2563eb;
-}
-.tutorial-button-tertiary {
-    background-color: #1f2937;
-    color: #9ca3af;
-    border: 1px solid #374151;
-}
-.tutorial-button-tertiary:hover {
-    background-color: #374151;
-    color: white;
-}
-/* Tutorial button in the main page */
-.tutorial-button-container {
-    display: flex;
-    justify-content: center;
-    margin-bottom: 1.5rem;
-}
-.tutorial-button-container button {
-    background: linear-gradient(to right, #3b82f6, #6366f1);
-    color: white;
-    padding: 0.5rem 1rem;
-    border-radius: 0.5rem;
-    font-size: 0.875rem;
-    font-weight: 500;
-    transition: all 0.2s;
-    display: flex;
-    align-items: center;
-    gap: 0.5rem;
-    opacity: 0.85;
-    box-shadow: 0 2px 4px rgba(0, 0, 0, 0.1);
-}
-.tutorial-button-container button:hover {
-    opacity: 1;
-    transform: translateY(-1px);
-    box-shadow: 0 4px 6px rgba(0, 0, 0, 0.1);
-}
-.tutorial-button-container button span:first-child {
-    font-size: 1.25rem;
-}
-/* Tutorial Help Button */
-.tutorial-help-button {
-    position: absolute;
-    top: 1rem;
-    right: 1rem;
-    z-index: 10;
-}
-.tutorial-help-button button {
-    font-weight: bold;
-    transform: scale(1);
-    transition: transform 0.2s ease;
-}
-.tutorial-help-button button:hover {
-    transform: scale(1.1);
-}
-/* Custom scrollbar for crypto modal */
-#crypto-balances-container::-webkit-scrollbar,
-#crypto-selection-container::-webkit-scrollbar {
-    width: 6px;
-}
-
-#crypto-balances-container::-webkit-scrollbar-track,
-#crypto-selection-container::-webkit-scrollbar-track {
-    background: #1F2937;
-    border-radius: 3px;
-}
-
-#crypto-balances-container::-webkit-scrollbar-thumb,
-#crypto-selection-container::-webkit-scrollbar-thumb {
-    background-color: #4B5563;
-    border-radius: 3px;
-}
-
-/* Smooth scrolling */
-#crypto-balances-container,
-#crypto-selection-container {
-    scroll-behavior: smooth;
-}
-
-/* Force scrolling for the crypto modal content */
-#crypto-details-modal .overflow-y-auto {
-    overflow-y: scroll !important;
-    -webkit-overflow-scrolling: touch;
-    max-height: calc(80vh - 70px); /* Account for header */
-}
-
-/* Improved scrollbar styles */
-#crypto-details-modal .overflow-y-auto::-webkit-scrollbar {
-    width: 8px;
-}
-
-#crypto-details-modal .overflow-y-auto::-webkit-scrollbar-track {
-    background: #1F2937;
-    border-radius: 4px;
-}
-
-#crypto-details-modal .overflow-y-auto::-webkit-scrollbar-thumb {
-    background-color: #4B5563;
-    border-radius: 4px;
-    border: 2px solid #1F2937;
-}
-
-/* Prevent body scrolling when modal is open */
-body.modal-open {
-    overflow: hidden;
-}
-</style>
->>>>>>> 8d728262
 <body>
     <div id="notification" class="notification"></div>
     <div class="main-content">
