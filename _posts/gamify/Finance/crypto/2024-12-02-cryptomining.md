---
layout: none
title: Crypto Mining Simulator
type: issues
permalink: /crypto/mining
---

<html lang="en">
<head>
    <meta charset="UTF-8">
    <meta name="viewport" content="width=device-width, initial-scale=1.0">
    <script src="https://cdn.jsdelivr.net/npm/chart.js"></script>
    <link href="https://cdn.jsdelivr.net/npm/tailwindcss@2.2.19/dist/tailwind.min.css" rel="stylesheet">
</head>
<style>
       .notification { /* This entire style, ".notification", is what makes the notification pops out from the top right! */
       position: fixed;
       top: 20px;
       right: 20px;
       background-color: #333;
       color: white;
       padding: 10px;
       border-radius: 5px;
       z-index: 1000; // Ensure it appears above other elements
   }
   /* GPU Inventory Styles */
   .dashboard-card {
       @apply bg-gray-800 rounded-lg p-4 shadow-lg;
   }
   #gpu-inventory {
       @apply mt-4;
       min-height: 200px; /* Ensure minimum height even when empty */
   }
   .gpu-card {
       @apply bg-gray-800 rounded-lg p-4 shadow-lg mb-4;
       border: 1px solid rgba(255, 255, 255, 0.1);
   }
    /* Updated Navigation Bar Styles */
    .navbar {
        display: flex;
        justify-content: space-between;
        align-items: center;
        padding: 10px 15px; /* Reduced horizontal padding */
        background-color: #001f3f;
        color: #fff;
        width: 100%;
    }
    .navbar .logo {
        font-size: 24px;
        font-weight: bold;
        letter-spacing: 2px;
        margin-right: 20px; /* Add margin to separate logo from nav buttons */
    }
    .navbar .nav-buttons {
        display: flex;
        gap: 15px; /* Reduced gap between buttons */
        flex-wrap: nowrap; /* Prevent wrapping */
        align-items: center;
    }
    .navbar .nav-buttons a {
        color: #fff;
        text-decoration: none;
        font-size: 15px; /* Slightly smaller font size */
        padding: 6px 12px; /* Reduced padding */
        border-radius: 4px;
        transition: background-color 0.3s;
        white-space: nowrap; /* Prevent text wrapping */
    }
    .navbar .nav-buttons a:hover {
        background-color: #ff8c00;
    }
    
body {
    font-family: Arial, sans-serif;
    background-color: #f4f4f9;
    margin: 0;
    padding: 0;
}
.navbar {
    display: flex;
    justify-content: space-between;
    align-items: center;
    padding: 10px 20px;
    background-color: #001f3f;
    color: #fff;
}
.navbar .logo {
    font-size: 24px;
    font-weight: bold;
    letter-spacing: 2px;
}
.navbar .nav-buttons {
    display: flex;
    gap: 20px;
}
.navbar .nav-buttons a {
    color: #fff;
    text-decoration: none;
    font-size: 16px;
    padding: 8px 16px;
    border-radius: 4px;
    transition: background-color 0.3s;
}
.navbar .nav-buttons a:hover {
    background-color: #ff8c00;
}
.dashboard {
    padding: 20px;
    display: flex;
    justify-content: flex-start;
    gap: 40px;
}
.dashboard-content {
    width: 70%;
}
.sidebar {
    width: 25%;
    display: flex;
    flex-direction: column;
    gap: 20px;
}
.stock-table, .your-stocks {
    background-color: #fff;
    padding: 20px;
    border-radius: 8px;
    box-shadow: 0 2px 4px rgba(0, 0, 0, 0.1);
}
.your-stocks, .stock-table {
    height: full;
}
.stock-table table, .your-stocks table {
    width: 100%;
    border-collapse: collapse;
}
.stock-table table, th, td, .your-stocks table, th, td {
    border: none;
}
.stock-table th, td, .your-stocks th, td {
    padding: 10px;
    text-align: left;
}
.stock-table th, .your-stocks th {
    background-color: #f2f2f2;
}
.welcome {
    font-size: 24px;
    font-weight: bold;
}
.summary-cards {
    display: flex;
    justify-content: space-between;
    margin: 20px 0;
}
.card {
    padding: 0px;
    margin: 10px;
    border-radius: 8px;
    box-shadow: 0 2px 4px rgba(0, 0, 0, 0.1);
    flex: 1;
    text-align: center;
    color: #fff;
    padding-bottom: -40px;
}
.card-orange {
    background-color: #FF8C00;
}
.card-purple {
    background-color: #6A0DAD;
}
.card-darkblue {
    background-color: #001f3f;
}
.card h2 {
    font-size: 20px;
}
.card p {
    font-size: 36px;
    font-weight: bold;
}
.chart-container {
    position: relative;
    background-color: #fff;
    padding: 20px;
    border-radius: 8px;
    box-shadow: 0 2px 4px rgba(0, 0, 0, 0.1);
    margin: 20px 0;
    display: flex;
    gap: 20px;
}
.chart {
    height: 100%;
    width: 100%;
    background-color: #fff;
    border-radius: 8px;
    display: flex;
    align-items: center;
    justify-content: center;
    font-size: 24px;
    color: #999;
    flex: 1;
}
.search-container {
    margin-bottom: 20px;
    display: flex;
}
.search-container input[type="text"] {
    width: 100%;
    padding: 12px;
    border: none;
    border-radius: 4px;
    outline: none;
    font-size: 16px;
}
.search-button {
    background-color: #ff8c00;
    color: #fff;
    border: none;
    border-radius: 0 4px 4px 0;
    padding: 12px 20px;
    cursor: pointer;
    font-size: 16px;
    transition: background-color 0.3s;
}
.search-button:hover {
    background-color: #e07b00;
}
/* ===== Mining Button Effects ===== */
#start-mining {
    background: linear-gradient(135deg, 
        rgba(147, 51, 234, 0.1) 0%,    /* Purple */
        rgba(59, 130, 246, 0.1) 50%,  /* Blue */
        rgba(239, 68, 68, 0.1) 100%   /* Red */
    );
    border: 2px solid;
    border-image-slice: 1;
    border-image-source: linear-gradient(
        45deg,
        #9333ea,  /* Purple */
        #3b82f6,  /* Blue */
        #ef4444   /* Red */
    );
    color: white;
    padding: 12px 24px;
    border-radius: 8px;
    font-weight: bold;
    transition: all 0.4s cubic-bezier(0.4, 0, 0.2, 1);
    position: relative;
    overflow: hidden;
    backdrop-filter: blur(8px);
}
/* Hover effect with chromatic aberration */
#start-mining:hover {
    transform: translateY(-2px) scale(1.02);
    box-shadow: 0 0 25px rgba(147, 51, 234, 0.4),
                0 0 15px rgba(59, 130, 246, 0.4),
                0 0 5px rgba(239, 68, 68, 0.4);
}
/* Active state with particle effect */
#start-mining.active {
    background: linear-gradient(135deg,
        rgba(147, 51, 234, 0.2) 0%,
        rgba(59, 130, 246, 0.2) 50%,
        rgba(239, 68, 68, 0.2) 100%
    );
    box-shadow: 0 0 40px rgba(147, 51, 234, 0.6),
                inset 0 0 20px rgba(59, 130, 246, 0.4);
}
/* RGB Cyclic Animation */
@keyframes chromatic-pulse {
    0% {
        border-color: #9333ea;  /* Purple */
        box-shadow: 0 0 15px rgba(147, 51, 234, 0.4);
    }
    33% {
        border-color: #3b82f6;   /* Blue */
        box-shadow: 0 0 15px rgba(59, 130, 246, 0.4);
    }
    66% {
        border-color: #ef4444;  /* Red */
        box-shadow: 0 0 15px rgba(239, 68, 68, 0.4);
    }
    100% {
        border-color: #9333ea;  /* Purple */
        box-shadow: 0 0 15px rgba(147, 51, 234, 0.4);
    }
}
#start-mining:not(.active) {
    animation: chromatic-pulse 3s ease-in-out infinite;
}
/* Holographic overlay effect */
#start-mining::before {
    content: '';
    position: absolute;
    top: -50%;
    left: -50%;
    width: 200%;
    height: 200%;
    background: linear-gradient(
        45deg,
        transparent 25%,
        rgba(147, 51, 234, 0.1) 33%,
        rgba(59, 130, 246, 0.1) 66%,
        transparent 75%
    );
    transform: rotate(45deg);
    animation: prismatic-flow 4s infinite linear;
    mix-blend-mode: screen;
}
@keyframes prismatic-flow {
    0% { transform: translateX(-150%) rotate(45deg); }
    100% { transform: translateX(150%) rotate(45deg); }
}
/* Text glow with color transition */
#start-mining span {
    position: relative;
    z-index: 2;
    animation: text-glow 2s ease-in-out infinite alternate;
}
@keyframes text-glow {
    from {
        text-shadow: 0 0 5px rgba(147, 51, 234, 0.5),
                     0 0 10px rgba(59, 130, 246, 0.5),
                     0 0 15px rgba(239, 68, 68, 0.5);
    }
    to {
        text-shadow: 0 0 10px rgba(147, 51, 234, 0.8),
                     0 0 20px rgba(59, 130, 246, 0.8),
                     0 0 30px rgba(239, 68, 68, 0.8);
    }
}
/* GPU Shop Modal */
.gpu-shop-modal {
    position: fixed;
    inset: 0;
    background-color: rgba(0, 0, 0, 0.75);
    display: flex;
    align-items: center;
    justify-content: center;
    z-index: 50;
}
/* GPU Shop Content */
.gpu-shop-content {
    background-color: #1F2937;
    width: 90%;
    max-width: 900px;
    max-height: 80vh;
    border-radius: 0.5rem;
    padding: 1.5rem;
    position: relative;
}
/* GPU List Container (with scrollbar) */
.gpu-list-container {
    overflow-y: auto;
    max-height: calc(80vh - 4rem);
    padding-right: 1rem;
    scrollbar-width: thin;
    scrollbar-color: #4B5563 #1F2937;
}
/* Scrollbar Style */
.gpu-list-container::-webkit-scrollbar {
    width: 8px;
}
.gpu-list-container::-webkit-scrollbar-track {
    background: #1F2937;
}
.gpu-list-container::-webkit-scrollbar-thumb {
    background-color: #4B5563;
    border-radius: 4px;
}
/* GPU Card Base Style */
.gpu-card {
    background: rgba(26, 31, 46, 0.95);
    border-radius: 0.5rem;
    padding: 1rem;
    margin-bottom: 1rem;
    transition: all 0.3s cubic-bezier(0.4, 0, 0.2, 1);
    border: 2px solid transparent;
    backdrop-filter: blur(5px);
}
/* Different price GPU Hover Effect */
.gpu-card.starter:hover { /* Free GPU */
    transform: translateY(-5px);
    box-shadow: 0 0 20px rgba(34, 197, 94, 0.3);
    border-color: rgba(34, 197, 94, 0.5);
}
.gpu-card.budget:hover { /* Entry-level */
    transform: translateY(-5px);
    box-shadow: 0 0 20px rgba(59, 130, 246, 0.3);
    border-color: rgba(59, 130, 246, 0.5);
}
.gpu-card.mid-range:hover { /* Mid-range */
    transform: translateY(-5px);
    box-shadow: 0 0 20px rgba(147, 51, 234, 0.3);
    border-color: rgba(147, 51, 234, 0.5);
}
.gpu-card.high-end:hover { /* High-end */
    transform: translateY(-5px);
    box-shadow: 0 0 20px rgba(251, 146, 60, 0.3);
    border-color: rgba(251, 146, 60, 0.5);
}
.gpu-card.premium:hover { /* Premium */
    transform: translateY(-5px);
    box-shadow: 0 0 20px rgba(239, 68, 68, 0.3);
    border-color: rgba(239, 68, 68, 0.5);
}
/* difference color = different category */
.gpu-card.starter h3 { color: #22C55E; }  /* Green */
.gpu-card.budget h3 { color: #3B82F6; }   /* Blue */
.gpu-card.mid-range h3 { color: #9333EA; } /* Purple */
.gpu-card.high-end h3 { color: #FB923C; } /* Orange */
.gpu-card.premium h3 { color: #EF4444; }  /* Red */
/* Buy Button Style */
.gpu-card button {
    background: rgba(39, 39, 42, 0.9);
    color: white;
    padding: 0.5rem 1rem;
    border-radius: 0.375rem;
    transition: all 0.2s ease;
}
.gpu-card button:hover {
    transform: scale(1.05);
    box-shadow: 0 0 10px currentColor;
}
/* Performance Metrics Style */
.gpu-card .performance-metrics {
    color: #A1A1AA;
    font-size: 0.875rem;
}
.gpu-card .performance-metrics span {
    color: white;
    font-weight: 500;
}
/* ROI Display Style */
.gpu-card .roi-indicator {
    color: #FACC15;
    font-weight: bold;
    text-shadow: 0 0 8px rgba(250, 204, 21, 0.3);
}
</style>
<body class="bg-gray-900 text-white min-h-screen p-6">
<<<<<<< HEAD
    <!-- Navigation Bar -->
    <nav class="navbar">
        <div class="nav-buttons">
            <a href="{{site.baseurl}}/stocks/home">Home</a>
            <a href="{{site.baseurl}}/crypto/portfolio">Crypto</a>
            <a href="{{site.baseurl}}/stocks/viewer">Stocks</a>
            <a href="{{site.baseurl}}/crypto/mining">Mining</a>
            <a href="{{site.baseurl}}/stocks/buysell">Buy/Sell</a>
            <a href="{{site.baseurl}}/stocks/leaderboard">Leaderboard</a>
            <a href="{{site.baseurl}}/stocks/game">Game</a>
            <a href="{{site.baseurl}}/stocks/portfolio">Portfolio</a>
        </div>
    </nav>
    <div class="text-center mb-4 text-yellow-400">
        *** note: If the stats number are not showing, try to stop the mining and start again... <br>
        *** note: If it says "Error loading mining state. Please try again.", please check if you are logged in or no...
=======
    *** note: If the stats number are not showing, try to stop the mining and start again... <br>
    *** note: If it says "Error loading mining state. Please try again.", please check if you are logged in or no...
    <!-- Navigation Bar -->
    <div class="navbar">
        <div class="navbar-logo">Crypto Mining</div>
        <div class="navbar-links">
            <a href="/portfolio_2025/crypto/portfolio">Portfolio</a>
            <a href="/portfolio_2025/crypto/mining">Mining</a>
            <a href="/portfolio_2025/stocks/home">Stocks</a>
        </div>
>>>>>>> d239de3b
    </div>
    <div class="container mx-auto">
        <!-- Main Dashboard -->
        <div class="grid grid-cols-3 gap-4 mb-4">
            <!-- NiceHash Market -->
            <div class="dashboard-card">
                <h2>NiceHash Market</h2>
                <div class="grid gap-2">
                    <div>
                        <div class="stat-label">NICE Price</div>
                        <div class="stat-value" id="nice-price">$0.00</div>
                    </div>
                </div>
            </div>
            <!-- Ethereum Market -->
            <div class="dashboard-card">
                <h2>Ethereum Market</h2>
                <div class="grid gap-2">
                    <div>
                        <div class="stat-label">ETH Price</div>
                        <div class="stat-value" id="eth-price">$0.00</div>
                    </div>
                </div>
            </div>
            <!-- F2Pool Market -->
            <div class="dashboard-card">
                <h2>F2Pool Market</h2>
                <div class="grid gap-2">
                    <div>
                        <div class="stat-label">F2P Price</div>
                        <div class="stat-value" id="f2p-price">$0.00</div>
                    </div>
                </div>
            </div>
        </div>
        <div class="grid grid-cols-1 md:grid-cols-2 lg:grid-cols-3 xl:grid-cols-5 gap-4">
            <!-- Wallet -->
            <div class="dashboard-card">
                <h2>Wallet</h2>
                <div class="grid gap-2">
                    <div>
                        <div class="stat-label">BTC Balance</div>
                        <div class="stat-value" id="btc-balance">0.00000000</div>
                    </div>
                    <div>
                        <div class="stat-label">Pending BTC</div>
                        <div class="stat-value text-yellow-400" id="pending-balance">0.00000000</div>
                    </div>
                    <div>
                        <div class="stat-label">USD Value</div>
                        <div class="stat-value" id="usd-value">$0.00</div>
                    </div>
                    <div>
                        <div class="stat-label" id="pool-info">Min. Payout: 0.001 BTC</div>
                    </div>
                </div>
            </div>
            <!-- Mining Stats -->
            <div class="dashboard-card">
                <h2>Mining Stats</h2>
                <div class="grid gap-2">
                    <div>
                        <div class="stat-label">Hashrate</div>
                        <div class="stat-value" id="hashrate">0 MH/s</div>
                    </div>
                    <div>
                        <div class="stat-label">Shares</div>
                        <div class="stat-value" id="shares">0</div>
                    </div>
                </div>
            </div>
            <!-- Hardware -->
            <div class="dashboard-card">
                <h2>Hardware</h2>
                <div class="grid gap-2">
                    <div>
                        <div class="stat-label">Current GPU</div>
                        <div class="stat-value text-blue-400" id="current-gpu">No GPU</div>
                    </div>
                    <div>
                        <div class="stat-label">GPU Temperature</div>
                        <div class="stat-value" id="gpu-temp">0°C</div>
                    </div>
                    <div>
                        <div class="stat-label">Power Draw</div>
                        <div class="stat-value" id="power-draw">0W</div>
                    </div>
                </div>
            </div>
            <!-- Profitability -->
            <div class="dashboard-card">
                <h2>Profitability</h2>
                <div class="grid gap-2">
                    <div>
                        <div class="stat-label">24h Revenue</div>
                        <div class="stat-value" id="daily-revenue">$0.00</div>
                    </div>
                    <div>
                        <div class="stat-label">Power Cost</div>
                        <div class="stat-value text-red-400" id="power-cost">$0.00</div>
                    </div>
                </div>
            </div>
            <!-- Bitcoin Market -->
            <div class="dashboard-card">
                <h2>Bitcoin Market</h2>
                <div class="grid gap-2">
                    <div>
                        <div class="stat-label">BTC Price</div>
                        <div class="stat-value" id="btc-price">$0.00</div>
                    </div>
                </div>
            </div>
        </div>
        <!-- Mining Controls -->
        <div class="dashboard-card mt-4">
            <div class="flex justify-between items-center">
                <button id="start-mining" onclick="toggleMining()">
                    <span>Start Mining</span>
                </button>
                <select id="pool-selection" class="bg-gray-700 rounded px-4 py-2">
                    <option value="nicehash">NiceHash (2% fee, 4hr payout)</option>
                    <option value="ethermine">Ethermine (1% fee, 24hr payout)</option>
                    <option value="f2pool">F2Pool (2.5% fee, 12hr payout)</option>
                    <option value="bitcoin">Bitcoin (3% fee, 1hr payout)</option>
                </select>
                <button id="gpu-shop" class="bg-blue-500 hover:bg-blue-600 px-4 py-2 rounded">
                    GPU Shop
                </button>
            </div>
        </div>
        <!-- Performance Charts -->
        <div class="grid grid-cols-1 md:grid-cols-2 gap-4 mt-4">
            <div class="chart-container">
                <canvas id="hashrate-chart"></canvas>
            </div>
            <div class="chart-container">
                <canvas id="profit-chart"></canvas>
            </div>
        </div>
        <!-- GPU Inventory -->
        <div class="dashboard-card mt-4 bg-gray-900 p-6 rounded-lg">
            <h2 class="text-xl font-bold mb-4">My GPU Inventory</h2>
            <div id="gpu-inventory" class="grid grid-cols-1 md:grid-cols-2 lg:grid-cols-3 gap-4 min-h-[200px]">
                <!-- GPU inventory will be populated here -->
            </div>
        </div>
    </div>
    <!-- GPU Shop Modal -->
    <div id="gpu-shop-modal" class="fixed inset-0 bg-black bg-opacity-50 hidden z-50">
        <div class="absolute top-1/2 left-1/2 transform -translate-x-1/2 -translate-y-1/2 
                    bg-gray-800 rounded-lg p-6 w-11/12 max-w-4xl max-h-[80vh] overflow-hidden">
            <div class="flex justify-between items-center mb-4">
                <h2 class="text-2xl font-bold">GPU Shop</h2>
                <button id="close-shop" class="text-gray-400 hover:text-white text-3xl">&times;</button>
            </div>
            <div class="overflow-y-auto pr-2" style="max-height: calc(80vh - 100px);">
                <div id="gpu-list" class="grid gap-4">
                    <!-- GPUs will be inserted here -->
                </div>
            </div>
        </div>
    </div>
    <script type="module">
        import { login, pythonURI, javaURI, fetchOptions } from '{{site.baseurl}}/assets/js/api/config.js'; //imports config.js
        // Make toggleMining globally available
        window.toggleMining = async function() {
            try {
                const options = {
                    ...fetchOptions,
                    method: 'POST',
                    cache: 'no-cache'
                };
                const response = await fetch(`${javaURI}/api/mining/toggle`, options);
                const result = await response.json();
                console.log('Mining toggle result:', result);
                // Update UI
                updateMiningButton(result.isMining);
                if (result.isMining) {
                    startPeriodicUpdates();
                    showNotification('Mining started successfully');
                } else {
                    stopPeriodicUpdates();
                    showNotification('Mining stopped');
                }
                await updateMiningStats();
            } catch (error) {
                console.error('Error toggling mining:', error);
                showNotification('Error toggling mining state');
            }
        };
        let hashrateChart, profitChart;
        let updateInterval;
        // Initialize charts and setup
        document.addEventListener('DOMContentLoaded', async () => {
            try {
                initializeCharts();
                setupEventListeners();
                await initializeMiningState();
                await updateAllMarketPrices();
                await updateNiceHashPrice();
                await loadGPUs();
            } catch (error) {
                console.error('Error during initialization:', error);
            }
        });
        function setupEventListeners() {
            // Remove this line since we're using onclick in HTML
            // document.getElementById('start-mining').addEventListener('click', toggleMining);
            document.getElementById('gpu-shop').addEventListener('click', openGpuShop);
        }
        function initializeCharts() {
            const chartConfig = {
                type: 'line',
                options: {
                    responsive: true,
                    animation: false,
                    scales: {
                        x: {
                            grid: { color: 'rgba(255, 255, 255, 0.1)' }
                        },
                        y: {
                            grid: { color: 'rgba(255, 255, 255, 0.1)' }
                        }
                    },
                    plugins: {
                        legend: {
                            labels: { color: 'rgba(255, 255, 255, 0.9)' }
                        }
                    }
                }
            };
            hashrateChart = new Chart(
                document.getElementById('hashrate-chart').getContext('2d'),
                {
                    ...chartConfig,
                    data: {
                        labels: [],
                        datasets: [{
                            label: 'Hashrate (MH/s)',
                            data: [],
                            borderColor: '#b144ff',
                            backgroundColor: 'rgba(177, 68, 255, 0.2)',
                            borderWidth: 3,
                            fill: true
                        }]
                    }
                }
            );
            profitChart = new Chart(
                document.getElementById('profit-chart').getContext('2d'),
                {
                    ...chartConfig,
                    data: {
                        labels: [],
                        datasets: [{
                            label: 'Profit (USD)',
                            data: [],
                            borderColor: '#BE0102',
                            backgroundColor: 'rgba(190, 1, 2, 0.2)',
                            borderWidth: 3,
                            fill: true
                        }]
                    }
                }
            );
        }
<<<<<<< HEAD
=======
        function setupEventListeners() {
            document.getElementById('start-mining').addEventListener('click', toggleMining);
            document.getElementById('gpu-shop').addEventListener('click', openGpuShop);
            document.getElementById('pool-selection').addEventListener('change', switchPool);
        }
>>>>>>> d239de3b
        async function initializeMiningState() {
            try {
                const options = {
                    ...fetchOptions,
                    method: 'GET',
                    cache: 'no-cache'
                };
                // Fetch initial mining state
                const response = await fetch(`${javaURI}/api/mining/state`, options);
                if (!response.ok) {
                    throw new Error('Failed to fetch mining state');
                }
                const state = await response.json();
                console.log('Initial mining state:', state);
                // Update UI with initial state
                updateDisplay(state);
                updateMiningButton(state.isMining);
                // Start periodic updates if mining is active
                if (state.isMining) {
                    startPeriodicUpdates();
                }
            } catch (error) {
                console.error('Error initializing mining state:', error);
                showNotification('Error loading mining state. Please try again.');
            }
        }
        async function startPeriodicUpdates() {
            if (updateInterval) clearInterval(updateInterval);
            updateInterval = setInterval(async () => {
                await updateMiningStats();
            }, 5000);
            // 添加options定义
            const options = {
                ...fetchOptions,
                method: 'GET',
                cache: 'no-cache'
            };
            // 实时监控
            setInterval(async () => {
                try {
                    const response = await fetch(`${javaURI}/api/mining/stats`, options);
                    const stats = await response.json();
                    console.log('实时监控:', {
                        time: new Date().toLocaleTimeString(),
                        pending: stats.pendingBalance,
                        hashrate: stats.hashrate,
                        activeGPUs: stats.activeGPUs?.length || 0
                    });
                } catch (error) {
                    console.error('监控请求失败:', error);
                }
            }, 5000);
        }
        // API Calls
        async function loadGPUs() {
            try {
                const options = {
                    ...fetchOptions,
                    method: 'GET',
                    cache: 'no-cache'
                };
                const response = await fetch(`${javaURI}/api/mining/shop`, options);
                const gpus = await response.json();
                console.log('GPUs:', gpus); // Log the GPUs to check the structure
                renderGpuShop(gpus);
            } catch (error) {
                console.error('Error loading GPUs:', error);
            }
        }
<<<<<<< HEAD
        window.toggleGPU = async function(gpuId) {
=======
        async function toggleMining() {
            try {
                const options = {
                    ...fetchOptions,
                    method: 'POST',
                    cache: 'no-cache'
                };
                const response = await fetch(`${javaURI}/api/mining/toggle`, options);
                const result = await response.json();
                updateMiningButton(result.isMining);
                if (result.isMining) {
                    startPeriodicUpdates();
                } else {
                    stopPeriodicUpdates();
                }
                await updateMiningStats();
            } catch (error) {
                console.error('Error toggling mining:', error);
            }
        }
        async function toggleGPU(gpuId) {
>>>>>>> d239de3b
            try {
                const options = {
                    ...fetchOptions,
                    method: 'POST',
                    cache: 'no-cache'
                };
                const response = await fetch(`${javaURI}/api/mining/gpu/toggle/${gpuId}`, options);
                const result = await response.json();
                if (result.success) {
                    showNotification(result.message);
                    await updateMiningStats(); // Refresh the display
                } else {
                    showNotification(result.message || 'Failed to toggle GPU');
                }
            } catch (error) {
                console.error('Error toggling GPU:', error);
                showNotification('Error toggling GPU: ' + error.message);
            }
        }
        window.buyGpu = async function(gpuId) {
            try {
                const options = {
                    ...fetchOptions,
                    method: 'POST',
                    cache: 'no-cache'
                };
                const response = await fetch(`${javaURI}/api/mining/gpu/buy/${gpuId}`, options);
                const result = await response.json();
                console.log('Response Status:', response.status); // Log the response status
                console.log('Result:', result); // Log the parsed result
                if (response.ok) { // Check if the response status is OK (200)
                    showNotification(result.message);
                    await loadGPUs();
                    await updateMiningStats();
                } else {
                    // Notify the user if they already own the GPU
                    showNotification(result.message || 'Failed to buy GPU');
                }
            } catch (error) {
                console.error('Error buying GPU:', error);
                showNotification('Error buying GPU: ' + error.message);
            }
        }
        async function updateMiningStats() {
            try {
                const options = {
                    ...fetchOptions,
                    method: 'GET',
                    cache: 'no-cache'
                };
                const response = await fetch(`${javaURI}/api/mining/stats`, options);
                const stats = await response.json();
                console.log('Raw mining stats:', stats); // Add this line
                console.log('GPUs in stats:', stats.gpus); // Add this line
                updateDisplay(stats);
                updateCharts(stats);
            } catch (error) {
                console.error('Error updating mining stats:', error);
            }
        }
        // UI Updates
        function updateDisplay(stats) {
            // Log incoming data
            console.log('Updating display with stats:', stats);
            // Parse BTC values
            const btcBalance = parseFloat(stats.btcBalance) || 0;
            const pendingBalance = parseFloat(stats.pendingBalance) || 0;
            const totalBTC = btcBalance + pendingBalance;
            // Update BTC displays
            document.getElementById('btc-balance').textContent = btcBalance.toFixed(8);
            document.getElementById('pending-balance').textContent = pendingBalance.toFixed(8);
            // Calculate and update USD value
            let usdValue;
            if (stats.totalBalanceUSD) {
                // Use API-provided USD value if available
                usdValue = stats.totalBalanceUSD;
            } else {
                // Calculate USD value using BTC_PRICE constant
                usdValue = (totalBTC * 45000).toFixed(2);
            }
            document.getElementById('usd-value').textContent = `$${usdValue}`;
            // Log the values being displayed
            console.log('Display values:', {
                btcBalance: btcBalance.toFixed(8),
                pendingBalance: pendingBalance.toFixed(8),
                totalBTC: totalBTC.toFixed(8),
                usdValue: usdValue
            });
            // Add small random fluctuations to temperature and power
            const tempVariation = Math.random() * 2 - 1; // Random variation ±1°C
            const powerVariation = Math.random() * 10 - 5; // Random variation ±5W
            // Get base values
            const baseTemp = parseFloat(stats.averageTemperature) || 0;
            const basePower = parseFloat(stats.powerConsumption) || 0;
            // Calculate new values with fluctuations
            const newTemp = Math.max(30, Math.min(90, baseTemp + tempVariation)); // Keep between 30-90°C
            const newPower = Math.max(0, basePower + powerVariation); // Keep above 0W
            // Update display elements
            document.getElementById('hashrate').textContent = `${(parseFloat(stats.hashrate) || 0).toFixed(2)} MH/s`;
            // Update Shares
            document.getElementById('shares').textContent = stats.shares || 0;
            // Update GPU Temperature
            document.getElementById('gpu-temp').textContent = `${(typeof stats.averageTemperature === 'number' ? stats.averageTemperature : 0).toFixed(1)}°C`;
            // Update Power Draw
            document.getElementById('power-draw').textContent = `${(typeof stats.powerConsumption === 'number' ? stats.powerConsumption : 0).toFixed(0)}W`;
            // Update Daily Revenue
            document.getElementById('daily-revenue').textContent = `$${(typeof stats.dailyRevenue === 'number' ? stats.dailyRevenue : 0).toFixed(2)}`;
            // Update Power Cost
            document.getElementById('power-cost').textContent = `$${(typeof stats.powerCost === 'number' ? stats.powerCost : 0).toFixed(2)}`;
            // Update Current GPU
            if (stats.activeGPUs && stats.activeGPUs.length > 0) {
                document.getElementById('current-gpu').textContent = stats.activeGPUs[0].name; // Display the first active GPU
            } else {
                document.getElementById('current-gpu').textContent = 'No GPU';
            }
            // Render GPU Inventory
            renderGpuInventory(stats); // Ensure this function is correctly populating the GPU inventory
        }
        function renderGpuInventory(stats) {
            console.log('Rendering GPU inventory with stats:', stats);
            const inventoryElement = document.getElementById('gpu-inventory');
            if (!inventoryElement) {
                console.error('GPU inventory element not found');
                return;
            }
            if (!stats.activeGPUs) {
                console.error('No GPUs array in stats');
                return;
            }
            inventoryElement.innerHTML = '';
            if (stats.activeGPUs.length === 0) {
                console.log('No GPUs in inventory');
                inventoryElement.innerHTML = `
                   <div class="text-gray-400 text-center p-8 bg-gray-800 rounded-lg w-full col-span-full">
                        No GPUs in inventory. Visit the shop to buy some!
                    </div>
                `;
                return;
            }
            console.log('Number of GPUs to render:', stats.activeGPUs.length);
            stats.activeGPUs.forEach(gpu => {
                console.log('Rendering GPU:', gpu);
                const gpuCard = document.createElement('div');
                gpuCard.className = 'bg-gray-800 rounded-xl p-6 shadow-2xl transform transition-all duration-300 hover:scale-[1.02] border border-gray-700';
                gpuCard.dataset.gpuId = gpu.id;
                // Safely access properties
                const hashrate = gpu.hashrate || 0;
                const power = gpu.power || 0;
                const temp = gpu.temp || 0;
                const isActive = !!gpu.isActive;
                const efficiency = (hashrate / (power || 1)).toFixed(3);
                const dailyRevenue = hashrate * 86400 * 0.00000001;
                const dailyPowerCost = (power * 24 / 1000 * 0.12);
                const dailyProfit = dailyRevenue - dailyPowerCost;
                gpuCard.innerHTML = `
                    <div class="flex justify-between items-start">
                        <div class="flex-1">
                            <h3 class="text-lg font-bold text-white">${gpu.name}</h3>
                            <div class="grid grid-cols-2 gap-4 mt-2">
                                <div class="text-sm">
                                    <p class="text-gray-400">Performance</p>
                                    <p class="text-white">⚡ ${gpu.hashrate} MH/s</p>
                                    <p class="text-white">🔌 ${gpu.power}W</p>
                                    <p class="text-white">🌡️ ${gpu.temp}°C</p>
                                    <p class="text-white">📊 ${efficiency} MH/W</p>
                                </div>
                                <div class="text-sm">
                                    <p class="text-gray-400">Daily Estimates</p>
                                    <p class="text-green-400">💰 $${dailyRevenue.toFixed(2)}</p>
                                    <p class="text-red-400">💡 -$${dailyPowerCost.toFixed(2)}</p>
                                    <p class="text-blue-400">📈 $${dailyProfit.toFixed(2)}</p>
                                </div>
                            </div>
                        </div>
                    </div>
                `;
                inventoryElement.appendChild(gpuCard);
            });
        }
        function updateCharts(stats) {
            const now = new Date().toLocaleTimeString();
            // Update hashrate chart
            hashrateChart.data.labels.push(now);
            hashrateChart.data.datasets[0].data.push(stats.hashrate);
            // Update profit chart
            profitChart.data.labels.push(now);
            profitChart.data.datasets[0].data.push(stats.profit);
            // Keep only last 10 points
            if (hashrateChart.data.labels.length > 10) {
                hashrateChart.data.labels.shift();
                hashrateChart.data.datasets[0].data.shift();
                profitChart.data.labels.shift();
                profitChart.data.datasets[0].data.shift();
            }
            hashrateChart.update();
            profitChart.update();
        }
        function updateMiningButton(isActive) {
            const button = document.getElementById('start-mining');
            if (isActive) {
                button.textContent = 'Stop Mining';
                button.className = 'bg-red-500 hover:bg-red-600 px-4 py-2 rounded';
            } else {
                button.textContent = 'Start Mining';
                button.className = 'bg-green-500 hover:bg-green-600 px-4 py-2 rounded';
            }
        }
        function renderGpuShop(gpus) {
            const gpuListElement = document.getElementById('gpu-list');
            gpuListElement.innerHTML = '';
            // Group GPUs by category
            const categories = {
                'Free Starter GPU': gpus.filter(gpu => gpu.price === 0),
                'Budget GPUs ($50-500)': gpus.filter(gpu => gpu.price > 0 && gpu.price <= 500),
                'Mid-Range GPUs ($500-1500)': gpus.filter(gpu => gpu.price > 500 && gpu.price <= 1500),
                'High-End GPUs ($1500-3000)': gpus.filter(gpu => gpu.price > 1500 && gpu.price <= 3000),
                'Premium GPUs ($3000+)': gpus.filter(gpu => gpu.price > 3000)
            };
            Object.entries(categories).forEach(([category, categoryGpus]) => {
                if (categoryGpus.length === 0) return;
                const categoryHeader = document.createElement('div');
                categoryHeader.className = `text-xl font-bold mb-4 mt-6 ${getCategoryColor(category)}`;
                categoryHeader.textContent = category;
                gpuListElement.appendChild(categoryHeader);
                categoryGpus.forEach(gpu => {
                    const gpuCard = createGpuCard(gpu, category);
                    gpuListElement.appendChild(gpuCard);
                });
            });
        }
        function createGpuCard(gpu, category) {
            const card = document.createElement('div');
            card.className = `gpu-card mb-4 ${getCategoryClass(category)}`;
            // Calculate daily estimates
            const dailyRevenue = (gpu.hashRate || 0) * 86400 * 0.00000001;
            const dailyPowerCost = (gpu.powerConsumption || 0) * 24 / 1000 * 0.12;
            const dailyProfit = dailyRevenue - dailyPowerCost;
            const roi = dailyProfit > 0 ? (gpu.price / dailyProfit) : Infinity; // Avoid division by zero
            card.innerHTML = `
                <div class="flex justify-between items-start">
                    <div class="flex-1">
                        <h3 class="text-lg font-bold ${getCategoryColor(category)}">${gpu.name}</h3>
                        <div class="grid grid-cols-2 gap-4 mt-2">
                            <div class="text-sm">
                                <p class="text-gray-400">Performance</p>
                                <p class="text-white">⚡ ${(gpu.hashRate || 0).toFixed(2)} MH/s</p>
                                <p class="text-white">🔌 ${(gpu.powerConsumption || 0).toFixed(0)}W</p>
                                <p class="text-white">🌡️ ${(gpu.temperature || 0).toFixed(1)}°C</p>
                            </div>
                            <div class="text-sm">
                                <p class="text-gray-400">Daily Estimates</p>
                                <p class="text-green-400">💰 $${dailyRevenue.toFixed(2)}</p>
                                <p class="text-red-400">💡 -$${dailyPowerCost.toFixed(2)}</p>
                                <p class="text-blue-400">📈 $${dailyProfit.toFixed(2)}</p>
                            </div>
                        </div>
                        <div class="mt-2 text-sm">
                            <p class="text-gray-400">Efficiency: ${((gpu.hashRate || 0) / (gpu.powerConsumption || 1)).toFixed(3)} MH/W</p>
                            <p class="text-gray-400">ROI: ${roi.toFixed(1)} days</p>
                        </div>
                    </div>
                    <div class="text-right ml-4">
                        <p class="text-xl font-bold ${getCategoryColor(category)}">
                            ${gpu.price === 0 ? 'FREE' : '$' + gpu.price.toLocaleString()}
                        </p>
                        <button onclick="window.buyGpu(${gpu.id})" 
                                class="bg-gray-800 hover:bg-gray-700 px-4 py-2 rounded mt-2">
                            ${gpu.price === 0 ? 'Get Free' : 'Buy'}
                        </button>
                    </div>
                </div>
            `;
            return card;
        }
        // Utility functions
        function getCategoryColor(category) {
            const colors = {
                'Free Starter GPU': 'text-green-400',
                'Budget GPUs ($50-500)': 'text-blue-400',
                'Mid-Range GPUs ($500-1500)': 'text-purple-400',
                'High-End GPUs ($1500-3000)': 'text-orange-400',
                'Premium GPUs ($3000+)': 'text-red-400'
            };
            return colors[category] || 'text-white';
        }
        function getCategoryClass(category) {
            const classes = {
                'Free Starter GPU': 'starter',
                'Budget GPUs ($50-500)': 'budget',
                'Mid-Range GPUs ($500-1500)': 'mid-range',
                'High-End GPUs ($1500-3000)': 'high-end',
                'Premium GPUs ($3000+)': 'premium'
            };
            return classes[category] || '';
        }
        function openGpuShop() {
            const modal = document.getElementById('gpu-shop-modal');
            modal.classList.remove('hidden');
        }
        // Add close shop functionality
        document.getElementById('close-shop').addEventListener('click', () => {
            const modal = document.getElementById('gpu-shop-modal');
            modal.classList.add('hidden');
        });
        // Close modal when clicking outside
        document.getElementById('gpu-shop-modal').addEventListener('click', (e) => {
            if (e.target.id === 'gpu-shop-modal') {
                e.target.classList.add('hidden');
            }
        });
        // Define all functions first
        function updateMarketDisplay(markets) {
            if (!markets) return; // Guard clause
            const elements = {
                'nice-price': markets.nicehash,
                'nice-change': markets.nicehashChange,
                'eth-price': markets.ethereum,
                'eth-change': markets.ethereumChange,
                'f2p-price': markets.f2pool,
                'f2p-change': markets.f2poolChange,
                'btc-price': markets.bitcoin,
                'btc-change': markets.bitcoinChange
            };
            for (const [id, value] of Object.entries(elements)) {
                const element = document.getElementById(id);
                if (element) {
                    element.textContent = id.includes('price') ? 
                        `$${(value || 0).toFixed(2)}` : 
                        `${(value || 0).toFixed(2)}%`;
                }
            }
        }
        async function updateAllMarketPrices() {
            const markets = ['btc', 'eth', 'f2p'];
            // Show loading state
            markets.forEach(id => {
                const priceElement = document.getElementById(`${id}-price`);
                if (priceElement) priceElement.textContent = 'Loading...';
            });
            try {
                const response = await fetch(`${javaURI}/api/crypto/prices`, {
                    method: 'GET',
                    mode: 'cors',
                    cache: 'no-cache',
                    headers: {
                        'Content-Type': 'application/json'
                    }
                });
                if (!response.ok) throw new Error('Network response was not ok');
                const data = await response.json();
                // Log the data to see its structure
                console.log('API Response:', data);
                // Update markets except NiceHash
                updatePriceDisplay('btc', data.bitcoin);
                updatePriceDisplay('eth', data.ethereum);
                updatePriceDisplay('f2p', data['ftx-token']);
                // Update game state with new BTC price
                if (data.bitcoin && data.bitcoin.usd) {
                    gameState.btcPrice.current = data.bitcoin.usd;
                }
            } catch (error) {
                console.error('Error fetching market prices:', error);
                markets.forEach(id => {
                    const priceElement = document.getElementById(`${id}-price`);
                    if (priceElement) priceElement.textContent = 'API Error';
                });
            }
        }
        // Function to update NiceHash price
        async function updateNiceHashPrice() {
            const priceElement = document.getElementById('nice-price');
            const changeElement = document.getElementById('nice-change');
            try {
                // Simulate NiceHash price based on Bitcoin price
                const btcPrice = gameState.btcPrice.current;
                const nicePrice = btcPrice * 0.00002 * (1 + (Math.random() * 0.1 - 0.05)); // Random variation ±5%
                const change = (Math.random() * 4 - 2); 
                // Update display
                if (priceElement) priceElement.textContent = `$${nicePrice.toFixed(2)}`;
                if (changeElement) {
                    changeElement.textContent = `${change.toFixed(2)}%`;
                    changeElement.style.color = change >= 0 ? '#2ecc71' : '#e74c3c';
                }
            } catch (error) {
                console.error('Error updating NiceHash price:', error);
                if (priceElement) priceElement.textContent = 'Error';
                if (changeElement) {
                    changeElement.textContent = '0.00%';
                    changeElement.style.color = '#ffffff';
                }
            }
        }
        // Helper function to update display with validation
        function updatePriceDisplay(id, data) {
            const priceElement = document.getElementById(`${id}-price`);
            const changeElement = document.getElementById(`${id}-change`);
            // Check if data exists and has required properties
            if (!data || typeof data.usd === 'undefined') {
                if (priceElement) priceElement.textContent = 'N/A';
                if (changeElement) changeElement.textContent = '0.00%';
                return;
            }
            // Update price
            if (priceElement) {
                const formattedPrice = Number(data.usd).toLocaleString('en-US', {
                    minimumFractionDigits: 2,
                    maximumFractionDigits: 2
                });
                priceElement.textContent = `$${formattedPrice}`;
            }
            // Update change percentage if it exists
            if (changeElement) {
                const changeValue = data.usd_24h_change ? Number(data.usd_24h_change).toFixed(2) : '0.00';
                changeElement.textContent = `${changeValue}%`;
                changeElement.style.color = changeValue >= 0 ? '#2ecc71' : '#e74c3c';
            }
        }
        // gameState
        const gameState = {
            btcPrice: {
                current: 0
            }
        };
        function showNotification(message) {
            console.log('Notification:', message);
            const notificationElement = document.createElement('div');
            notificationElement.textContent = message;
            notificationElement.className = 'notification';
            document.body.appendChild(notificationElement);
            setTimeout(() => {
                document.body.removeChild(notificationElement);
            }, 3000);
        }
        function stopPeriodicUpdates() {
            if (updateInterval) {
                clearInterval(updateInterval);
                updateInterval = null;
            }
        }
    </script>
</body>
</html><|MERGE_RESOLUTION|>--- conflicted
+++ resolved
@@ -438,7 +438,6 @@
 }
 </style>
 <body class="bg-gray-900 text-white min-h-screen p-6">
-<<<<<<< HEAD
     <!-- Navigation Bar -->
     <nav class="navbar">
         <div class="nav-buttons">
@@ -455,18 +454,6 @@
     <div class="text-center mb-4 text-yellow-400">
         *** note: If the stats number are not showing, try to stop the mining and start again... <br>
         *** note: If it says "Error loading mining state. Please try again.", please check if you are logged in or no...
-=======
-    *** note: If the stats number are not showing, try to stop the mining and start again... <br>
-    *** note: If it says "Error loading mining state. Please try again.", please check if you are logged in or no...
-    <!-- Navigation Bar -->
-    <div class="navbar">
-        <div class="navbar-logo">Crypto Mining</div>
-        <div class="navbar-links">
-            <a href="/portfolio_2025/crypto/portfolio">Portfolio</a>
-            <a href="/portfolio_2025/crypto/mining">Mining</a>
-            <a href="/portfolio_2025/stocks/home">Stocks</a>
-        </div>
->>>>>>> d239de3b
     </div>
     <div class="container mx-auto">
         <!-- Main Dashboard -->
@@ -734,14 +721,6 @@
                 }
             );
         }
-<<<<<<< HEAD
-=======
-        function setupEventListeners() {
-            document.getElementById('start-mining').addEventListener('click', toggleMining);
-            document.getElementById('gpu-shop').addEventListener('click', openGpuShop);
-            document.getElementById('pool-selection').addEventListener('change', switchPool);
-        }
->>>>>>> d239de3b
         async function initializeMiningState() {
             try {
                 const options = {
@@ -811,31 +790,7 @@
                 console.error('Error loading GPUs:', error);
             }
         }
-<<<<<<< HEAD
         window.toggleGPU = async function(gpuId) {
-=======
-        async function toggleMining() {
-            try {
-                const options = {
-                    ...fetchOptions,
-                    method: 'POST',
-                    cache: 'no-cache'
-                };
-                const response = await fetch(`${javaURI}/api/mining/toggle`, options);
-                const result = await response.json();
-                updateMiningButton(result.isMining);
-                if (result.isMining) {
-                    startPeriodicUpdates();
-                } else {
-                    stopPeriodicUpdates();
-                }
-                await updateMiningStats();
-            } catch (error) {
-                console.error('Error toggling mining:', error);
-            }
-        }
-        async function toggleGPU(gpuId) {
->>>>>>> d239de3b
             try {
                 const options = {
                     ...fetchOptions,
