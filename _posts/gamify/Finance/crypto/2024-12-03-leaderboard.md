---
layout: base
permalink: /stocks/leaderboard
title: Leaderboard
---

<html lang="en">
  <meta charset="UTF-8">
  <meta name="viewport" content="width=device-width, initial-scale=1.0">
  <title>Leaderboard</title>
  <link rel="stylesheet" href="{{site.baseurl}}/assets/css/portfolio.css">
  <script src="https://cdn.jsdelivr.net/npm/chart.js"></script>
  <style>
    /* General Styles */
    body {
<<<<<<< HEAD
        font-family: 'Poppins', sans-serif;
        background-color: #121212;
        color: #ffffff;
        margin: 0;
        padding: 0;
=======
      font-family: Arial, sans-serif;
      background-color: #F4F4F9;
      color: #333;
      margin: 0;
      padding: 0;
>>>>>>> d239de3b
    }

    /* Navigation Bar */
    .navbar {
<<<<<<< HEAD
        display: flex;
        justify-content: center;
        align-items: center;
        padding: 15px 0;
        background-color: #1c1c1c;
        box-shadow: 0 4px 10px rgba(0, 0, 0, 0.3);
    }
    .nav-buttons {
        display: flex;
        gap: 15px;
    }
    .nav-buttons a {
        color: #ffffff;
        text-decoration: none;
        font-size: 16px;
        padding: 10px 20px;
        border-radius: 6px;
        transition: 0.3s;
    }
    .nav-buttons a:hover {
        background-color: #ff9800;
        transform: scale(1.1);
    }

    /* Leaderboard Container */
=======
      display: flex;
      justify-content: space-between;
      align-items: center;
      padding: 10px 20px;
      background-color: #001F3F; /* Dark blue background */
      color: #fff;
    }
    .navbar .logo {
      font-size: 24px;
      font-weight: bold;
      letter-spacing: 2px;
    }
    .navbar .nav-buttons {
      display: flex;
      gap: 20px;
    }
    .navbar .nav-buttons a {
      color: #fff;
      text-decoration: none;
      font-size: 16px;
      padding: 8px 16px;
      border-radius: 4px;
      transition: background-color 0.3s;
    }
    .navbar .nav-buttons a:hover {
      background-color: #FF8C00; /* Orange hover effect */
    }
    /* Main Dashboard Layout */
>>>>>>> d239de3b
    .dashboard {
        padding: 40px;
        text-align: center;
    }

    /* Title Button Effect */
    .leaderboard-title {
        font-size: 32px;
        font-weight: bold;
        text-transform: uppercase;
        background: linear-gradient(90deg, #ff8c00, #ff22a6);
        -webkit-background-clip: text;
        -webkit-text-fill-color: transparent;
        display: inline-block;
        padding-bottom: 10px;
        border-bottom: 3px solid #ff22a6;
        letter-spacing: 2px;
        margin-bottom: 20px;
    }

    /* Leaderboard Table */
    .leaderboard-table {
        width: 100%;
        max-width: 800px;
        margin: 0 auto;
        border-collapse: collapse;
        background: #1f1f1f;
        border-radius: 8px;
        box-shadow: 0px 0px 15px rgba(255, 136, 0, 0.5);
        overflow: hidden;
    }
    th, td {
        padding: 15px 20px;
        text-align: left;
    }
    th {
        background-color: #ff9800;
        color: #000;
        font-size: 18px;
        text-transform: uppercase;
    }
    td {
        background-color: #2a2a2a;
        font-size: 16px;
        border-bottom: 1px solid #444;
        transition: background 0.3s;
    }
    tr:hover td {
        background-color: #ff22a6;
        color: #ffffff;
    }

    /* Rank, Balance & Name Effects */
    .rank {
        font-weight: bold;
        color: #ffcc00;
    }
    .balance {
        color: #00ff7f;
        font-weight: bold;
    }
    .name {
        font-weight: bold;
        color: #ffffff;
    }
  </style>
<<<<<<< HEAD
</head>
<body>
  <!-- Navigation Bar -->
  <nav class="navbar">
      <div class="nav-buttons">
          <a href="{{site.baseurl}}/stocks/home">Home</a>
          <a href="{{site.baseurl}}/crypto/portfolio">Crypto</a>
          <a href="{{site.baseurl}}/stocks/viewer">Stocks</a>
          <a href="{{site.baseurl}}/crypto/mining">Mining</a>
          <a href="{{site.baseurl}}/stocks/buysell">Buy/Sell</a>
          <a href="{{site.baseurl}}/stocks/leaderboard">Leaderboard</a>
          <a href="{{site.baseurl}}/stocks/game">Game</a>
          <a href="{{site.baseurl}}/stocks/portfolio">Portfolio</a>
      </div>
  </nav>

  <!-- Dashboard -->
  <div class="dashboard">
    <h1 class="leaderboard-title">Top 10 Users by Balance</h1>
    <table class="leaderboard-table">
      <thead>
        <tr>
          <th>Rank</th>
          <th>Balance</th>
          <th>Name</th>
        </tr>
      </thead>
      <tbody id="top-users-table">
        <!-- Leaderboard Data Populated Here -->
      </tbody>
    </table>
  </div>
</body>
</html>

<script type="module">
  import { javaURI, fetchOptions } from '{{site.baseurl}}/assets/js/api/config.js';

  async function fetchLeaderboard() {
    try {
      const response = await fetch(`${javaURI}/api/rankings/leaderboard`, fetchOptions);
      if (!response.ok) throw new Error("Failed to fetch leaderboard data");
      const data = await response.json();
      const topUsersTable = document.querySelector("#top-users-table");
      topUsersTable.innerHTML = "";

      data.forEach((user, index) => {
        const row = document.createElement("tr");
        row.innerHTML = `
          <td class="rank">${index + 1}</td>
          <td class="balance">$${Number(user.balance).toFixed(2)}</td>
          <td class="name">${user.name}</td>
        `;
        topUsersTable.appendChild(row);
      });
    } catch (error) {
      console.error("Error fetching leaderboard data:", error);
    }
  }

  document.addEventListener("DOMContentLoaded", fetchLeaderboard);
</script>
=======
  <!-- Navbar -->
  <div class="navbar">
    <div class="logo">Leaderboard</div>
    <div class="nav-buttons">
      <a href="#">Home</a>
      <a href="#">Rankings</a>
      <a href="#">Profile</a>
    </div>
  </div>
  <!-- Dashboard -->
  <div class="dashboard">
    <!-- Main Content -->
    <div class="dashboard-content">
      <!-- Search -->
      <div class="search-container">
        <input type="text" placeholder="Search for a user..." />
        <button class="search-button">Search</button>
      </div>
    <div class="navbar">
        <div class="links">
            <a href="/portfolio_2025/crypto/portfolio" id="portfolioLink">Investing Portfolio</a>
            <a href="/portfolio_2025/crypto/mining" id="miningLink">Crypto Mining</a>
            <a href="/portfolio_2025/crypto/team" id="TeamLink">Team Stats</a>
            <a href="/portfolio_2025/crypto/leaderboard" id="leaderboardLink">Leaderboard</a>
        </div>
    </div>
      <!-- Summary Cards -->
      <div class="summary-cards">
        <div class="card card-orange">
          <h2>Top Rank</h2>
          <p>#1</p>
        </div>
        <div class="card card-purple">
          <h2>Users</h2>
          <p>1500+</p>
        </div>
        <div class="card card-darkblue">
          <h2>Average Balance</h2>
          <p>$12,345</p>
        </div>
      </div>
      <!-- Leaderboard Table -->
      <section>
        <h2>Top 10 Users by Balance</h2>
        <table id="top-users-table">
          <thead>
            <tr>
              <th>Rank</th>
              <th>Balance</th>
              <th>Name</th>
            </tr>
          </thead>
          <tbody>
            <!-- Data will be inserted dynamically -->
          </tbody>
        </table>
      </section>
    </div>
    <!-- Sidebar -->
    <div class="sidebar">
      <div class="stock-table">
        <h2>Your Stocks</h2>
        <table>
          <tr><th>Stock</th><th>Value</th></tr>
          <tr><td>Apple</td><td>$150.00</td></tr>
          <tr><td>Amazon</td><td>$3,200.00</td></tr>
        </table>
      </div>
    </div>
  </div>
  <script>
    // Fetch leaderboard data from the server
    fetch('http://localhost:8085/api/rankings/leaderboard')
      .then(response => response.json())
      .then(data => {
        const topUsersTable = document.querySelector('#top-users-table tbody');
        data.forEach((user, index) => {
          const row = document.createElement('tr');
          row.innerHTML = `
            <td>${index + 1}</td>
            <td>$${Number(user.balance).toFixed(2)}</td>
            <td>${user.name}</td>
          `;
          topUsersTable.appendChild(row);
        });
      })
      .catch(error => console.error('Error fetching leaderboard data:', error));
  </script>
</html>
>>>>>>> d239de3b
<|MERGE_RESOLUTION|>--- conflicted
+++ resolved
@@ -13,24 +13,15 @@
   <style>
     /* General Styles */
     body {
-<<<<<<< HEAD
         font-family: 'Poppins', sans-serif;
         background-color: #121212;
         color: #ffffff;
         margin: 0;
         padding: 0;
-=======
-      font-family: Arial, sans-serif;
-      background-color: #F4F4F9;
-      color: #333;
-      margin: 0;
-      padding: 0;
->>>>>>> d239de3b
     }
 
     /* Navigation Bar */
     .navbar {
-<<<<<<< HEAD
         display: flex;
         justify-content: center;
         align-items: center;
@@ -56,36 +47,6 @@
     }
 
     /* Leaderboard Container */
-=======
-      display: flex;
-      justify-content: space-between;
-      align-items: center;
-      padding: 10px 20px;
-      background-color: #001F3F; /* Dark blue background */
-      color: #fff;
-    }
-    .navbar .logo {
-      font-size: 24px;
-      font-weight: bold;
-      letter-spacing: 2px;
-    }
-    .navbar .nav-buttons {
-      display: flex;
-      gap: 20px;
-    }
-    .navbar .nav-buttons a {
-      color: #fff;
-      text-decoration: none;
-      font-size: 16px;
-      padding: 8px 16px;
-      border-radius: 4px;
-      transition: background-color 0.3s;
-    }
-    .navbar .nav-buttons a:hover {
-      background-color: #FF8C00; /* Orange hover effect */
-    }
-    /* Main Dashboard Layout */
->>>>>>> d239de3b
     .dashboard {
         padding: 40px;
         text-align: center;
@@ -152,7 +113,6 @@
         color: #ffffff;
     }
   </style>
-<<<<<<< HEAD
 </head>
 <body>
   <!-- Navigation Bar -->
@@ -214,95 +174,4 @@
   }
 
   document.addEventListener("DOMContentLoaded", fetchLeaderboard);
-</script>
-=======
-  <!-- Navbar -->
-  <div class="navbar">
-    <div class="logo">Leaderboard</div>
-    <div class="nav-buttons">
-      <a href="#">Home</a>
-      <a href="#">Rankings</a>
-      <a href="#">Profile</a>
-    </div>
-  </div>
-  <!-- Dashboard -->
-  <div class="dashboard">
-    <!-- Main Content -->
-    <div class="dashboard-content">
-      <!-- Search -->
-      <div class="search-container">
-        <input type="text" placeholder="Search for a user..." />
-        <button class="search-button">Search</button>
-      </div>
-    <div class="navbar">
-        <div class="links">
-            <a href="/portfolio_2025/crypto/portfolio" id="portfolioLink">Investing Portfolio</a>
-            <a href="/portfolio_2025/crypto/mining" id="miningLink">Crypto Mining</a>
-            <a href="/portfolio_2025/crypto/team" id="TeamLink">Team Stats</a>
-            <a href="/portfolio_2025/crypto/leaderboard" id="leaderboardLink">Leaderboard</a>
-        </div>
-    </div>
-      <!-- Summary Cards -->
-      <div class="summary-cards">
-        <div class="card card-orange">
-          <h2>Top Rank</h2>
-          <p>#1</p>
-        </div>
-        <div class="card card-purple">
-          <h2>Users</h2>
-          <p>1500+</p>
-        </div>
-        <div class="card card-darkblue">
-          <h2>Average Balance</h2>
-          <p>$12,345</p>
-        </div>
-      </div>
-      <!-- Leaderboard Table -->
-      <section>
-        <h2>Top 10 Users by Balance</h2>
-        <table id="top-users-table">
-          <thead>
-            <tr>
-              <th>Rank</th>
-              <th>Balance</th>
-              <th>Name</th>
-            </tr>
-          </thead>
-          <tbody>
-            <!-- Data will be inserted dynamically -->
-          </tbody>
-        </table>
-      </section>
-    </div>
-    <!-- Sidebar -->
-    <div class="sidebar">
-      <div class="stock-table">
-        <h2>Your Stocks</h2>
-        <table>
-          <tr><th>Stock</th><th>Value</th></tr>
-          <tr><td>Apple</td><td>$150.00</td></tr>
-          <tr><td>Amazon</td><td>$3,200.00</td></tr>
-        </table>
-      </div>
-    </div>
-  </div>
-  <script>
-    // Fetch leaderboard data from the server
-    fetch('http://localhost:8085/api/rankings/leaderboard')
-      .then(response => response.json())
-      .then(data => {
-        const topUsersTable = document.querySelector('#top-users-table tbody');
-        data.forEach((user, index) => {
-          const row = document.createElement('tr');
-          row.innerHTML = `
-            <td>${index + 1}</td>
-            <td>$${Number(user.balance).toFixed(2)}</td>
-            <td>${user.name}</td>
-          `;
-          topUsersTable.appendChild(row);
-        });
-      })
-      .catch(error => console.error('Error fetching leaderboard data:', error));
-  </script>
-</html>
->>>>>>> d239de3b
+</script>