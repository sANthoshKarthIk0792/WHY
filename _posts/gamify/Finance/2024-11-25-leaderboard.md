---
layout: none
permalink: /stocks/leaderboard
title: Leaderboard
---

  <meta charset="UTF-8">
  <meta name="viewport" content="width=device-width, initial-scale=1.0">
  <title>Leaderboard</title>
  <style>
    /* General Reset */
    * {
      margin: 0;
      padding: 0;
      box-sizing: border-box;
      font-family: Arial, sans-serif;
    }

    body {
      font-family: Arial, sans-serif;
      background-color: #F4F4F9;
      color: #333;
      margin: 0;
      padding: 0;
    }

    /* Navbar Styling */
    .navbar {
      display: flex;
      justify-content: space-between;
      align-items: center;
      padding: 10px 20px;
      background-color: #001F3F; /* Dark blue background */
      color: #fff;
    }
    .navbar .logo {
      font-size: 24px;
      font-weight: bold;
      letter-spacing: 2px;
    }
    .navbar .nav-buttons {
      display: flex;
      gap: 20px;
    }
    .navbar .nav-buttons a {
      color: #fff;
      text-decoration: none;
      font-size: 16px;
      padding: 8px 16px;
      border-radius: 4px;
      transition: background-color 0.3s;
    }
    .navbar .nav-buttons a:hover {
      background-color: #FF8C00; /* Orange hover effect */
    }

    /* Main Dashboard Layout */
    .dashboard {
      display: flex;
      gap: 20px;
      padding: 20px;
    }

    .dashboard-content {
      flex: 3;
    }

    .sidebar {
      flex: 1;
      display: flex;
      flex-direction: column;
      gap: 20px;
    }

    /* Leaderboard Table Styling */
    section {
      background: #000;
      border-radius: 12px;
      box-shadow: 0 4px 10px rgba(0, 0, 0, 0.1);
      overflow: hidden;
      padding: 20px;
      margin: 20px 0;
    }

    h1, h2 {
      text-align: center;
      margin-bottom: 20px;
      color: #2c3e50;
    }

    table {
      width: 100%;
      border-collapse: collapse;
    }

    thead {
      background-color: #001F3F;
      color: #fff;
    }

    th, td {
      padding: 12px 15px;
      text-align: center;
      border-bottom: 1px solid #ddd;
    }

    tbody tr:nth-child(even) {
      background-color: #f9f9f9;
    }

    tbody tr:hover {
      background-color: #f1f7ff;
      cursor: pointer;
    }

    td:first-child {
      font-weight: bold;
      color: #e67e22;
    }

    tbody tr:nth-child(1) td:first-child {
      color: #f1c40f;
      font-size: 1.2em;
    }
    tbody tr:nth-child(2) td:first-child {
      color: #95a5a6;
    }
    tbody tr:nth-child(3) td:first-child {
      color: #cd7f32;
    }

    /* Search Bar */
    .search-container {
      margin-bottom: 20px;
      display: flex;
    }
    .search-container input[type="text"] {
      flex: 1;
      padding: 12px;
      border: none;
      border-radius: 4px 0 0 4px;
      outline: none;
      font-size: 16px;
    }
    .search-button {
      background-color: #FF8C00;
      color: #fff;
      border: none;
      border-radius: 0 4px 4px 0;
      padding: 12px 20px;
      cursor: pointer;
      font-size: 16px;
      transition: background-color 0.3s;
    }
    .search-button:hover {
      background-color: #E07B00;
    }

    /* Summary Cards */
    .summary-cards {
      display: flex;
      justify-content: space-between;
      margin: 20px 0;
    }
    .card {
      flex: 1;
      margin: 10px;
      padding: 20px;
      border-radius: 8px;
      color: #fff;
      text-align: center;
      box-shadow: 0 2px 4px rgba(0, 0, 0, 0.1);
    }
    .card-orange { background-color: #FF8C00; }
    .card-purple { background-color: #6A0DAD; }
    .card-darkblue { background-color: #001F3F; }

    .card h2 { font-size: 20px; }
    .card p { font-size: 36px; font-weight: bold; }
  </style>
<<<<<<< HEAD
=======
</head>
<body>

>>>>>>> 260d92ca
  <!-- Navbar -->
<nav class="navbar">
  <div class="logo">NITD</div>
  <div class="nav-buttons">
    <a href="{{site.baseurl}}/stocks/home">Home</a>
    <a href="{{site.baseurl}}/crypto/portfolio">Crypto</a>
    <a href="{{site.baseurl}}/stocks/viewer">Stocks</a>
    <a href="{{site.baseurl}}/stocks/portfolio">Portfolio</a>
    <a href="{{site.baseurl}}/stocks/buysell">Buy/Sell</a>
    <a href="{{site.baseurl}}/stocks/leaderboard">Leaderboard</a>
  </div>
</nav>
  <!-- Dashboard -->
  <div class="dashboard">
    <!-- Main Content -->
    <div class="dashboard-content">
      <!-- Search -->
      <div class="search-container">
        <input type="text" placeholder="Search for a user..." />
        <button class="search-button">Search</button>
      </div>

      <!-- Summary Cards -->
      <div class="summary-cards">
        <div class="card card-orange">
          <h2>Top Rank</h2>
          <p>#1</p>
        </div>
        <div class="card card-purple">
          <h2>Users</h2>
          <p>1500+</p>
        </div>
        <div class="card card-darkblue">
          <h2>Average Balance</h2>
          <p>$12,345</p>
        </div>
      </div>

      <!-- Leaderboard Table -->
      <section>
        <h2>Top 10 Users by Balance</h2>
        <table id="top-users-table">
          <thead>
            <tr>
              <th>Rank</th>
              <th>Balance</th>
              <th>Name</th>
            </tr>
          </thead>
          <tbody>
            <!-- Data will be inserted dynamically -->
          </tbody>
        </table>
      </section>
    </div>

    <!-- Sidebar -->
    <div class="sidebar">
      <div class="stock-table">
        <h2>Your Stocks</h2>
        <table>
          <tr><th>Stock</th><th>Value</th></tr>
          <tr><td>Apple</td><td>$150.00</td></tr>
          <tr><td>Amazon</td><td>$3,200.00</td></tr>
        </table>
      </div>
    </div>
  </div>

  <script>
    // Fetch leaderboard data from the server
    fetch('http://localhost:8085/api/rankings/leaderboard')
      .then(response => response.json())
      .then(data => {
        const topUsersTable = document.querySelector('#top-users-table tbody');
        data.forEach((user, index) => {
          const row = document.createElement('tr');
          row.innerHTML = `
            <td>${index + 1}</td>
            <td>$${Number(user.balance).toFixed(2)}</td>
            <td>${user.name}</td>
          `;
          topUsersTable.appendChild(row);
        });
      })
      .catch(error => console.error('Error fetching leaderboard data:', error));
  </script>
</html><|MERGE_RESOLUTION|>--- conflicted
+++ resolved
@@ -4,10 +4,8 @@
 title: Leaderboard
 ---
 
-  <meta charset="UTF-8">
-  <meta name="viewport" content="width=device-width, initial-scale=1.0">
-  <title>Leaderboard</title>
-  <style>
+<title>Leaderboard</title>
+<style>
     /* General Reset */
     * {
       margin: 0;
@@ -177,98 +175,92 @@
 
     .card h2 { font-size: 20px; }
     .card p { font-size: 36px; font-weight: bold; }
-  </style>
-<<<<<<< HEAD
-=======
-</head>
-<body>
-
->>>>>>> 260d92ca
-  <!-- Navbar -->
+</style>
+<!-- Navbar -->
 <nav class="navbar">
-  <div class="logo">NITD</div>
-  <div class="nav-buttons">
-    <a href="{{site.baseurl}}/stocks/home">Home</a>
-    <a href="{{site.baseurl}}/crypto/portfolio">Crypto</a>
-    <a href="{{site.baseurl}}/stocks/viewer">Stocks</a>
-    <a href="{{site.baseurl}}/stocks/portfolio">Portfolio</a>
-    <a href="{{site.baseurl}}/stocks/buysell">Buy/Sell</a>
-    <a href="{{site.baseurl}}/stocks/leaderboard">Leaderboard</a>
+    <div class="logo">NITD</div>
+    <div class="nav-buttons">
+        <a href="{{site.baseurl}}/stocks/home">Home</a>
+        <a href="{{site.baseurl}}/crypto/portfolio">Crypto</a>
+        <a href="{{site.baseurl}}/stocks/viewer">Stocks</a>
+        <a href="{{site.baseurl}}/stocks/portfolio">Portfolio</a>
+        <a href="{{site.baseurl}}/stocks/buysell">Buy/Sell</a>
+        <a href="{{site.baseurl}}/stocks/leaderboard">Leaderboard</a>
+    </div>
+</nav>
+<!-- Dashboard -->
+<div class="dashboard">
+  <!-- Main Content -->
+  <div class="dashboard-content">
+    <!-- Search -->
+    <div class="search-container">
+      <input type="text" placeholder="Search for a user..." />
+      <button class="search-button">Search</button>
+    </div>
+
+    <!-- Summary Cards -->
+    <div class="summary-cards">
+      <div class="card card-orange">
+        <h2>Top Rank</h2>
+        <p>#1</p>
+      </div>
+      <div class="card card-purple">
+        <h2>Users</h2>
+        <p>1500+</p>
+      </div>
+      <div class="card card-darkblue">
+        <h2>Average Balance</h2>
+        <p>$12,345</p>
+      </div>
+    </div>
+
+    <!-- Leaderboard Table -->
+    <section>
+      <h2>Top 10 Users by Balance</h2>
+      <table id="top-users-table">
+        <thead>
+          <tr>
+            <th>Rank</th>
+            <th>Balance</th>
+            <th>Name</th>
+          </tr>
+        </thead>
+        <tbody>
+          <!-- Data will be inserted dynamically -->
+        </tbody>
+      </table>
+    </section>
   </div>
-</nav>
-  <!-- Dashboard -->
-  <div class="dashboard">
-    <!-- Main Content -->
-    <div class="dashboard-content">
-      <!-- Search -->
-      <div class="search-container">
-        <input type="text" placeholder="Search for a user..." />
-        <button class="search-button">Search</button>
-      </div>
-
-      <!-- Summary Cards -->
-      <div class="summary-cards">
-        <div class="card card-orange">
-          <h2>Top Rank</h2>
-          <p>#1</p>
-        </div>
-        <div class="card card-purple">
-          <h2>Users</h2>
-          <p>1500+</p>
-        </div>
-        <div class="card card-darkblue">
-          <h2>Average Balance</h2>
-          <p>$12,345</p>
-        </div>
-      </div>
-
-      <!-- Leaderboard Table -->
-      <section>
-        <h2>Top 10 Users by Balance</h2>
-        <table id="top-users-table">
-          <thead>
-            <tr>
-              <th>Rank</th>
-              <th>Balance</th>
-              <th>Name</th>
-            </tr>
-          </thead>
-          <tbody>
-            <!-- Data will be inserted dynamically -->
-          </tbody>
-        </table>
-      </section>
-    </div>
-
-    <!-- Sidebar -->
-    <div class="sidebar">
-      <div class="stock-table">
-        <h2>Your Stocks</h2>
-        <table>
-          <tr><th>Stock</th><th>Value</th></tr>
-          <tr><td>Apple</td><td>$150.00</td></tr>
-          <tr><td>Amazon</td><td>$3,200.00</td></tr>
-        </table>
-      </div>
+
+  <!-- Sidebar -->
+  <div class="sidebar">
+    <div class="stock-table">
+      <h2>Your Stocks</h2>
+      <table>
+        <tr><th>Stock</th><th>Value</th></tr>
+        <tr><td>Apple</td><td>$150.00</td></tr>
+        <tr><td>Amazon</td><td>$3,200.00</td></tr>
+      </table>
     </div>
   </div>
-
-  <script>
-    // Fetch leaderboard data from the server
-    fetch('http://localhost:8085/api/rankings/leaderboard')
-      .then(response => response.json())
-      .then(data => {
-        const topUsersTable = document.querySelector('#top-users-table tbody');
-        data.forEach((user, index) => {
-          const row = document.createElement('tr');
-          row.innerHTML = `
-            <td>${index + 1}</td>
-            <td>$${Number(user.balance).toFixed(2)}</td>
-            <td>${user.name}</td>
-          `;
-          topUsersTable.appendChild(row);
-        });
-      })
-      .catch(error => console.error('Error fetching leaderboard data:', error));
-  </script>
+</div>
+
+<script>
+  // Fetch leaderboard data from the server
+  fetch('http://localhost:8085/api/rankings/leaderboard')
+    .then(response => response.json())
+    .then(data => {
+      const topUsersTable = document.querySelector('#top-users-table tbody');
+      data.forEach((user, index) => {
+        const row = document.createElement('tr');
+        row.innerHTML = `
+          <td>${index + 1}</td>
+          <td>$${Number(user.balance).toFixed(2)}</td>
+          <td>${user.name}</td>
+        `;
+        topUsersTable.appendChild(row);
+      });
+    })
+    .catch(error => console.error('Error fetching leaderboard data:', error));
+</script>
 </html>