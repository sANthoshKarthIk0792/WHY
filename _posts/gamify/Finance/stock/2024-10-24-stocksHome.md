--- conflicted
+++ resolved
@@ -174,158 +174,6 @@
 .crypto-history th, .crypto-history td {
     padding: 12px;
     text-align: center;
-    border: 1px solid #444;
-    word-wrap: break-word;
-    white-space: nowrap;
-    overflow: hidden;
-    text-overflow: ellipsis;
-}
-.crypto-history th {
-    background-color: #222;
-    font-weight: bold;
-}
-/* Even Column Spacing */
-.crypto-history td:first-child { width: 20%; }
-.crypto-history td:nth-child(2) { width: 30%; }
-.crypto-history td:nth-child(3) { width: 25%; }
-.crypto-history td:nth-child(4) { width: 25%; }
-/* View Full History Button */
-.view-full-history-btn {
-    width: 100%;
-    padding: 10px;
-    margin-top: 10px;
-    background-color: #444;
-    color: white;
-    border: none;
-    cursor: pointer;
-    text-align: center;
-    font-size: 16px;
-    border-radius: 5px;
-}
-.view-full-history-btn:hover {
-    background-color: #666;
-}
-/* Modal Styling */
-.modal {
-    display: none;
-    position: fixed;
-    z-index: 1000;
-    left: 0;
-    top: 0;
-    width: 100%;
-    height: 100%;
-    background-color: rgba(0, 0, 0, 0.7);
-    overflow: auto;
-}
-.modal-content {
-    background-color: #121212;
-    color: white;
-    margin: 10% auto;
-    padding: 20px;
-    border-radius: 10px;
-    width: 80%;
-    box-shadow: 0 4px 8px rgba(0, 0, 0, 0.2);
-}
-/* Close Button */
-.close {
-    color: white;
-    float: right;
-    font-size: 28px;
-    font-weight: bold;
-    cursor: pointer;
-}
-.close:hover {
-    color: red;
-}
-/* Modal Table */
-.modal table {
-    width: 100%;
-    border-collapse: collapse;
-}
-.modal th, .modal td {
-    padding: 10px;
-    text-align: center;
-<<<<<<< HEAD
-    border-bottom: 1px solid #444;
-}
-.modal th {
-    background-color: #333;
-    font-weight: bold;
-}
-.crypto-chart-container {
-background-color: #121212;
-padding: 20px;
-border-radius: 8px;
-margin-top: 20px;
-box-shadow: 0 2px 4px rgba(0, 0, 0, 0.1);
-text-align: center;
-}
-.crypto-chart-container h3 {
-    color: white;
-    margin-bottom: 10px;
-}
-/* 🔹 Crypto Chart Container */
-.crypto-chart-container {
-    width: 100%; /* Ensures it doesn't overflow */
-    max-width: 700px; /* Limits the chart width */
-    height: 400px; /* Set a reasonable height */
-    margin: 0 auto; /* Centers the chart */
-    padding: 10px;
-    background-color: #121212;
-    border-radius: 10px;
-    box-shadow: 0 2px 10px rgba(0, 0, 0, 0.2);
-}
-/* 🔹 Chart Canvas */
-#cryptoBalanceChart {
-    width: 100% !important;
-    height: 100% !important;
-}
-
-</style>
-<!-- Dashboard -->
-<div class="dashboard">
-    <div class="dashboard-content">
-        <h1 id="userIDName" class="welcome">Hi, Welcome Back</h1>
-        <p>Invest your money today!</p>
-        <div class="search-container">
-            <input type="text" id="searchBar" placeholder="Search...">
-            <button class="search-button" onclick="getStockData()">Search</button>
-        </div>
-        <div class="chart-container" id="chartContainer">
-            <div class="chart" id="chart1">
-                <canvas id="stockChart" width="475" height="375">[Graph Placeholder]</canvas>
-            </div>
-        </div>
-        <div class="crypto-chart-container">
-            <h3> Portfolio Balance History</h3>
-            <canvas id="cryptoBalanceChart"></canvas>
-        </div>
-        <div id="output" style="color: red; padding-top: 10px;"></div>
-    </div>
-    <!-- Sidebar -->
-    <!-- Sidebar -->
-<div class="sidebar">
-<div class="your-stocks">
-    <h3>Your Stocks</h3>
-    <table id="yourStocksTable">
-        <tr>
-            <th>Stock</th>
-            <th>Price</th>
-        </tr>
-    </table>
-</div>
-<div class="crypto-history">
-<h3>Your Crypto Transaction History</h3>
-<table id="cryptoHistoryTable">
-    <tr>
-        <th>Type</th>
-        <th>Crypto Amount</th>
-        <th>Dollar Value</th>
-        <th>Timestamp</th>
-    </tr>
-</table>
-<button class="view-full-history-btn" onclick="openHistoryModal()">View Full History</button>
-=======
     }
     .crypto-chart-container h3 {
         color: white;
@@ -373,21 +221,8 @@
         font-weight: bold;
     }
     </style>
-</head>
 <body>
     <!-- Navigation Bar -->
-<nav class="navbar">
-    <div class="nav-buttons">
-        <a href="{{site.baseurl}}/stocks/home">Home</a>
-        <a href="{{site.baseurl}}/crypto/portfolio">Crypto</a>
-        <a href="{{site.baseurl}}/stocks/viewer">Stocks</a>
-        <a href="{{site.baseurl}}/crypto/mining">Mining</a>
-        <a href="{{site.baseurl}}/stocks/buysell">Buy/Sell</a>
-        <a href="{{site.baseurl}}/crypto/leaderboard">Leaderboard</a>
-        <a href="{{site.baseurl}}/stocks/game">Game</a>
-        <a href="{{site.baseurl}}/stocks/portfolio">Portfolio</a>
-    </div>
-</nav>
     <!-- Dashboard -->
     <div class="dashboard">
         <div class="dashboard-content">
@@ -437,24 +272,10 @@
         <h3>Recent Transactions</h3>
         <button class="view-full-history-btn" onclick="openHistoryModal()">View Full History</button>
     </div>
->>>>>>> 771949e5
 </div>
 
 <!-- Modal for Full History -->
 <div id="historyModal" class="modal">
-<<<<<<< HEAD
-<div class="modal-content">
-    <span class="close" onclick="closeHistoryModal()">&times;</span>
-    <h3>Full Crypto Transaction History</h3>
-    <table id="fullCryptoHistoryTable">
-        <tr>
-            <th>Type</th>
-            <th>Crypto Amount</th>
-            <th>Dollar Value</th>
-            <th>Timestamp</th>
-        </tr>
-    </table>
-=======
     <div class="modal-content">
         <span class="close" onclick="closeHistoryModal()">&times;</span>
         <h3>Full Crypto Transaction History</h3>
@@ -467,7 +288,6 @@
             </tr>
         </table>
     </div>
->>>>>>> 771949e5
 </div>
 </div>
 
@@ -724,7 +544,6 @@
     const transactionHistory = cryptoHistoryString.split("\n").filter(entry => entry.trim() !== "");
     console.log("Parsed Transaction History:", transactionHistory);
 
-<<<<<<< HEAD
     const table = document.getElementById("cryptoHistoryTable");
     const fullTable = document.getElementById("fullCryptoHistoryTable");
     if (!table || !fullTable) {
@@ -753,7 +572,101 @@
             const row = createTransactionRow(rowData);
             table.appendChild(row);
             fullTable.appendChild(row.cloneNode(true));
-=======
+
+            // 🟢 **Apply transaction to running balance**
+            const transactionAmount = parseFloat(rowData.value.replace("$", ""));
+            runningBalance += rowData.type === "Bought" ? -transactionAmount : transactionAmount;
+
+            // Store for graph plotting
+            labels.push(rowData.timestamp);
+            balances.push(runningBalance);
+        }
+    });
+
+    // Render updated chart with correct running balance
+    renderCryptoBalanceChart(labels, balances);
+
+} catch (error) {
+    console.error("Error updating Crypto Transaction History:", error);
+}
+async function getStockPrice(stock) {
+        try {
+            const response = await fetch(javaURI + `/api/stocks/${stock}`);
+            const data = await response.json();
+            console.log(data);
+            const price = data?.chart?.result?.[0]?.meta?.regularMarketPrice;
+            const outputElement = document.getElementById("output");
+            if (price !== undefined) {
+                //outputElement.textContent = `The price of ${stock} is: $${price}`;
+                return(price)
+            } else {
+                outputElement.textContent = `Price not found for ${stock}.`;
+                console.error(`Price not found for ${stock}. Response structure:`, data);
+            }
+        } catch (error) {
+            console.error('Error fetching stock data:', error);
+            document.getElementById("output").textContent = "Error fetching stock data. Please try again later.";
+        }
+return new Promise((resolve) => {
+                setTimeout(() => {
+                    resolve(prices[symbol]);
+                }, 0); // Simulate network delay
+            }); 
+      }
+      document.addEventListener("DOMContentLoaded", () => {
+            getCredentialsJava();
+            updateStockPrices(); // Call the function after DOM is fully loaded
+            getPortfolioPerformance();
+            //getUserIdFromAPI();
+        });
+async function updateStockPrices() {
+            const stockSymbols = ['Spotify', 'Apple', 'Google', 'Facebook', 'Microsoft'];
+            const tickerSymbols = ['SPOT', 'AAPL', 'GOOG', 'META', 'MSFT'];
+            const tickerPrices = [];
+            let counter = 0; 
+            for (const stock of tickerSymbols) {
+                const price = await getStockPrice(stock);
+                tickerPrices.push(price)              
+                const priceElement = document.getElementById(stockSymbols[counter] + "Price");
+                if (priceElement) {
+                    priceElement.textContent = `$${price}`;
+                } else {
+                    console.error(`Element with ID ${stock + "Price"} not found.`);
+                }
+                counter++;                 
+                //console.log(price);
+                //console.log(tickerPrices);
+                //console.log(priceElement);
+                //console.log(counter);
+            }
+        }
+async function updateCryptoHistoryTable() {
+    try {
+        const email = localStorage.getItem("userEmail");
+        if (!email) {
+            console.warn("User email not found in localStorage.");
+            return;
+        }
+
+        console.log(`Fetching transaction history for email: ${email}`);
+
+        const response = await fetch(javaURI + `/api/crypto/history?email=${encodeURIComponent(email)}`);
+        if (!response.ok) {
+            throw new Error(`Error fetching transaction history: ${response.statusText}`);
+        }
+
+        const transactionData = await response.json();
+        console.log("Transaction History Response:", transactionData);
+
+        let cryptoHistoryString = transactionData.cryptoHistory;
+        if (!cryptoHistoryString || cryptoHistoryString.trim() === "") {
+            console.warn("No transaction history found.");
+            return;
+        }
+
+        const transactionHistory = cryptoHistoryString.split("\n").filter(entry => entry.trim() !== "");
+        console.log("Parsed Transaction History:", transactionHistory);
+
         const fullTable = document.getElementById("fullCryptoHistoryTable");
         if (!fullTable) {
             console.error("Full history table element not found.");
@@ -789,24 +702,13 @@
                 balances.push(runningBalance);
             }
         });
->>>>>>> 771949e5
-
-            // 🟢 **Apply transaction to running balance**
-            const transactionAmount = parseFloat(rowData.value.replace("$", ""));
-            runningBalance += rowData.type === "Bought" ? -transactionAmount : transactionAmount;
-
-            // Store for graph plotting
-            labels.push(rowData.timestamp);
-            balances.push(runningBalance);
-        }
-    });
-
-    // Render updated chart with correct running balance
-    renderCryptoBalanceChart(labels, balances);
-
-} catch (error) {
-    console.error("Error updating Crypto Transaction History:", error);
-}
+
+        // Render updated chart with correct running balance
+        renderCryptoBalanceChart(labels, balances);
+
+    } catch (error) {
+        console.error("Error updating Crypto Transaction History:", error);
+    }
 }
 
 
@@ -838,49 +740,6 @@
 return row;
 }
 
-<<<<<<< HEAD
-function renderCryptoBalanceChart(labels, balances) {
-const ctx = document.getElementById("cryptoBalanceChart").getContext("2d");
-
-// ✅ Ensure previous chart exists before destroying
-if (window.cryptoBalanceChart instanceof Chart) {
-    window.cryptoBalanceChart.destroy();
-}
-
-// ✅ Set correct Y-axis range
-const yMin = 0;  // 🔥 Start at $100,000
-const yMax = Math.ceil((Math.max(200000, Math.max(...balances) + 5000)) / 30000) * 30000; // Round up to nearest 30,000
-
-// ✅ Create new chart instance
-window.cryptoBalanceChart = new Chart(ctx, {
-    type: "line",
-    data: {
-        labels: labels,
-        datasets: [{
-            label: "Crypto Portfolio Balance (USD)",
-            data: balances,
-            borderColor: "#FF8C00",
-            borderWidth: 2,
-            fill: true,
-            backgroundColor: "rgba(255, 140, 0, 0.2)",
-            pointRadius: 5, // Dots to make changes visible
-            tension: 0.2 // Smooth line
-        }]
-    },
-    options: {
-        responsive: true,
-        maintainAspectRatio: false, // Ensures proper fit
-        scales: {
-            x: { 
-                title: { display: true, text: "Date" }, 
-                ticks: { autoSkip: true, maxTicksLimit: 10 } // Avoids overcrowding
-            },
-            y: { 
-                title: { display: true, text: "Portfolio Balance (USD)" },
-                min: yMin, // 🔥 Start at $100,000
-                max: yMax,  // 🔥 Adjust dynamically if needed
-                ticks: { stepSize: 30000 } // **🔥 Increments of 30,000**
-=======
 /* 🖼️ Modal Functions */
 // Open Modal Function
 window.openHistoryModal = function() {
@@ -978,7 +837,6 @@
             plugins: {
                 legend: { display: true, position: "top" },
                 tooltip: { enabled: true }
->>>>>>> 771949e5
             }
         },
         plugins: {
@@ -1180,13 +1038,6 @@
 return new Promise(resolve => setTimeout(resolve, ms));
 }
 document.addEventListener("DOMContentLoaded", () => {
-<<<<<<< HEAD
-    updateWelcomeMessage(); // Update the welcome message with the user's name
-    updateYourStocksTable();
-    updateStockPrices();
-    getPortfolioPerformance();
-});
-=======
         updateWelcomeMessage(); // Update the welcome message with the user's name
         updateYourStocksTable();
         updateStockPrices();
@@ -1195,5 +1046,4 @@
         updateCryptoHistoryTable();
         setInterval(fetchAndUpdateLiveBalanceChart, 5000); // 🔁 every 5 second
     });
->>>>>>> 771949e5
 </script>