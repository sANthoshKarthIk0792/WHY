--- conflicted
+++ resolved
@@ -8,7 +8,6 @@
 <link href="https://cdn.jsdelivr.net/npm/bootstrap@5.3.0/dist/css/bootstrap.min.css" rel="stylesheet">
 <script src="https://cdn.jsdelivr.net/npm/chart.js"></script>
 <style>
-<<<<<<< HEAD
     .chart-container {
         height: 300px;
         position: relative;
@@ -35,32 +34,6 @@
     }
     .toggle-container button {
         margin: 0.2rem;
-=======
-    .nav-link-custom {
-        transition: transform 0.3s;
-        font-size: 16px;
-        padding: 10px 20px;
-        border-radius: 6px;
-    }
-    .nav-link-custom:hover {
-        background-color: #ff9800;
-        transform: scale(1.1);
-    }
-    th.custom-th {
-        background-color: #ff9800;
-        color: #000;
-        text-transform: uppercase;
-        font-size: 14px;
-    }
-    td.custom-td {
-        background-color: #2a2a2a;
-        border-bottom: 1px solid #444;
-        transition: background 0.3s;
-    }
-    tr:hover td.custom-td {
-        background-color: #ff22a6;
-        color: #fff;
->>>>>>> 3ecbb12b
     }
 </style>
 <body class="m-0 p-0" style="font-family: 'Poppins', sans-serif; background-color: #121212; color: #fff;">
@@ -68,7 +41,6 @@
 <br>
 <h1 class="text-center">Game Analytics</h1>
 
-<<<<<<< HEAD
 <!-- Combined Chart -->
 <div class="container my-4">
     <div class="game-card p-3">
@@ -81,59 +53,17 @@
         </div>
         <div class="combined-chart-container mt-3">
             <canvas id="combinedChart"></canvas>
-=======
-<div class="container my-4">
-    <div class="row g-4">
-        <!-- User Details Section -->
-        <div class="col-md">
-            <div class="p-4 rounded shadow" style="background-color: #1f1f1f;">
-                <div class="mb-4 text-start">
-                    <h2 class="mb-3" style="color: #ff9800;">User Analytics</h2>
-                    <div class="p-3 rounded" style="background-color: #2a2a2a;">
-                        <div class="mb-3" style="font-size: 18px;">
-                            <span style="color: #ff9800; margin-right: 10px;">Username:</span>
-                            <span class="name">Loading...</span>
-                        </div>
-                        <div class="mb-3" style="font-size: 18px;">
-                            <span style="color: #ff9800; margin-right: 10px;">Account Balance:</span>
-                            <span class="balance">Loading...</span>
-                        </div>
-                        <div class="mb-3" style="font-size: 18px;">
-                            <span style="color: #ff9800; margin-right: 10px;">Total Transactions:</span>
-                            <span class="total-transactions">0</span>
-                        </div>
-                    </div>
-                </div>
-            </div>
->>>>>>> 3ecbb12b
         </div>
     </div>
 </div>
 
 <!-- Charts Grid -->
 <div class="container my-4">
-<<<<<<< HEAD
     <div class="row g-4">
         <div class="col-12 col-md-6 col-lg-3" id="pokerChartContainer"></div>
         <div class="col-12 col-md-6 col-lg-3" id="blackjackChartContainer"></div>
         <div class="col-12 col-md-6 col-lg-3" id="diceChartContainer"></div>
         <div class="col-12 col-md-6 col-lg-3" id="casino_minesChartContainer"></div>
-=======
-    <div class="p-4 rounded shadow" style="background-color: #1f1f1f;">
-        <h2 class="mb-3" style="color: #ff9800;">Balance Change History</h2>
-        <div class="p-3 mb-3 rounded" style="background-color: #2a2a2a;">
-            <label for="categorySelect" class="me-2">Select Category:</label>
-            <select id="categorySelect" class="form-select d-inline-block w-auto" style="background-color: #3a3a3a; border: 1px solid #ff9800; color: #fff;">
-                <option value="">Select a category</option>
-                <option value="poker">Poker</option>
-                <option value="blackjack">Blackjack</option>
-                <option value="dices">Dices</option>
-            </select>
-        </div>
-        <div class="chart-container" style="height: 400px;">
-            <canvas id="balanceChart"></canvas>
-        </div>
->>>>>>> 3ecbb12b
     </div>
 </div>
 
@@ -141,7 +71,6 @@
 import { javaURI, fetchOptions } from '{{site.baseurl}}/assets/js/api/config.js';
 
 let userId = null;
-<<<<<<< HEAD
 const charts = {};
 let combinedChart = null;
 
@@ -387,182 +316,6 @@
 }
 
 document.addEventListener("DOMContentLoaded", fetchUserDetails);
-=======
-let balanceChart = null;
-
-async function fetchUserDetails() {
-    try {
-        const response = await fetch(`${javaURI}/api/person/get`, fetchOptions);
-        if (!response.ok) throw new Error("Failed to fetch user data");
-        const userData = await response.json();
-        
-        userId = userData.id;
-        
-        document.querySelector('.name').textContent = userData.uid || "Unknown";
-        document.querySelector('.balance').textContent = `$${Number(userData.balance).toFixed(2)}`;
-        
-        initCategoryDropdown();
-        fetchProfitData('poker');
-    } catch (error) {
-        console.error("Error fetching user data:", error);
-        document.querySelector('.name').textContent = "Error loading user";
-    }
-}
-
-function initCategoryDropdown() {
-    const categorySelect = document.getElementById('categorySelect');
-    categorySelect.addEventListener('change', (e) => {
-        if (e.target.value) {
-            fetchProfitData(e.target.value);
-        } else {
-            clearChart();
-        }
-    });
-}
-
-async function fetchProfitData(category) {
-    if (!userId) return;
-
-    try {
-        const response = await fetch(`${javaURI}/bank/${userId}/profitmap/${category}`, {
-            ...fetchOptions,
-            method: 'GET'
-        });
-        
-        if (!response.ok) throw new Error(`Failed to fetch ${category} data`);
-        const transactions = await response.json();
-        updateChart(category, transactions);
-    } catch (error) {
-        console.error(`Error fetching ${category} data:`, error);
-        clearChart();
-    }
-}
-
-function updateChart(category, transactions) {
-    if (!transactions || !Array.isArray(transactions)) {
-        clearChart();
-        return;
-    }
-    
-    document.querySelector('.total-transactions').textContent = transactions.length;
-    
-    const timestamps = [];
-    const profits = [];
-    
-    transactions.forEach(transaction => {
-        if (Array.isArray(transaction) && transaction.length >= 2) {
-            let timestamp;
-            try {
-                timestamp = new Date(transaction[0]).toLocaleDateString();
-            } catch (e) {
-                timestamp = new Date().toLocaleDateString();
-            }
-            
-            let profit = 0;
-            if (typeof transaction[1] === 'number') {
-                profit = transaction[1];
-            } else if (typeof transaction[1] === 'string') {
-                profit = parseFloat(transaction[1]) || 0;
-            }
-            
-            timestamps.push(timestamp);
-            profits.push(profit);
-        }
-    });
-    
-    const cumulativeBalance = [];
-    let balance = 0;
-    for (const profit of profits) {
-        balance += profit;
-        cumulativeBalance.push(balance);
-    }
-    
-    const chartData = {
-        labels: timestamps,
-        datasets: [
-            {
-                label: `Balance Changes - ${category}`,
-                data: profits,
-                backgroundColor: 'rgba(54, 162, 235, 0.5)',
-                borderColor: 'rgba(54, 162, 235, 1)',
-                borderWidth: 1,
-                tension: 0.1
-            },
-            {
-                label: `Cumulative Balance - ${category}`,
-                data: cumulativeBalance,
-                backgroundColor: 'rgba(75, 192, 192, 0.5)',
-                borderColor: 'rgba(75, 192, 192, 1)',
-                borderWidth: 1,
-                tension: 0.1
-            }
-        ]
-    };
-    
-    const ctx = document.getElementById('balanceChart').getContext('2d');
-    
-    if (balanceChart) {
-        balanceChart.data = chartData;
-        balanceChart.update();
-    } else {
-        balanceChart = new Chart(ctx, {
-            type: 'line',
-            data: chartData,
-            options: {
-                responsive: true,
-                maintainAspectRatio: false,
-                plugins: {
-                    title: {
-                        display: true,
-                        text: 'Balance Change History',
-                        color: '#ffffff'
-                    },
-                    legend: {
-                        labels: { color: '#ffffff' }
-                    },
-                    tooltip: {
-                        callbacks: {
-                            label: function(context) {
-                                return `${context.dataset.label}: $${context.raw.toFixed(2)}`;
-                            }
-                        }
-                    }
-                },
-                scales: {
-                    x: {
-                        ticks: { color: '#ffffff' },
-                        grid: { color: 'rgba(255, 255, 255, 0.1)' }
-                    },
-                    y: {
-                        beginAtZero: false,
-                        ticks: {
-                            color: '#ffffff',
-                            callback: function(value) {
-                                return '$' + value.toFixed(2);
-                            }
-                        },
-                        grid: { color: 'rgba(255, 255, 255, 0.1)' }
-                    }
-                }
-            }
-        });
-    }
-}
-
-function clearChart() {
-    if (balanceChart) {
-        balanceChart.data.labels = [];
-        balanceChart.data.datasets.forEach(dataset => {
-            dataset.data = [];
-        });
-        balanceChart.update();
-    }
-}
-
-document.addEventListener("DOMContentLoaded", () => {
-    fetchUserDetails();
-});
->>>>>>> 3ecbb12b
 </script>
 </body>
 </html>