---
layout: finance
title: Bank Analytics
permalink: /gamify/bankanalytics
---
<html lang="en">

<link href="https://cdn.jsdelivr.net/npm/bootstrap@5.3.0/dist/css/bootstrap.min.css" rel="stylesheet">
<script src="https://cdn.jsdelivr.net/npm/chart.js"></script>
<style>
    .chart-container {
<<<<<<< HEAD
        height: 500px;
        position: relative;
        overflow: visible;
    }
    .combined-chart-container {
        height: 600px;
=======
        height: 300px;
        position: relative;
    }
    .combined-chart-container {
        height: 400px;
>>>>>>> 97549b16
    }
    .game-card {
        background-color: #1f1f1f;
        border-radius: 8px;
        transition: transform 0.3s;
<<<<<<< HEAD
        position: relative;
        z-index: 1;
    }
    .game-card:hover {
        transform: translateY(-5px);
        z-index: 1000;
    }
    .game-title {
        color: #ff9800;
        border-left: 4px solid #ff9800;
        padding-left: 1rem;
    }
    .toggle-container {
        text-align: center;
        margin-bottom: 1rem;
    }
    .toggle-container button {
        margin: 0.2rem;
    }
    .chart-container canvas {
        transition: transform 0.3s ease;
    }
    .game-card:hover .chart-container canvas {
        transform: scale(1.8);
        transform-origin: center center;
=======
    }
    .game-card:hover {
        transform: translateY(-5px);
    }
    .game-title {
        color: #ff9800;
        border-left: 4px solid #ff9800;
        padding-left: 1rem;
    }
    .toggle-container {
        text-align: center;
        margin-bottom: 1rem;
    }
    .toggle-container button {
        margin: 0.2rem;
>>>>>>> 97549b16
    }
</style>
<body class="m-0 p-0" style="font-family: 'Poppins', sans-serif; background-color: #121212; color: #fff;">

<br>
<h1 class="text-center">Game Analytics</h1>
<<<<<<< HEAD

<div class="container text-center my-4">
    <h4>User ID: <span class="name">Loading...</span></h4>
    <h4>Current Balance: $<span class="balance">0.00</span></h4>
</div>
=======
>>>>>>> 97549b16

<!-- Combined Chart -->
<div class="container my-4">
    <div class="game-card p-3">
        <h3 class="game-title">All Games Combined</h3>
        <div class="toggle-container">
            <button class="btn btn-sm btn-outline-warning" onclick="window.toggleDataset('Poker')">Poker</button>
            <button class="btn btn-sm btn-outline-info" onclick="window.toggleDataset('Blackjack')">Blackjack</button>
            <button class="btn btn-sm btn-outline-light" onclick="window.toggleDataset('Dice')">Dice</button>
            <button class="btn btn-sm btn-outline-primary" onclick="window.toggleDataset('Mines')">Mines</button>
<<<<<<< HEAD
            <button class="btn btn-sm btn-outline-success" onclick="window.toggleDataset('Stocks')">Stocks</button>
            <button class="btn btn-sm btn-outline-cyan" onclick="window.toggleDataset('Crypto')">Crypto</button>
=======
>>>>>>> 97549b16
        </div>
        <div class="combined-chart-container mt-3">
            <canvas id="combinedChart"></canvas>
        </div>
    </div>
</div>

<<<<<<< HEAD
<div class="container my-4">
    <div class="row g-4">
        <div class="col-12 col-md-6 col-lg-6" id="pokerChartContainer"></div>
        <div class="col-12 col-md-6 col-lg-6" id="blackjackChartContainer"></div>
        <div class="col-12 col-md-6 col-lg-6" id="diceChartContainer"></div>
        <div class="col-12 col-md-6 col-lg-6" id="minesChartContainer"></div>
        <div class="col-12 col-md-6 col-lg-6">
            <div class="game-card p-3 h-100">
                <h3 class="game-title">Crypto Portfolio</h3>
                <div class="chart-container mt-3">
                    <canvas id="cryptoPortfolioGraph"></canvas>
                </div>
            </div>
        </div>
        <div class="col-12 col-md-6 col-lg-6">
            <div class="game-card p-3 h-100">
                <h3 class="game-title">Stock Portfolio</h3>
                <div class="chart-container mt-3">
                    <canvas id="stocksChart"></canvas>
                </div>
            </div>
        </div>
=======
<!-- Charts Grid -->
<div class="container my-4">
    <div class="row g-4">
        <div class="col-12 col-md-6 col-lg-3" id="pokerChartContainer"></div>
        <div class="col-12 col-md-6 col-lg-3" id="blackjackChartContainer"></div>
        <div class="col-12 col-md-6 col-lg-3" id="diceChartContainer"></div>
        <div class="col-12 col-md-6 col-lg-3" id="casino_minesChartContainer"></div>
>>>>>>> 97549b16
    </div>
</div>

<script type="module">
import { javaURI, fetchOptions } from '{{site.baseurl}}/assets/js/api/config.js';

let userId = null;
<<<<<<< HEAD
let combinedChart = null;
const charts = {};

=======
const charts = {};
let combinedChart = null;

/**
 * Mapping of internal game keys to display labels.
 */
>>>>>>> 97549b16
const gameMap = {
    poker: 'Poker',
    blackjack: 'Blackjack',
    dice: 'Dice',
<<<<<<< HEAD
    mines: 'Mines'
};

const gameColors = {
    poker: '#FF6384',
    blackjack: '#4BC0C0',
    dice: '#FFCE56',
    mines: '#9966FF',
    crypto: '#00FFFF',
    stocks: '#28a745'
=======
    casino_mines: 'Mines'
>>>>>>> 97549b16
};

/**
 * Color palette for game charts.
 */
const gameColors = {
    poker: '#FF6384',
    blackjack: '#4BC0C0',
    dice: '#FFCE56',
    casino_mines: '#9966FF'
};

/**
 * Fetch the current user's profile data and trigger chart initialization.
 * Updates DOM with UID and balance.
 */
async function fetchUserDetails() {
<<<<<<< HEAD
    const response = await fetch(`${javaURI}/api/person/get`, fetchOptions);
    const userData = await response.json();
    userId = userData.id;
    document.querySelector('.name').textContent = userData.uid || 'Unknown';
    document.querySelector('.balance').textContent = Number(userData.balance).toFixed(2);
    initializeCharts(userData.email);
}

async function initializeCharts(email) {
    const games = Object.keys(gameMap);
    const gameData = await Promise.all(games.map(async (game) => {
        const endpoint = `${javaURI}/bank/${userId}/profitmap/${game}`;
        const response = await fetch(endpoint, { ...fetchOptions, method: 'GET' });
        const result = response.ok ? await response.json() : [];
        return { game, data: result };
    }));

    gameData.forEach(({ game, data }) => {
        renderChartCard(game);
        createChart(game, data);
    });

    const crypto = await buildCryptoPortfolioChart(email);
    const stocks = await buildStockPortfolioChart(email);

    createCombinedChart([...gameData, { game: 'crypto', data: crypto }, { game: 'stocks', data: stocks }]);
}

function renderChartCard(game) {
    const containerId = `${game}ChartContainer`;
    const container = document.getElementById(containerId);
    if (container) {
        container.innerHTML = `
        <div class="game-card p-3 h-100">
            <h3 class="game-title">${gameMap[game]}</h3>
            <div class="chart-container mt-3">
                <canvas id="${game}Chart"></canvas>
            </div>
        </div>`;
    }
}

function createChart(game, transactions) {
    const processed = processChartData(game, transactions);
    if (!processed) return;
    const ctx = document.getElementById(`${game}Chart`)?.getContext('2d');
    if (!ctx) return;
    if (charts[game]) charts[game].destroy();
    charts[game] = new Chart(ctx, {
        type: 'line',
        data: processed,
        options: { ...getChartOptions(game), maintainAspectRatio: false }
=======
    try {
        const response = await fetch(`${javaURI}/api/person/get`, fetchOptions);
        const userData = await response.json();
        userId = userData.id;
        document.querySelector('.name').textContent = userData.uid || "Unknown";
        document.querySelector('.balance').textContent = Number(userData.balance).toFixed(2);
        initializeCharts();
    } catch (error) {
        console.error("Error fetching user data:", error);
        document.querySelector('.name').textContent = "Error";
    }
}

/**
 * Initialize all game charts by fetching transaction history.
 */
async function initializeCharts() {
    const games = Object.keys(gameMap);

    const gameData = await Promise.all(games.map(async (game) => {
        try {
            const response = await fetch(`${javaURI}/bank/${userId}/profitmap/${game}`, {
                ...fetchOptions,
                method: 'GET'
            });
            const result = response.ok ? await response.json() : [];
            console.log(`Fetched ${game} data:`, result);
            return {
                game,
                data: result
            };
        } catch (error) {
            console.error(`Failed to fetch ${game}:`, error);
            return { game, data: [] };
        }
    }));

    gameData.forEach(({ game, data }) => {
        renderChartCard(game);
        createChart(game, data);
>>>>>>> 97549b16
    });

    createCombinedChart(gameData);
}

<<<<<<< HEAD
function createCombinedChart(gameData) {
    const labelSet = new Set();
    gameData.forEach(({ data }) => {
        data.forEach(([date]) => labelSet.add(new Date(date).toLocaleDateString()));
    });
    const labels = Array.from(labelSet).sort((a, b) => new Date(a) - new Date(b));

    const datasets = gameData.map(({ game, data }) => {
        const dailyMap = {};
        let cumBal = 0;
        data.forEach(([time, profit]) => {
            const key = new Date(time).toLocaleDateString();
            cumBal += parseFloat(profit) || 0;
            dailyMap[key] = cumBal;
        });
        return {
            label: gameMap[game] || game.charAt(0).toUpperCase() + game.slice(1),
            data: labels.map(label => dailyMap[label] ?? null),
            borderColor: gameColors[game],
            backgroundColor: gameColors[game] + '30',
            tension: 0.2,
=======
/**
 * Render chart HTML card for an individual game.
 * @param {string} game - Game key name.
 */
function renderChartCard(game) {
    const containerId = `${game}ChartContainer`;
    document.getElementById(containerId).innerHTML = `
        <div class="game-card p-3 h-100">
            <h3 class="game-title">${gameMap[game]}</h3>
            <div class="chart-container mt-3">
                <canvas id="${game}Chart"></canvas>
            </div>
        </div>
    `;
}

/**
 * Create a line chart for a specific game using Chart.js.
 * @param {string} game - Game key.
 * @param {Array} transactions - List of [timestamp, profit] pairs.
 */
function createChart(game, transactions) {
    const processed = processChartData(game, transactions);
    if (!processed) return;
    const ctx = document.getElementById(`${game}Chart`).getContext('2d');
    if (charts[game]) charts[game].destroy();
    charts[game] = new Chart(ctx, {
        type: 'line',
        data: processed,
        options: getChartOptions(game)
    });
}

/**
 * Build a combined chart showing cumulative balances across all games.
 * @param {Array} gameData - Array of game and data pairs.
 */
function createCombinedChart(gameData) {
    const labelSet = new Set();
    gameData.forEach(({ data }) => {
        data.forEach(([date]) => {
            labelSet.add(new Date(date).toLocaleDateString());
        });
    });
    const labels = Array.from(labelSet).sort((a, b) => new Date(a) - new Date(b));

    const datasets = gameData.map(({ game, data }) => {
        const dailyMap = {};
        let cumBal = 0;

        data.forEach(([time, profit]) => {
            const key = new Date(time).toLocaleDateString();
            const value = parseFloat(profit) || 0;
            cumBal += value;
            dailyMap[key] = cumBal;
        });

        const points = labels.map(label => dailyMap[label] ?? null);

        return {
            label: gameMap[game],
            data: points,
            borderColor: gameColors[game],
            backgroundColor: `${gameColors[game]}30`,
            tension: 0.2,
            fill: false,
            spanGaps: true,
>>>>>>> 97549b16
            hidden: false
        };
    });

    const ctx = document.getElementById('combinedChart').getContext('2d');
    if (combinedChart) combinedChart.destroy();
    combinedChart = new Chart(ctx, {
        type: 'line',
        data: { labels, datasets },
        options: getChartOptions('combined')
    });
}

<<<<<<< HEAD
=======
/**
 * Globally accessible toggle for hiding/showing datasets in the combined chart.
 * @param {string} label - The display name of the game.
 */
>>>>>>> 97549b16
window.toggleDataset = function(label) {
    const ds = combinedChart.data.datasets.find(d => d.label === label);
    if (ds) {
        ds.hidden = !ds.hidden;
        combinedChart.update();
    }
};

<<<<<<< HEAD
function processChartData(game, transactions) {
    if (!Array.isArray(transactions) || transactions.length === 0) return null;
    const labels = [], profits = [];
    let balance = 0;
=======
/**
 * Transform transaction data into chart-ready datasets.
 * @param {string} game - Game key.
 * @param {Array} transactions - Raw transaction array.
 * @returns {object} Chart.js compatible data object.
 */
function processChartData(game, transactions) {
    if (!Array.isArray(transactions) || transactions.length === 0) return null;
    const labels = [];
    const profits = [];
    let balance = 0;

>>>>>>> 97549b16
    transactions.forEach(transaction => {
        if (Array.isArray(transaction)) {
            const date = new Date(transaction[0]).toLocaleDateString();
            const profit = parseFloat(transaction[1]) || 0;
            labels.push(date);
            profits.push(profit);
        }
    });
<<<<<<< HEAD
    const cumulative = profits.map(p => (balance += p));
=======

    const cumulative = profits.map(p => (balance += p));

>>>>>>> 97549b16
    return {
        labels,
        datasets: [
            {
                label: 'Profit/Loss',
                data: profits,
                borderColor: gameColors[game],
<<<<<<< HEAD
                backgroundColor: gameColors[game] + '30',
                tension: 0.2
=======
                backgroundColor: `${gameColors[game]}30`,
                borderDash: [5, 5],
                tension: 0.2,
                fill: false,
                spanGaps: true
>>>>>>> 97549b16
            },
            {
                label: 'Cumulative Balance',
                data: cumulative,
                borderColor: gameColors[game],
<<<<<<< HEAD
                backgroundColor: gameColors[game] + '10',
                tension: 0.2
            }
        ]
    };
}

function getChartOptions(game) {
    return {
        responsive: true,
        maintainAspectRatio: false,
        plugins: {
            legend: { labels: { color: '#fff' } },
            tooltip: {
                callbacks: {
                    label: ctx => `${ctx.dataset.label}: $${ctx.raw?.toFixed(2)}`
                }
            }
        },
        scales: {
            x: { ticks: { color: '#fff' }, grid: { color: 'rgba(255,255,255,0.1)' } },
            y: {
                ticks: { color: '#fff', callback: val => `$${val.toFixed(2)}` },
                grid: { color: 'rgba(255,255,255,0.1)' }
            }
        }
    };
}

async function buildCryptoPortfolioChart(email) {
    try {
        const res = await fetch(`${javaURI}/api/crypto/holdings?email=${encodeURIComponent(email)}`, fetchOptions);
        if (!res.ok) return [];
        const holdingsData = await res.json();
        const holdings = Object.fromEntries(holdingsData.holdings.split(',').map(s => {
            const [symbol, amt] = s.split(':');
            return [symbol.trim().toUpperCase(), parseFloat(amt.trim())];
        }));
        const trend = Array(7).fill(0);
        for (const [symbol, amt] of Object.entries(holdings)) {
            const tr = await fetch(`${javaURI}/api/crypto/trend?cryptoId=${encodeURIComponent(symbol)}&days=7`, fetchOptions);
            if (!tr.ok) continue;
            const td = await tr.json();
            for (let i = 0; i < 7; i++) trend[i] += (td[i] || 0) * amt;
        }
        const ctx = document.getElementById('cryptoPortfolioGraph')?.getContext('2d');
        if (ctx) new Chart(ctx, {
            type: 'line',
            data: {
                labels: ['6d ago', '5d', '4d', '3d', '2d', '1d', 'Today'],
                datasets: [{
                    label: 'Portfolio Value ($)',
                    data: trend.map(v => v.toFixed(2)),
                    borderColor: gameColors.crypto,
                    backgroundColor: gameColors.crypto + '10',
                    tension: 0.2
                }]
            },
            options: getChartOptions('crypto')
        });
        return trend.map((v, i) => [Date.now() - (6 - i) * 86400000, v]);
    } catch (e) { console.error('Crypto fetch error:', e); return []; }
}

async function buildStockPortfolioChart(email) {
    try {
        const res = await fetch(`${javaURI}/api/stocks/portfolio/trend?email=${encodeURIComponent(email)}`, fetchOptions);
        if (!res.ok) return [];
        const trend = await res.json();
        const ctx = document.getElementById('stocksChart')?.getContext('2d');
        if (ctx) new Chart(ctx, {
            type: 'line',
            data: {
                labels: ['6d ago', '5d', '4d', '3d', '2d', '1d', 'Today'],
                datasets: [{
                    label: 'Stock Portfolio ($)',
                    data: trend.map(v => v.toFixed(2)),
                    borderColor: gameColors.stocks,
                    backgroundColor: gameColors.stocks + '10',
                    tension: 0.2
                }]
            },
            options: getChartOptions('stocks')
        });
        return trend.map((v, i) => [Date.now() - (6 - i) * 86400000, v]);
    } catch (e) { console.error('Stocks fetch error:', e); return []; }
}

document.addEventListener('DOMContentLoaded', fetchUserDetails);
=======
                backgroundColor: `${gameColors[game]}10`,
                tension: 0.2,
                fill: true,
                spanGaps: true
            }
        ]
    };
}

/**
 * Returns a Chart.js configuration object.
 * @param {string} game - Game key (used for styling).
 * @returns {object} Chart options.
 */
function getChartOptions(game) {
    return {
        responsive: true,
        maintainAspectRatio: false,
        plugins: {
            legend: { labels: { color: '#fff' } },
            tooltip: {
                callbacks: {
                    label: (ctx) => `${ctx.dataset.label}: $${ctx.raw?.toFixed(2)}`
                }
            }
        },
        scales: {
            x: { ticks: { color: '#fff' }, grid: { color: 'rgba(255,255,255,0.1)' } },
            y: {
                ticks: {
                    color: '#fff',
                    callback: (val) => `$${val.toFixed(2)}`
                },
                grid: { color: 'rgba(255,255,255,0.1)' }
            }
        }
    };
}

document.addEventListener("DOMContentLoaded", fetchUserDetails);
>>>>>>> 97549b16
</script>
</body>
</html><|MERGE_RESOLUTION|>--- conflicted
+++ resolved
@@ -9,26 +9,17 @@
 <script src="https://cdn.jsdelivr.net/npm/chart.js"></script>
 <style>
     .chart-container {
-<<<<<<< HEAD
         height: 500px;
         position: relative;
         overflow: visible;
     }
     .combined-chart-container {
         height: 600px;
-=======
-        height: 300px;
-        position: relative;
-    }
-    .combined-chart-container {
-        height: 400px;
->>>>>>> 97549b16
     }
     .game-card {
         background-color: #1f1f1f;
         border-radius: 8px;
         transition: transform 0.3s;
-<<<<<<< HEAD
         position: relative;
         z-index: 1;
     }
@@ -54,37 +45,17 @@
     .game-card:hover .chart-container canvas {
         transform: scale(1.8);
         transform-origin: center center;
-=======
-    }
-    .game-card:hover {
-        transform: translateY(-5px);
-    }
-    .game-title {
-        color: #ff9800;
-        border-left: 4px solid #ff9800;
-        padding-left: 1rem;
-    }
-    .toggle-container {
-        text-align: center;
-        margin-bottom: 1rem;
-    }
-    .toggle-container button {
-        margin: 0.2rem;
->>>>>>> 97549b16
     }
 </style>
 <body class="m-0 p-0" style="font-family: 'Poppins', sans-serif; background-color: #121212; color: #fff;">
 
 <br>
 <h1 class="text-center">Game Analytics</h1>
-<<<<<<< HEAD
 
 <div class="container text-center my-4">
     <h4>User ID: <span class="name">Loading...</span></h4>
     <h4>Current Balance: $<span class="balance">0.00</span></h4>
 </div>
-=======
->>>>>>> 97549b16
 
 <!-- Combined Chart -->
 <div class="container my-4">
@@ -95,11 +66,8 @@
             <button class="btn btn-sm btn-outline-info" onclick="window.toggleDataset('Blackjack')">Blackjack</button>
             <button class="btn btn-sm btn-outline-light" onclick="window.toggleDataset('Dice')">Dice</button>
             <button class="btn btn-sm btn-outline-primary" onclick="window.toggleDataset('Mines')">Mines</button>
-<<<<<<< HEAD
             <button class="btn btn-sm btn-outline-success" onclick="window.toggleDataset('Stocks')">Stocks</button>
             <button class="btn btn-sm btn-outline-cyan" onclick="window.toggleDataset('Crypto')">Crypto</button>
-=======
->>>>>>> 97549b16
         </div>
         <div class="combined-chart-container mt-3">
             <canvas id="combinedChart"></canvas>
@@ -107,13 +75,13 @@
     </div>
 </div>
 
-<<<<<<< HEAD
+<!-- Charts Grid -->
 <div class="container my-4">
     <div class="row g-4">
         <div class="col-12 col-md-6 col-lg-6" id="pokerChartContainer"></div>
         <div class="col-12 col-md-6 col-lg-6" id="blackjackChartContainer"></div>
         <div class="col-12 col-md-6 col-lg-6" id="diceChartContainer"></div>
-        <div class="col-12 col-md-6 col-lg-6" id="minesChartContainer"></div>
+        <div class="col-12 col-md-6 col-lg-6" id="casino_minesChartContainer"></div>
         <div class="col-12 col-md-6 col-lg-6">
             <div class="game-card p-3 h-100">
                 <h3 class="game-title">Crypto Portfolio</h3>
@@ -130,15 +98,6 @@
                 </div>
             </div>
         </div>
-=======
-<!-- Charts Grid -->
-<div class="container my-4">
-    <div class="row g-4">
-        <div class="col-12 col-md-6 col-lg-3" id="pokerChartContainer"></div>
-        <div class="col-12 col-md-6 col-lg-3" id="blackjackChartContainer"></div>
-        <div class="col-12 col-md-6 col-lg-3" id="diceChartContainer"></div>
-        <div class="col-12 col-md-6 col-lg-3" id="casino_minesChartContainer"></div>
->>>>>>> 97549b16
     </div>
 </div>
 
@@ -146,69 +105,55 @@
 import { javaURI, fetchOptions } from '{{site.baseurl}}/assets/js/api/config.js';
 
 let userId = null;
-<<<<<<< HEAD
 let combinedChart = null;
 const charts = {};
 
-=======
-const charts = {};
-let combinedChart = null;
-
-/**
- * Mapping of internal game keys to display labels.
- */
->>>>>>> 97549b16
 const gameMap = {
     poker: 'Poker',
     blackjack: 'Blackjack',
     dice: 'Dice',
-<<<<<<< HEAD
-    mines: 'Mines'
+    casino_mines: 'Mines'
 };
 
 const gameColors = {
     poker: '#FF6384',
     blackjack: '#4BC0C0',
     dice: '#FFCE56',
-    mines: '#9966FF',
+    casino_mines: '#9966FF',
     crypto: '#00FFFF',
     stocks: '#28a745'
-=======
-    casino_mines: 'Mines'
->>>>>>> 97549b16
 };
 
-/**
- * Color palette for game charts.
- */
-const gameColors = {
-    poker: '#FF6384',
-    blackjack: '#4BC0C0',
-    dice: '#FFCE56',
-    casino_mines: '#9966FF'
-};
-
-/**
- * Fetch the current user's profile data and trigger chart initialization.
- * Updates DOM with UID and balance.
- */
 async function fetchUserDetails() {
-<<<<<<< HEAD
-    const response = await fetch(`${javaURI}/api/person/get`, fetchOptions);
-    const userData = await response.json();
-    userId = userData.id;
-    document.querySelector('.name').textContent = userData.uid || 'Unknown';
-    document.querySelector('.balance').textContent = Number(userData.balance).toFixed(2);
-    initializeCharts(userData.email);
+    try {
+        const response = await fetch(`${javaURI}/api/person/get`, fetchOptions);
+        const userData = await response.json();
+        userId = userData.id;
+        document.querySelector('.name').textContent = userData.uid || "Unknown";
+        document.querySelector('.balance').textContent = Number(userData.balance).toFixed(2);
+        initializeCharts(userData.email);
+    } catch (error) {
+        console.error("Error fetching user data:", error);
+        document.querySelector('.name').textContent = "Error";
+    }
 }
 
 async function initializeCharts(email) {
     const games = Object.keys(gameMap);
+    
     const gameData = await Promise.all(games.map(async (game) => {
-        const endpoint = `${javaURI}/bank/${userId}/profitmap/${game}`;
-        const response = await fetch(endpoint, { ...fetchOptions, method: 'GET' });
-        const result = response.ok ? await response.json() : [];
-        return { game, data: result };
+        try {
+            const endpoint = game === 'casino_mines' 
+                ? `${javaURI}/api/casino/mines/history/${userId}`
+                : `${javaURI}/bank/${userId}/profitmap/${game}`;
+                
+            const response = await fetch(endpoint, { ...fetchOptions, method: 'GET' });
+            const result = response.ok ? await response.json() : [];
+            return { game, data: result };
+        } catch (error) {
+            console.error(`Failed to fetch ${game}:`, error);
+            return { game, data: [] };
+        }
     }));
 
     gameData.forEach(({ game, data }) => {
@@ -219,7 +164,10 @@
     const crypto = await buildCryptoPortfolioChart(email);
     const stocks = await buildStockPortfolioChart(email);
 
-    createCombinedChart([...gameData, { game: 'crypto', data: crypto }, { game: 'stocks', data: stocks }]);
+    createCombinedChart([...gameData, 
+        { game: 'crypto', data: crypto }, 
+        { game: 'stocks', data: stocks }
+    ]);
 }
 
 function renderChartCard(game) {
@@ -246,54 +194,9 @@
         type: 'line',
         data: processed,
         options: { ...getChartOptions(game), maintainAspectRatio: false }
-=======
-    try {
-        const response = await fetch(`${javaURI}/api/person/get`, fetchOptions);
-        const userData = await response.json();
-        userId = userData.id;
-        document.querySelector('.name').textContent = userData.uid || "Unknown";
-        document.querySelector('.balance').textContent = Number(userData.balance).toFixed(2);
-        initializeCharts();
-    } catch (error) {
-        console.error("Error fetching user data:", error);
-        document.querySelector('.name').textContent = "Error";
-    }
-}
-
-/**
- * Initialize all game charts by fetching transaction history.
- */
-async function initializeCharts() {
-    const games = Object.keys(gameMap);
-
-    const gameData = await Promise.all(games.map(async (game) => {
-        try {
-            const response = await fetch(`${javaURI}/bank/${userId}/profitmap/${game}`, {
-                ...fetchOptions,
-                method: 'GET'
-            });
-            const result = response.ok ? await response.json() : [];
-            console.log(`Fetched ${game} data:`, result);
-            return {
-                game,
-                data: result
-            };
-        } catch (error) {
-            console.error(`Failed to fetch ${game}:`, error);
-            return { game, data: [] };
-        }
-    }));
-
-    gameData.forEach(({ game, data }) => {
-        renderChartCard(game);
-        createChart(game, data);
->>>>>>> 97549b16
-    });
-
-    createCombinedChart(gameData);
-}
-
-<<<<<<< HEAD
+    });
+}
+
 function createCombinedChart(gameData) {
     const labelSet = new Set();
     gameData.forEach(({ data }) => {
@@ -315,75 +218,6 @@
             borderColor: gameColors[game],
             backgroundColor: gameColors[game] + '30',
             tension: 0.2,
-=======
-/**
- * Render chart HTML card for an individual game.
- * @param {string} game - Game key name.
- */
-function renderChartCard(game) {
-    const containerId = `${game}ChartContainer`;
-    document.getElementById(containerId).innerHTML = `
-        <div class="game-card p-3 h-100">
-            <h3 class="game-title">${gameMap[game]}</h3>
-            <div class="chart-container mt-3">
-                <canvas id="${game}Chart"></canvas>
-            </div>
-        </div>
-    `;
-}
-
-/**
- * Create a line chart for a specific game using Chart.js.
- * @param {string} game - Game key.
- * @param {Array} transactions - List of [timestamp, profit] pairs.
- */
-function createChart(game, transactions) {
-    const processed = processChartData(game, transactions);
-    if (!processed) return;
-    const ctx = document.getElementById(`${game}Chart`).getContext('2d');
-    if (charts[game]) charts[game].destroy();
-    charts[game] = new Chart(ctx, {
-        type: 'line',
-        data: processed,
-        options: getChartOptions(game)
-    });
-}
-
-/**
- * Build a combined chart showing cumulative balances across all games.
- * @param {Array} gameData - Array of game and data pairs.
- */
-function createCombinedChart(gameData) {
-    const labelSet = new Set();
-    gameData.forEach(({ data }) => {
-        data.forEach(([date]) => {
-            labelSet.add(new Date(date).toLocaleDateString());
-        });
-    });
-    const labels = Array.from(labelSet).sort((a, b) => new Date(a) - new Date(b));
-
-    const datasets = gameData.map(({ game, data }) => {
-        const dailyMap = {};
-        let cumBal = 0;
-
-        data.forEach(([time, profit]) => {
-            const key = new Date(time).toLocaleDateString();
-            const value = parseFloat(profit) || 0;
-            cumBal += value;
-            dailyMap[key] = cumBal;
-        });
-
-        const points = labels.map(label => dailyMap[label] ?? null);
-
-        return {
-            label: gameMap[game],
-            data: points,
-            borderColor: gameColors[game],
-            backgroundColor: `${gameColors[game]}30`,
-            tension: 0.2,
-            fill: false,
-            spanGaps: true,
->>>>>>> 97549b16
             hidden: false
         };
     });
@@ -397,13 +231,6 @@
     });
 }
 
-<<<<<<< HEAD
-=======
-/**
- * Globally accessible toggle for hiding/showing datasets in the combined chart.
- * @param {string} label - The display name of the game.
- */
->>>>>>> 97549b16
 window.toggleDataset = function(label) {
     const ds = combinedChart.data.datasets.find(d => d.label === label);
     if (ds) {
@@ -412,25 +239,10 @@
     }
 };
 
-<<<<<<< HEAD
 function processChartData(game, transactions) {
     if (!Array.isArray(transactions) || transactions.length === 0) return null;
     const labels = [], profits = [];
     let balance = 0;
-=======
-/**
- * Transform transaction data into chart-ready datasets.
- * @param {string} game - Game key.
- * @param {Array} transactions - Raw transaction array.
- * @returns {object} Chart.js compatible data object.
- */
-function processChartData(game, transactions) {
-    if (!Array.isArray(transactions) || transactions.length === 0) return null;
-    const labels = [];
-    const profits = [];
-    let balance = 0;
-
->>>>>>> 97549b16
     transactions.forEach(transaction => {
         if (Array.isArray(transaction)) {
             const date = new Date(transaction[0]).toLocaleDateString();
@@ -439,13 +251,7 @@
             profits.push(profit);
         }
     });
-<<<<<<< HEAD
     const cumulative = profits.map(p => (balance += p));
-=======
-
-    const cumulative = profits.map(p => (balance += p));
-
->>>>>>> 97549b16
     return {
         labels,
         datasets: [
@@ -453,22 +259,13 @@
                 label: 'Profit/Loss',
                 data: profits,
                 borderColor: gameColors[game],
-<<<<<<< HEAD
                 backgroundColor: gameColors[game] + '30',
                 tension: 0.2
-=======
-                backgroundColor: `${gameColors[game]}30`,
-                borderDash: [5, 5],
-                tension: 0.2,
-                fill: false,
-                spanGaps: true
->>>>>>> 97549b16
             },
             {
                 label: 'Cumulative Balance',
                 data: cumulative,
                 borderColor: gameColors[game],
-<<<<<<< HEAD
                 backgroundColor: gameColors[game] + '10',
                 tension: 0.2
             }
@@ -489,9 +286,15 @@
             }
         },
         scales: {
-            x: { ticks: { color: '#fff' }, grid: { color: 'rgba(255,255,255,0.1)' } },
+            x: { 
+                ticks: { color: '#fff' }, 
+                grid: { color: 'rgba(255,255,255,0.1)' } 
+            },
             y: {
-                ticks: { color: '#fff', callback: val => `$${val.toFixed(2)}` },
+                ticks: { 
+                    color: '#fff', 
+                    callback: val => `$${val.toFixed(2)}` 
+                },
                 grid: { color: 'rgba(255,255,255,0.1)' }
             }
         }
@@ -503,13 +306,15 @@
         const res = await fetch(`${javaURI}/api/crypto/holdings?email=${encodeURIComponent(email)}`, fetchOptions);
         if (!res.ok) return [];
         const holdingsData = await res.json();
-        const holdings = Object.fromEntries(holdingsData.holdings.split(',').map(s => {
-            const [symbol, amt] = s.split(':');
-            return [symbol.trim().toUpperCase(), parseFloat(amt.trim())];
-        }));
+        const holdings = Object.fromEntries(
+            holdingsData.holdings.split(',').map(s => {
+                const [symbol, amt] = s.split(':');
+                return [symbol.trim().toUpperCase(), parseFloat(amt.trim())];
+            })
+        );
         const trend = Array(7).fill(0);
         for (const [symbol, amt] of Object.entries(holdings)) {
-            const tr = await fetch(`${javaURI}/api/crypto/trend?cryptoId=${encodeURIComponent(symbol)}&days=7`, fetchOptions);
+            const tr = await fetch(`${javaURI}/api/crypto/trend?cryptoId=${symbol}&days=7`, fetchOptions);
             if (!tr.ok) continue;
             const td = await tr.json();
             for (let i = 0; i < 7; i++) trend[i] += (td[i] || 0) * amt;
@@ -530,12 +335,15 @@
             options: getChartOptions('crypto')
         });
         return trend.map((v, i) => [Date.now() - (6 - i) * 86400000, v]);
-    } catch (e) { console.error('Crypto fetch error:', e); return []; }
+    } catch (e) { 
+        console.error('Crypto fetch error:', e); 
+        return []; 
+    }
 }
 
 async function buildStockPortfolioChart(email) {
     try {
-        const res = await fetch(`${javaURI}/api/stocks/portfolio/trend?email=${encodeURIComponent(email)}`, fetchOptions);
+        const res = await fetch(`${javaURI}/api/stocks/portfolio/trend?email=${email}`, fetchOptions);
         if (!res.ok) return [];
         const trend = await res.json();
         const ctx = document.getElementById('stocksChart')?.getContext('2d');
@@ -554,52 +362,13 @@
             options: getChartOptions('stocks')
         });
         return trend.map((v, i) => [Date.now() - (6 - i) * 86400000, v]);
-    } catch (e) { console.error('Stocks fetch error:', e); return []; }
+    } catch (e) { 
+        console.error('Stocks fetch error:', e);
+        return []; 
+    }
 }
 
 document.addEventListener('DOMContentLoaded', fetchUserDetails);
-=======
-                backgroundColor: `${gameColors[game]}10`,
-                tension: 0.2,
-                fill: true,
-                spanGaps: true
-            }
-        ]
-    };
-}
-
-/**
- * Returns a Chart.js configuration object.
- * @param {string} game - Game key (used for styling).
- * @returns {object} Chart options.
- */
-function getChartOptions(game) {
-    return {
-        responsive: true,
-        maintainAspectRatio: false,
-        plugins: {
-            legend: { labels: { color: '#fff' } },
-            tooltip: {
-                callbacks: {
-                    label: (ctx) => `${ctx.dataset.label}: $${ctx.raw?.toFixed(2)}`
-                }
-            }
-        },
-        scales: {
-            x: { ticks: { color: '#fff' }, grid: { color: 'rgba(255,255,255,0.1)' } },
-            y: {
-                ticks: {
-                    color: '#fff',
-                    callback: (val) => `$${val.toFixed(2)}`
-                },
-                grid: { color: 'rgba(255,255,255,0.1)' }
-            }
-        }
-    };
-}
-
-document.addEventListener("DOMContentLoaded", fetchUserDetails);
->>>>>>> 97549b16
 </script>
 </body>
 </html>