--- conflicted
+++ resolved
@@ -1,26 +1,3 @@
-<<<<<<< HEAD
-<!-- Style should be in SASS -->
-<header class="site-header">
-
-  <div class="wrapper">
-    {%- assign default_paths = site.pages | map: "path" -%}
-    {%- assign page_paths = site.header_pages | default: default_paths -%}
-    {%- assign page_titles = site.pages | map: 'title' | compact %}
-    <a class="site-title" rel="author" href="{{ '/' | relative_url }}">{{ site.title | escape }}</a>
-
-    {%- unless page_titles == empty %}
-      <nav class="site-nav">
-        <input type="checkbox" id="nav-trigger" />
-        <label for="nav-trigger">
-          <span class="menu-icon"></span>
-        </label>
-
-            {%- include nav-items.html paths = page_paths %}
-      </nav>
-    {%- endunless %}
-  </div>
-</header>
-=======
 <head>
     <title>Site Title</title>
 
@@ -154,7 +131,6 @@
             {%- endif -%}
         </div>
     </header>
->>>>>>> 3ecbb12b
 
     <script type="module" src="{{ site.baseurl }}/assets/js/api/login.js"></script>    
 </body>