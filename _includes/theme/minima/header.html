--- conflicted
+++ resolved
@@ -14,11 +14,7 @@
           <span class="menu-icon"></span>
         </label>
 
-<<<<<<< HEAD
-            {%- include nav-items.html paths = page_paths %}
-=======
         {% include theme/minima/nav-items.html paths = page_paths %}
->>>>>>> 27a9091a
       </nav>
     {%- endunless %}
   </div>
