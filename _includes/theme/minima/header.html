<<<<<<< HEAD
<head>
    <title>Site Title</title>

    <style>
        .dropdown {
            display: inline-block;
            position: relative;
            z-index: 9999;
            /* Ensures it's above other elements */
        }

        .dropdown-content {
            display: none;
            position: absolute;
            background-color: #f9f9f9;
            min-width: 140px;
            /* Adjusted width */
            box-shadow: 0px 8px 16px rgba(0, 0, 0, 0.2);
            z-index: 10000;
            /* Higher z-index ensures it's on top */
            text-align: left;
            /* Align text to the left */
            margin-top: -10px;
        }

        .dropdown-content a {
            color: black;
            padding: 4px 6px;
            /* Reduced padding */
            text-decoration: none;
            display: block;
            font-size: 14px;
            /* Smaller font size */
            height: 70px;
            margin-top: -10px;
        }

        .dropdown-content a:hover {
            background-color: #f1f1f1;
        }

        .dropdown:hover .dropdown-content {
            display: block;
        }

        .dropdown:hover .dropdown-button {
            text-decoration: underline;
        }

        .dropdown-button {
            background-color: transparent;
            border: none;
            /* Ensure no border */
            cursor: pointer;
            font-size: inherit;
            color: inherit;
            outline: none;
            /* Remove focus outline */
        }

        .dropdown-button:focus {
            outline: none;
            /* Remove outline when focused */
        }

        .dropdown-content a {
            color: black;
            padding: 4px 6px;
            /* Reduced padding */
            text-decoration: none;
            display: block;
            font-size: 14px;
            /* Smaller font size */
            height: 70px;
            margin-top: -10px;
            border: none;
            /* Ensure no borders on the links */
        }

        .dropdown-content a:hover {
            background-color: #f1f1f1;
            outline: none;
            /* Remove any outline */
        }
    </style>
</head>

<body>
    <header class="site-header">
        <div class="wrapper">
            {%- assign default_paths = site.pages | map: "path" -%}
            {%- assign page_paths = site.header_pages | default: default_paths -%}
            {%- assign titles_size = site.pages | map: 'title' | join: '' | size -%}
            <a class="site-title glitch" rel="author" href="{{ "{{site.baseurl}}/" | relative_url }}"
                data-value="{{ site.title | escape }}">
                {{ site.title | escape }}
            </a>

            {%- if titles_size > 0 -%}
            <nav class="site-nav">
                <input type="checkbox" id="nav-trigger" class="nav-trigger" />
                <label for="nav-trigger">
                    <span class="menu-icon">
                        <svg viewBox="0 0 18 15" width="18px" height="15px">
                            <path
                                d="M18,1.484c0,0.82-0.665,1.484-1.484,1.484H1.484C0.665,2.969,0,2.304,0,1.484l0,0C0,0.665,0.665,0,1.484,0 h15.032C17.335,0,18,0.665,18,1.484L18,1.484z M18,7.516C18,8.335,17.335,9,16.516,9H1.484C0.665,9,0,8.335,0,7.516l0,0 c0-0.82,0.665-1.484,1.484-1.484h15.032C17.335,6.031,18,6.696,18,7.516L18,7.516z M18,13.516C18,14.335,17.335,15,16.516,15H1.484 C0.665,15,0,14.335,0,13.516l0,0c0-0.82,0.665-1.483,1.484-1.483h15.032C17.335,12.031,18,12.695,18,13.516L18,13.516z" />
                        </svg>
                    </span>
                </label>

                <div class="trigger">
                    {%- for path in site.header_pages -%}
                    {%- assign my_page = site.pages | where: "path", path | first -%}
                    {%- if my_page.title -%}
                    <a class="page-link" href="{{ my_page.url | relative_url }}">{{ my_page.title | escape }}</a>
                    {%- endif -%}
                    {%- endfor -%}
                    <a id="loginArea" href="{{ site.baseurl }}/login">Login</a>
                </div>
            </nav>
            {%- endif -%}
        </div>
    </header>

    <script type="module" src="{{ site.baseurl }}/assets/js/api/login.js"></script>

    <script>
        const links = document.getElementsByClassName("glitch");
        const letters = "#+©-&*0KIR1L2345";
        const lettersLength = letters.length;
        const regex = /\s/;

        for (let i = 0; i < links.length; i++) {
            links[i].addEventListener("mouseover", (event) => {
                let iterations = 0;
                const target = event.target;
                const originalText = target.dataset.value || target.innerText;

                const interval = setInterval(() => {
                    target.innerText = originalText
                        .split("")
                        .map((letter, index) => {
                            if (index < iterations) {
                                return originalText[index];
                            }
                            return regex.test(letter) ? letter : letters[Math.floor(Math.random() * lettersLength)];
                        })
                        .join("");

                    if (iterations >= originalText.length) {
                        clearInterval(interval);
                    }

                    iterations += 1;
                }, 100);
            });
        }
    </script>
</body>
=======
<!-- Style should be in SASS -->
<header class="site-header">

  <div class="wrapper">
    {%- assign default_paths = site.pages | map: "path" -%}
    {%- assign page_paths = site.header_pages | default: default_paths -%}
    {%- assign page_titles = site.pages | map: 'title' | compact %}
    <a class="site-title" rel="author" href="{{ '/' | relative_url }}">{{ site.title | escape }}</a>

    {%- unless page_titles == empty %}
      <nav class="site-nav">
        <input type="checkbox" id="nav-trigger" class="nav-trigger" />
        <label for="nav-trigger">
          <span class="menu-icon fas fa-bars fa-lg"></span>
        </label>

        <div class="drawer-container">
          <div class="drawer">
            {%- include nav-items.html paths = page_paths %}
          </div>
        </div>
        <div class="slab">
          {%- include nav-items.html paths = page_paths %}
          <a id="loginArea" href="{{ site.baseurl }}/login">Login</a>
        </div>
      </nav>
    {%- endunless %}
  </div>
</header>

<script type="module" src="{{ site.baseurl }}/assets/js/api/login.js"></script>
>>>>>>> acdfe86f
<|MERGE_RESOLUTION|>--- conflicted
+++ resolved
@@ -1,4 +1,3 @@
-<<<<<<< HEAD
 <head>
     <title>Site Title</title>
 
@@ -158,7 +157,6 @@
         }
     </script>
 </body>
-=======
 <!-- Style should be in SASS -->
 <header class="site-header">
 
@@ -189,5 +187,4 @@
   </div>
 </header>
 
-<script type="module" src="{{ site.baseurl }}/assets/js/api/login.js"></script>
->>>>>>> acdfe86f
+<script type="module" src="{{ site.baseurl }}/assets/js/api/login.js"></script>