--- conflicted
+++ resolved
@@ -49,24 +49,6 @@
                 <a href="{{site.baseurl}}/csp/big-idea/p3/3-5-3">.5.3 All About Booleans</a>
             </div>
         </td>
-<<<<<<< HEAD
-        <td class="dropdown3">
-            <a class="dropbtn3" href="{{site.baseurl}}/csp/big-idea/p3/3-6">.6</a>
-            <div class="dropdown-content3">
-                <a href="{{site.baseurl}}/csp/big-idea/p3/3-6-1">.6.1</a>
-                <a href="{{site.baseurl}}/csp/big-idea/p3/3-6-2">.6.2</a>
-                <a href="{{site.baseurl}}/csp/big-idea/p3/3-6-3">.6.3</a>
-                <a href="{{site.baseurl}}/csp/big-idea/p3/3-6-4">.6.4</a>
-            </div>
-        </td>
-        <td class="dropdown3">
-            <a class="dropbtn3" href="{{site.baseurl}}/csp/big-idea/p3/3-7">.7</a>
-            <div class="dropdown-content3">
-                <a href="{{site.baseurl}}/csp/big-idea/p3/3-7-1">.7.1</a>
-                <a href="{{site.baseurl}}/csp/big-idea/p3/3-7-2">.7.2</a>
-                <a href="{{site.baseurl}}/csp/big-idea/p3/3-7-3">.7.3</a>
-                <a href="{{site.baseurl}}/csp/big-idea/p3/3-7-4">.7.4</a>
-=======
         <td class="dropdown">
             <a class="dropbtn" href="{{site.baseurl}}/csp/big-idea/p3/3-6">.6</a>
             <div class="dropdown-content">
@@ -83,7 +65,13 @@
                 <a href="{{site.baseurl}}/csp/big-idea/p3/3-7-2">.7.2 Python Nested Conditionals</a>
                 <a href="{{site.baseurl}}/csp/big-idea/p3/3-7-3">.7.3 JavaScript Nested Conditionals</a>
                 <a href="{{site.baseurl}}/csp/big-idea/p3/3-7-4">.7.4 Homework Questions</a>
->>>>>>> 988b3dac
+        <td class="dropdown3">
+            <a class="dropbtn3" href="{{site.baseurl}}/csp/big-idea/p3/3-7">.7</a>
+            <div class="dropdown-content3">
+                <a href="{{site.baseurl}}/csp/big-idea/p3/3-7-1">.7.1</a>
+                <a href="{{site.baseurl}}/csp/big-idea/p3/3-7-2">.7.2</a>
+                <a href="{{site.baseurl}}/csp/big-idea/p3/3-7-3">.7.3</a>
+                <a href="{{site.baseurl}}/csp/big-idea/p3/3-7-4">.7.4</a>
             </div>
         </td>
         <td class="dropdown3">
