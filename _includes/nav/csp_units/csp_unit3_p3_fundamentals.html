--- conflicted
+++ resolved
@@ -68,8 +68,6 @@
             </div>
         </td>
         <td class="dropdown">
-<<<<<<< HEAD
-=======
             <a class="dropbtn" href="{{site.baseurl}}/csp/big-idea/p3/3-5">.5</a>
             <div class="dropdown-content">
                 <a href="{{site.baseurl}}/csp/big-idea/p3/3-5-1">.5.1 De Morgan's Law</a>
@@ -91,7 +89,6 @@
             </div>
         </td>
         <td class="dropdown">
->>>>>>> 200c0f58
             <a class="dropbtn" href="{{site.baseurl}}/csp/big-idea/p3/3-10-1">.10</a>
             <div class="dropdown-content">
                 <a href="{{site.baseurl}}/csp/big-idea/p3/3-10-1">.10.1 Python Lists and Intro</a>
