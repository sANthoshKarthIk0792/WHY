--- conflicted
+++ resolved
@@ -8,16 +8,8 @@
         <td class="dropdown">
             <a class="dropbtn" href="{{site.baseurl}}/csp/big-idea/p3/3-1-1">.1</a>
             <div class="dropdown-content">
-<<<<<<< HEAD
-                <a href="{{site.baseurl}}/csp/big-idea/p3/3-1-0">.1.0</a>
                 <a href="{{site.baseurl}}/csp/big-idea/p3/3-1-1">.1.1</a>
                 <a href="{{site.baseurl}}/csp/big-idea/p3/3-1-2">.1.2</a>
-=======
-                <a href="{{site.baseurl}}/csp/big-idea/p3/3-1-1">.1.1 Python Variables</a>
-                <a href="{{site.baseurl}}/csp/big-idea/p3/3-1-2">.1.2 Python Hacks</a>
-                <a href="{{site.baseurl}}/csp/big-idea/p3/3-1-3">.1.3 JavaScript Variables</a>
-                <a href="{{site.baseurl}}/csp/big-idea/p3/3-1-4">.1.4 JavaScript Hacks</a>
->>>>>>> b61e892e
        
             </div>
         </td>
