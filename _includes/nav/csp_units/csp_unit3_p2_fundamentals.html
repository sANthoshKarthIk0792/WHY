--- conflicted
+++ resolved
@@ -65,24 +65,6 @@
                 <a href="{{site.baseurl}}/csp/big-idea/p2/3-7-2">.7.2 Homework Hack</a>
             </div>
         </td>
-<<<<<<< HEAD
-        <td class="dropdownp2">
-            <a class="dropbtnp2" href="{{site.baseurl}}/csp/big-idea/p2/3-8">.8</a>
-            <div class="dropdown-contentp2">
-                <a href="{{site.baseurl}}/csp/big-idea/p2/3-8-1">.8.1</a>
-                <a href="{{site.baseurl}}/csp/big-idea/p2/3-8-2">.8.2</a>
-                <a href="{{site.baseurl}}/csp/big-idea/p2/3-8-3">.8.3</a>
-                <a href="{{site.baseurl}}/csp/big-idea/p2/3-8-4">.8.4</a>
-            </div>
-        </td>
-        <td class="dropdownp2">
-            <a class="dropbtnp2" href="{{site.baseurl}}/csp/big-idea/p2/3-10">.10</a>
-            <div class="dropdown-contentp2">
-                <a href="{{site.baseurl}}/csp/big-idea/p2/3-10-1">.10.1</a>
-                <a href="{{site.baseurl}}/csp/big-idea/p2/3-10-2">.10.2</a>
-                <a href="{{site.baseurl}}/csp/big-idea/p2/3-10-3">.10.3</a>
-                <a href="{{site.baseurl}}/csp/big-idea/p2/3-10-4">.10.4</a>
-=======
         <td class="dropdown">
             <a class="dropbtn" href="{{site.baseurl}}/csp/big-idea/p2/3-8">.8</a>
             <div class="dropdown-content">
@@ -99,7 +81,6 @@
                 <a href="{{site.baseurl}}/csp/big-idea/p2/3-10-2">10.2 Pseudocode</a>
                 <a href="{{site.baseurl}}/csp/big-idea/p2/3-10-3">10.3 List Functions</a>
                 <a href="{{site.baseurl}}/csp/big-idea/p2/3-10-4">10.4 List Input</a>
->>>>>>> 872df62b
             </div>
         </td>
     </tr>
