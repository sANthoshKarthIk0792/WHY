<table>
    <tr>
        <td>
            <a href="{{ site.baseurl }}/">
                <img src="{{ site.baseurl }}/images/logo.png" height="60" x alt="">
            </a>
        </td>
        <td><a href="{{site.baseurl}}/navigation/section/csse">CSSE</a></td>
        <td><a href="{{site.baseurl}}/navigation/section/csp">CSP</a></td>
        <td><a href="{{site.baseurl}}/navigation/section/csa">CSA</a></td>
<<<<<<< HEAD
        <td><a href="{{site.baseurl}}/README4YML">Readme</a></td>
        <td><a href="{{site.baseurl}}/navigation/about">About</a></td>
=======
        <td><a href="{{site.baseurl}}/kasm/pages/intro">Kasm</a></td>
        <td><a href="{{site.baseurl}}/project/home">P1+3 Project</a></td>
        <td id="loginArea"><a href="{{site.baseurl}}/login">Login</a></td>
        
>>>>>>> 53ade629
    </tr>
</table><|MERGE_RESOLUTION|>--- conflicted
+++ resolved
@@ -8,14 +8,8 @@
         <td><a href="{{site.baseurl}}/navigation/section/csse">CSSE</a></td>
         <td><a href="{{site.baseurl}}/navigation/section/csp">CSP</a></td>
         <td><a href="{{site.baseurl}}/navigation/section/csa">CSA</a></td>
-<<<<<<< HEAD
         <td><a href="{{site.baseurl}}/README4YML">Readme</a></td>
+        <td><a href="{{site.baseurl}}/project/home">P1+3 Project</a></td>
         <td><a href="{{site.baseurl}}/navigation/about">About</a></td>
-=======
-        <td><a href="{{site.baseurl}}/kasm/pages/intro">Kasm</a></td>
-        <td><a href="{{site.baseurl}}/project/home">P1+3 Project</a></td>
-        <td id="loginArea"><a href="{{site.baseurl}}/login">Login</a></td>
-        
->>>>>>> 53ade629
     </tr>
 </table>